// -*- coding: utf-8 -*-
// Copyright (C) 2016-2018 Puttichai Lertkultanon & Rosen DianKov
//
// This program is free software: you can redistribute it and/or modify it under the terms of the
// GNU Lesser General Public License as published by the Free Software Foundation, either version 3
// of the License, or at your option) any later version.
//
// This program is distributed in the hope that it will be useful, but WITHOUT ANY WARRANTY; without
// even the implied warranty of MERCHANTABILITY or FITNESS FOR A PARTICULAR PURPOSE.  See the GNU
// Lesser General Public License for more details.
//
// You should have received a copy of the GNU Lesser General Public License along with this program.
// If not, see <http://www.gnu.org/licenses/>.
#include "openraveplugindefs.h"
#include <fstream>
#include <openrave/planningutils.h>

#include "rampoptimizer/interpolator.h"
#include "rampoptimizer/parabolicchecker.h"
#include "rampoptimizer/feasibilitychecker.h"
#include "manipconstraints2.h"

// #define SMOOTHER_TIMING_DEBUG // uncomment this to get more information on time spent for collision checking, manip constraint checking, etc.
<<<<<<< HEAD
#define SMOOTHER_PROGRESS_DEBUG // uncomment his to get more information on progress during each shortcut iteration
=======
//#define SMOOTHER_PROGRESS_DEBUG // uncomment his to get more information on progress during each shortcut iteration
>>>>>>> 33517290

namespace rplanners {

namespace RampOptimizer = RampOptimizerInternal;

class ParabolicSmoother2 : public PlannerBase, public RampOptimizer::FeasibilityCheckerBase, public RampOptimizer::RandomNumberGeneratorBase {

    class MyRampNDFeasibilityChecker : public RampOptimizer::RampNDFeasibilityChecker {
public:
        MyRampNDFeasibilityChecker(RampOptimizer::FeasibilityCheckerBase* feas) : RampOptimizer::RampNDFeasibilityChecker(feas) {
            _bHasParameters = false;
            _cacheRampNDVectIn.resize(1);
            _envid = 0;
        }

        void SetParameters(PlannerParametersConstPtr params)
        {
            _bHasParameters = true;
            _parameters.reset(new ConstraintTrajectoryTimingParameters());
            _parameters->copy(params);
        }

        void SetEnvID(int envid)
        {
            _envid = envid;
        }

        /// \brief A wrapper function for Check2.
        RampOptimizer::CheckReturn Check2(const RampOptimizer::RampND& rampndIn, int options, std::vector<RampOptimizer::RampND>& rampndVectOut)
        {
            _cacheRampNDVectIn[0] = rampndIn;
            return Check2(_cacheRampNDVectIn, options, rampndVectOut);
        }

        /// \brief Check all constraints on all rampnds in the given vector of rampnds. options is passed to the OpenRAVE check function.
        RampOptimizer::CheckReturn Check2(const std::vector<RampOptimizer::RampND>& rampndVect, int options, std::vector<RampOptimizer::RampND>& rampndVectOut)
        {
            std::vector<dReal> &vswitchtimes=_vswitchtimes;
            std::vector<dReal> &q0=_q0, &q1=_q1, &dq0=_dq0, &dq1=_dq1;
            std::vector<uint8_t> &vsearchsegments=_vsearchsegments;

            // If all necessary constraints are checked (specified by options), then we set constraintChecked to true.
            if( (options & constraintmask) == constraintmask ) {
                FOREACH(itrampnd, rampndVect) {
                    itrampnd->constraintChecked = true;
                }
            }
            OPENRAVE_ASSERT_OP(tol.size(), ==, rampndVect[0].GetDOF());
            for (size_t idof = 0; idof < tol.size(); ++idof) {
                OPENRAVE_ASSERT_OP(tol[idof], >, 0);
            }

            bool bExpectedModifiedConfigurations = false;
            if( _bHasParameters ) {
                bExpectedModifiedConfigurations = (_parameters->fCosManipAngleThresh > -1 + g_fEpsilonLinear);
            }
            _vcacheintermediateconfigurations.resize(0);

            // Extract all switch points (including t = 0 and t = duration).
            if( _vswitchtimes.size() != rampndVect.size() + 1 ) {
                _vswitchtimes.resize(rampndVect.size() + 1);
            }
            dReal switchtime = 0;
            int index = 0;
            _vswitchtimes[index] = switchtime;
            FOREACHC(itrampnd, rampndVect) {
                index++;
                switchtime += itrampnd->GetDuration();
                _vswitchtimes[index] = switchtime;
            }

            // Check boundary configurations
            rampndVect[0].GetX0Vect(q0);
            rampndVect[0].GetV0Vect(dq0);
            RampOptimizer::CheckReturn ret0 = feas->ConfigFeasible2(q0, dq0, options);
            if( ret0.retcode != 0 ) {
                return ret0;
            }

            rampndVect.back().GetX1Vect(q1);
            rampndVect.back().GetV1Vect(dq1);
            RampOptimizer::CheckReturn ret1 = feas->ConfigFeasible2(q1, dq1, options);
            if( ret1.retcode != 0 ) {
                return ret1;
            }

            rampndVectOut.resize(0);

            // Now check each RampND
            rampndVect[0].GetX0Vect(q0);
            rampndVect[0].GetV0Vect(dq0);
            dReal elapsedTime, expectedElapsedTime, newElapsedTime, iElapsedTime, totalWeight;

            // Do lazy collision checking by postponing collision checking until absolutely necessary
            bool doCheckEnvCollisions = (options & CFO_CheckEnvCollisions) == CFO_CheckEnvCollisions;
            bool doCheckSelfCollisions = (options & CFO_CheckSelfCollisions) == CFO_CheckSelfCollisions;
            options = options & (~CFO_CheckEnvCollisions) & (~CFO_CheckSelfCollisions);
            options |= CFO_FillCheckedConfiguration; // always do this if we use lazy collision checking
            for (size_t iswitch = 1; iswitch < _vswitchtimes.size(); ++iswitch) {
                rampndVect[iswitch - 1].GetX1Vect(q1); // configuration at _vswitchtimes[iswitch]
                elapsedTime = _vswitchtimes[iswitch] - _vswitchtimes[iswitch - 1]; // current elapsed time of this ramp

                if( feas->NeedDerivativeForFeasibility() ) {
                    rampndVect[iswitch - 1].GetV1Vect(dq1);

                    if( bExpectedModifiedConfigurations ) {
                        // Due to constraints, configurations along the segment may have been modified
                        // (via CheckPathAllConstraints called from SegmentFeasible2). This may cause
                        // dq1 not being consistent with q0, q1, dq0, and elapsedTime. So we check
                        // consistency here as well as modify dq1 and elapsedTime if necessary.

                        expectedElapsedTime = 0;
                        totalWeight = 0;
                        for (size_t idof = 0; idof < q0.size(); ++idof) {
                            dReal avgVel = 0.5*(dq0[idof] + dq1[idof]);
                            if( RaveFabs(avgVel) > g_fEpsilon ) {
                                dReal fWeight = RaveFabs(q1[idof] - q0[idof]);
                                expectedElapsedTime += fWeight*(q1[idof] - q0[idof])/avgVel;
                                totalWeight += fWeight;
                            }
                        }

                        if( totalWeight > g_fEpsilon ) {
                            // Recompute elapsed time
                            newElapsedTime = expectedElapsedTime/totalWeight;

                            // Check elapsed time consistency
                            if( RaveFabs(newElapsedTime) > RampOptimizer::g_fRampEpsilon ) {
                                elapsedTime = newElapsedTime;
                                if( elapsedTime > g_fEpsilon ) {
                                    iElapsedTime = 1/elapsedTime;
                                    for (size_t idof = 0; idof < q0.size(); ++idof) {
                                        dq1[idof] = 2*iElapsedTime*(q1[idof] - q0[idof]) - dq0[idof];
                                    }
                                }
                                else {
                                    dq1 = dq0;
                                }
                            }
                        }
                    }
                }

                RampOptimizer::CheckReturn retseg = feas->SegmentFeasible2(q0, q1, dq0, dq1, elapsedTime, options, _cacheRampNDVectOut, _vcacheintermediateconfigurations);
                if( retseg.retcode != 0 ) {
                    return retseg;
                }

                if( _cacheRampNDVectOut.size() > 0 ) {
                    if( IS_DEBUGLEVEL(Level_Verbose) ) {
                        for (size_t idof = 0; idof < q0.size(); ++idof) {
                            if( RaveFabs(q1[idof] - _cacheRampNDVectOut.back().GetX1At(idof)) > RampOptimizer::g_fRampEpsilon ) {
                                RAVELOG_VERBOSE_FORMAT("rampndVect[%d] idof=%d: end point does not finish at the desired position, diff=%.15e", (iswitch - 1)%idof%RaveFabs(q1[idof] - _cacheRampNDVectOut.back().GetX1At(idof)));
                            }
                            if( RaveFabs(dq1[idof] - _cacheRampNDVectOut.back().GetV1At(idof)) > RampOptimizer::g_fRampEpsilon ) {
                                RAVELOG_VERBOSE_FORMAT("rampndVect[%d] idof=%d: end point does not finish at the desired velocity, diff=%.15e", (iswitch - 1)%idof%RaveFabs(dq1[idof] - _cacheRampNDVectOut.back().GetV1At(idof)));
                            }
                        }
                    }
                    rampndVectOut.insert(rampndVectOut.end(), _cacheRampNDVectOut.begin(), _cacheRampNDVectOut.end());
                    rampndVectOut.back().GetX1Vect(q0);
                    rampndVectOut.back().GetV1Vect(dq0);
                }
            }

            // Collision checking here!
            if( doCheckEnvCollisions || doCheckSelfCollisions ) {
                if( doCheckEnvCollisions && doCheckSelfCollisions ) {
                    options = CFO_CheckEnvCollisions | CFO_CheckSelfCollisions;
                }
                else if( doCheckEnvCollisions ) {
                    options = CFO_CheckEnvCollisions;
                }
                else {
                    options = CFO_CheckSelfCollisions;
                }

                // Instead of checking configurations sequentially from left to right, we give
                // higher priority to some configurations. Suppose rampndVectOut.size() is N.
                // First, check the ramp index: 0, 4N/8, 2N/8, 6N/8, N/8, 5N/8, 3N/8, 7N/8. Then we
                // check the remaining ramps in the usual order.

                // TODO: maybe arranging vsearchsegments totally randomly might have better average performance.
                if( bExpectedModifiedConfigurations ) {
                    // In this case, all intermediate configurations are already kept in rampndVectOut.
                    vsearchsegments.resize(rampndVectOut.size());
                }
                else {
                    size_t nconfigs = _vcacheintermediateconfigurations.size()/tol.size();
                    BOOST_ASSERT(nconfigs > 0);
                    vsearchsegments.resize(nconfigs);
                }
                for( size_t j = 0; j < vsearchsegments.size(); ++j ) {
                    vsearchsegments[j] = j;
                }
                do {
                    size_t index, index2 = 0;

                    index = vsearchsegments.size() * (4/8);
                    std::swap(vsearchsegments[index2], vsearchsegments[index]); index2++;

                    index = vsearchsegments.size() * (2/8);
                    if( index <= index2 ) {
                        break;
                    }
                    std::swap(vsearchsegments[index2], vsearchsegments[index]); index2++;

                    index = vsearchsegments.size() * (6/8);
                    if( index <= index2 ) {
                        break;
                    }
                    std::swap(vsearchsegments[index2], vsearchsegments[index]); index2++;

                    index = vsearchsegments.size() * (1/8);
                    if( index <= index2 ) {
                        break;
                    }
                    std::swap(vsearchsegments[index2], vsearchsegments[index]); index2++;

                    index = vsearchsegments.size() * (5/8);
                    if( index <= index2 ) {
                        break;
                    }
                    std::swap(vsearchsegments[index2], vsearchsegments[index]); index2++;

                    index = vsearchsegments.size() * (3/8);
                    if( index <= index2 ) {
                        break;
                    }
                    std::swap(vsearchsegments[index2], vsearchsegments[index]); index2++;

                    index = vsearchsegments.size() * (7/8);
                    if( index <= index2 ) {
                        break;
                    }
                    std::swap(vsearchsegments[index2], vsearchsegments[index]); index2++;
                } while (0);

#ifdef SMOOTHER_TIMING_DEBUG
                uint32_t tStartCollisionChecking = utils::GetMicroTime();
#endif
                if( bExpectedModifiedConfigurations ) {
                    for( size_t j = 0; j < vsearchsegments.size(); ++j ) {
                        rampndVectOut[vsearchsegments[j]].GetX1Vect(q0);
                        RampOptimizer::CheckReturn ret = feas->ConfigFeasible2(q0, std::vector<dReal>(), options);
                        if( ret.retcode != 0 ) {
#ifdef SMOOTHER_TIMING_DEBUG
                            uint32_t tFinishCollisionChecking = utils::GetMicroTime();
                            RAVELOG_DEBUG_FORMAT("env=%d, time spent for collision checking=%f s", _envid%(0.000001f*(float)(tFinishCollisionChecking - tStartCollisionChecking)));
#endif
                            return ret;
                        }
                    }
                }
                else {
                    std::vector<dReal>::const_iterator itconfig;
                    for( size_t j = 0; j < vsearchsegments.size(); ++j ) {
                        itconfig = _vcacheintermediateconfigurations.begin() + vsearchsegments[j]*tol.size();
                        q0.assign(itconfig, itconfig + tol.size());
                        RampOptimizer::CheckReturn ret = feas->ConfigFeasible2(q0, std::vector<dReal>(), options);
                        if( ret.retcode != 0 ) {
#ifdef SMOOTHER_TIMING_DEBUG
                            uint32_t tFinishCollisionChecking = utils::GetMicroTime();
                            RAVELOG_DEBUG_FORMAT("env=%d, time spent for collision checking=%f s", _envid%(0.000001f*(float)(tFinishCollisionChecking - tStartCollisionChecking)));
#endif
                            return ret;
                        }
                    }
                }
#ifdef SMOOTHER_TIMING_DEBUG
                uint32_t tFinishCollisionChecking = utils::GetMicroTime();
                RAVELOG_DEBUG_FORMAT("env=%d, time spent for collision checking=%f s", _envid%(0.000001f*(float)(tFinishCollisionChecking - tStartCollisionChecking)));
#endif
            }

            // Note that now q0 and dq0 are actually the final joint position and velocity
            bool bDifferentVelocity = false;
            for (size_t idof = 0; idof < q0.size(); ++idof) {
                if( RaveFabs(rampndVect.back().GetX1At(idof) - q0[idof]) > RampOptimizer::g_fRampEpsilon ) {
                    RAVELOG_VERBOSE_FORMAT("rampndVectOut idof=%d: end point does not finish at the desired position, diff=%.15e. Rejecting...", idof%RaveFabs(rampndVect.back().GetX1At(idof) - q0[idof]));
                    return RampOptimizer::CheckReturn(CFO_FinalValuesNotReached);
                }
                if( RaveFabs(rampndVect.back().GetV1At(idof) - dq0[idof]) > RampOptimizer::g_fRampEpsilon ) {
                    RAVELOG_VERBOSE_FORMAT("rampndVectOut idof=%d: end point does not finish at the desired velocity, diff=%.15e", idof%RaveFabs(rampndVect.back().GetV1At(idof) - dq0[idof]));
                    bDifferentVelocity = true;
                }
            }
            RampOptimizer::CheckReturn finalret(0);
            finalret.bDifferentVelocity = bDifferentVelocity;
            return finalret;
        }

private:
        ConstraintTrajectoryTimingParametersPtr _parameters;
        bool _bHasParameters;
        int _envid; ///< useful for logging

        // Cache
        std::vector<dReal> _vswitchtimes;
        std::vector<dReal> _q0, _q1, _dq0, _dq1;
        std::vector<uint8_t> _vsearchsegments;
        std::vector<RampOptimizer::RampND> _cacheRampNDVectIn, _cacheRampNDVectOut;
        std::vector<dReal> _vcacheintermediateconfigurations; ///< for keeping intermediate configurations that are checked in CheckPathAllConstraints

    }; // end class MyRampNDFeasibilityChecker

public:
    ParabolicSmoother2(EnvironmentBasePtr penv, std::istream& sinput) : PlannerBase(penv), _feasibilitychecker(this)
    {
        __description = "";
        _bmanipconstraints = false;
        _constraintreturn.reset(new ConstraintFilterReturn());
        _logginguniformsampler = RaveCreateSpaceSampler(GetEnv(), "mt19937");
        if (!!_logginguniformsampler) {
            _logginguniformsampler->SetSeed(utils::GetMicroTime());
        }
        _feasibilitychecker.SetEnvID(GetEnv()->GetId()); // set envid for logging purpose
    }

    virtual bool InitPlan(RobotBasePtr pbase, PlannerParametersConstPtr params)
    {
        EnvironmentMutex::scoped_lock lock(GetEnv()->GetMutex());
        _parameters.reset(new ConstraintTrajectoryTimingParameters());
        _parameters->copy(params);
        return _InitPlan();
    }

    virtual bool InitPlan(RobotBasePtr pbase, std::istream& isParameters)
    {
        EnvironmentMutex::scoped_lock lock(GetEnv()->GetMutex());
        _parameters.reset(new ConstraintTrajectoryTimingParameters());
        isParameters >> *_parameters;
        return _InitPlan();
    }

    bool _InitPlan()
    {
        if( _parameters->_nMaxIterations <= 0 ) {
            _parameters->_nMaxIterations = 100;
        }

        _bUsePerturbation = true;
        _bmanipconstraints = (_parameters->manipname.size() > 0) && (_parameters->maxmanipspeed > 0 || _parameters->maxmanipaccel > 0);
        _feasibilitychecker.SetParameters(GetParameters());

        _interpolator.Initialize(_parameters->GetDOF(), GetEnv()->GetId());

        // Initialize workspace constraints on manipulators
        if( _bmanipconstraints ) {
            if( !_manipconstraintchecker ) {
                _manipconstraintchecker.reset(new ManipConstraintChecker2(GetEnv()));
            }
            _manipconstraintchecker->Init(_parameters->manipname, _parameters->_configurationspecification, _parameters->maxmanipspeed, _parameters->maxmanipaccel);
        }

        // Initialize a uniform sampler
        if( !_uniformsampler ) {
            _uniformsampler = RaveCreateSpaceSampler(GetEnv(), "mt19937");
        }
        _uniformsampler->SetSeed(_parameters->_nRandomGeneratorSeed);

        _fileIndexMod = 10000; // for trajectory saving
#ifdef SMOOTHER_PROGRESS_DEBUG
        _dumplevel = Level_Debug;
#else
        _dumplevel = Level_Verbose;
#endif
        _maxInitialRampTime = 0;
#ifdef SMOOTHER_TIMING_DEBUG
        // Statistics
        _nCallsCheckManip = 0;
        _totalTimeCheckManip = 0;
        _nCallsInterpolator = 0;
        _totalTimeInterpolator = 0;
        _nCallsCheckPathAllConstraints = 0;
        _totalTimeCheckPathAllConstraints = 0;
        _nCallsCheckPathAllConstraints_SegmentFeasible2 = 0;
        _totalTimeCheckPathAllConstraints_SegmentFeasible2 = 0;
        _nCallsCheckPathAllConstraintsInVain = 0;
        _totalTimeCheckPathAllConstraintsInVain = 0;
#endif

        _bUseNewHeuristic = true; // dof-depending velocity/acceleration scaling factors

        // Caching stuff
        _cacheCurPos.resize(_parameters->GetDOF());
        _cacheNewPos.resize(_parameters->GetDOF());
        _cacheCurVel.resize(_parameters->GetDOF());
        _cacheNewVel.resize(_parameters->GetDOF());
        return !!_uniformsampler;
    }

    virtual PlannerParametersConstPtr GetParameters() const
    {
        return _parameters;
    }

    virtual PlannerStatus PlanPath(TrajectoryBasePtr ptraj)
    {
        BOOST_ASSERT(!!_parameters && !!ptraj);

        if( ptraj->GetNumWaypoints() < 2 ) {
            return PS_Failed;
        }

        if( IS_DEBUGLEVEL(_dumplevel) ) {
            // Save parameters for planning
            uint32_t randNum;
            if( !!_logginguniformsampler ) {
                randNum = _logginguniformsampler->SampleSequenceOneUInt32();
            }
            else {
                randNum = RaveRandomInt();
            }
            std::string filename = str(boost::format("%s/parabolicsmoother2_%d.parameters.xml")%RaveGetHomeDirectory()%(randNum%1000));
            ofstream f(filename.c_str());
            f << std::setprecision(std::numeric_limits<dReal>::digits10 + 1);
            f << *_parameters;
<<<<<<< HEAD
            RAVELOG_DEBUG_FORMAT("env=%d, planner parameters saved to %s", GetEnv()->GetId()%filename);
=======
            RavePrintfA(str(boost::format("env=%d, planner parameters saved to %s")%GetEnv()->GetId()%filename), _dumplevel);
>>>>>>> 33517290
        }
        _DumpTrajectory(ptraj, _dumplevel);

        // Save velocities
        std::vector<KinBody::KinBodyStateSaverPtr> vstatesavers;
        std::vector<KinBodyPtr> vusedbodies;
        _parameters->_configurationspecification.ExtractUsedBodies(GetEnv(), vusedbodies);
        if( vusedbodies.size() == 0 ) {
            RAVELOG_WARN_FORMAT("env=%d, There is no used bodies in this configuration", GetEnv()->GetId());
        }
        FOREACH(itbody, vusedbodies) {
            KinBody::KinBodyStateSaverPtr statesaver;
            if( (*itbody)->IsRobot() ) {
                statesaver.reset(new RobotBase::RobotStateSaver(RaveInterfaceCast<RobotBase>(*itbody), KinBody::Save_LinkTransformation|KinBody::Save_LinkEnable|KinBody::Save_ActiveDOF|KinBody::Save_ActiveManipulator|KinBody::Save_LinkVelocities));
            }
            else {
                statesaver.reset(new KinBody::KinBodyStateSaver(*itbody, KinBody::Save_LinkTransformation|KinBody::Save_LinkEnable|KinBody::Save_ActiveDOF|KinBody::Save_ActiveManipulator|KinBody::Save_LinkVelocities));
            }
            vstatesavers.push_back(statesaver);
        }

        uint32_t baseTime = utils::GetMilliTime();
        ConfigurationSpecification posSpec = _parameters->_configurationspecification;
        ConfigurationSpecification velSpec = posSpec.ConvertToVelocitySpecification();
        ConfigurationSpecification timeSpec;
        timeSpec.AddDeltaTimeGroup();

        std::vector<ConfigurationSpecification::Group>::const_iterator itcompatposgroup = ptraj->GetConfigurationSpecification().FindCompatibleGroup(posSpec._vgroups.at(0), false);
        OPENRAVE_ASSERT_FORMAT(itcompatposgroup != ptraj->GetConfigurationSpecification()._vgroups.end(), "Failed to find group %s in the passed-in trajectory", posSpec._vgroups.at(0).name, ORE_InvalidArguments);

        ConstraintTrajectoryTimingParametersConstPtr parameters = boost::dynamic_pointer_cast<ConstraintTrajectoryTimingParameters const>(GetParameters());

        // Initialize a parabolicpath
        RampOptimizer::ParabolicPath& parabolicpath = _cacheparabolicpath;
        parabolicpath.Reset();
        OPENRAVE_ASSERT_OP(parameters->_vConfigVelocityLimit.size(), ==, parameters->_vConfigAccelerationLimit.size());
        OPENRAVE_ASSERT_OP((int) parameters->_vConfigVelocityLimit.size(), ==, parameters->GetDOF());

        // Retrieve waypoints
        bool bPathIsPerfectlyModeled = false; // will be true if the initial interpolation is linear or quadratic
        std::vector<dReal> q(_parameters->GetDOF());
        std::vector<dReal>& waypoints = _cacheWaypoints; // to store concatenated waypoints obtained from ptraj
        std::vector<dReal>& x0Vect = _cacheX0Vect, &x1Vect = _cacheX1Vect, &v0Vect = _cacheV0Vect, &v1Vect = _cacheV1Vect, &tVect = _cacheTVect;
        RampOptimizer::RampND& tempRampND = _cacheRampND;

        if( _parameters->_hastimestamps && itcompatposgroup->interpolation == "quadratic" ) {
            RAVELOG_VERBOSE("The initial trajectory is piecewise quadratic");

            // Convert the original OpenRAVE trajectory to a parabolicpath
            ptraj->GetWaypoint(0, x0Vect, posSpec);
            ptraj->GetWaypoint(0, v0Vect, velSpec);

            for (size_t iwaypoint = 1; iwaypoint < ptraj->GetNumWaypoints(); ++iwaypoint) {
                ptraj->GetWaypoint(iwaypoint, tVect, timeSpec);
                if( tVect.at(0) > g_fEpsilonLinear ) {
                    ptraj->GetWaypoint(iwaypoint, x1Vect, posSpec);
                    ptraj->GetWaypoint(iwaypoint, v1Vect, velSpec);
                    tempRampND.Initialize(x0Vect, x1Vect, v0Vect, v1Vect, std::vector<dReal>(), tVect[0]);
                    parabolicpath.AppendRampND(tempRampND);
                    x0Vect.swap(x1Vect);
                    v0Vect.swap(v1Vect);
                }
            }
            bPathIsPerfectlyModeled = true;
        }
        else if( _parameters->_hastimestamps && itcompatposgroup->interpolation == "cubic" ) {
            RAVELOG_VERBOSE("The initial trajectory is piecewise cubic");

            // Convert the original OpenRAVE trajectory to a parabolicpath
            ptraj->GetWaypoint(0, x0Vect, posSpec);
            ptraj->GetWaypoint(0, v0Vect, velSpec);

            std::vector<RampOptimizer::RampND>& tempRampNDVect = _cacheRampNDVect;
            for (size_t iwaypoint = 1; iwaypoint < ptraj->GetNumWaypoints(); ++iwaypoint) {
                ptraj->GetWaypoint(iwaypoint, tVect, timeSpec);
                if( tVect.at(0) > g_fEpsilonLinear ) {
                    ptraj->GetWaypoint(iwaypoint, x1Vect, posSpec);
                    ptraj->GetWaypoint(iwaypoint, v1Vect, velSpec);

                    dReal iDeltaTime = 1/tVect[0];
                    dReal iDeltaTime2 = iDeltaTime*iDeltaTime;
                    bool isParabolic = true;
                    for (size_t jdof = 0; jdof < x0Vect.size(); ++jdof) {
                        dReal coeff = (2.0*iDeltaTime*(x0Vect[jdof] - x1Vect[jdof]) + v0Vect[jdof] + v1Vect[jdof])*iDeltaTime2;
                        if( RaveFabs(coeff) > 1e-5 ) {
                            isParabolic = false;
                        }
                    }

                    if( isParabolic ) {
                        tempRampND.Initialize(x0Vect, x1Vect, v0Vect, v1Vect, std::vector<dReal>(), tVect[0]);
                        if( !_parameters->verifyinitialpath ) {
                            tempRampND.constraintChecked = true;
                        }
                    }
                    else {
                        // We only check time-based constraints since the path is anyway likely to be modified during shortcutting.
                        if( !_ComputeRampWithZeroVelEndpoints(x0Vect, x1Vect, CFO_CheckTimeBasedConstraints, tempRampNDVect) ) {
#ifdef SMOOTHER_TIMING_DEBUG
                            // We don't use this stats
                            // Reset SegmentFeasible2 counters
                            _nCallsCheckPathAllConstraints_SegmentFeasible2 = 0;
                            _totalTimeCheckPathAllConstraints_SegmentFeasible2 = 0;
#endif
                            RAVELOG_WARN_FORMAT("env=%d, Failed to initialize from cubic waypoints", GetEnv()->GetId());
                            _DumpTrajectory(ptraj, _dumplevel);
                            return PS_Failed;
                        }
#ifdef SMOOTHER_TIMING_DEBUG
                        // We don't use this stats
                        // Reset SegmentFeasible2 counters
                        _nCallsCheckPathAllConstraints_SegmentFeasible2 = 0;
                        _totalTimeCheckPathAllConstraints_SegmentFeasible2 = 0;
#endif
                    }

                    FOREACHC(itrampnd, tempRampNDVect) {
                        parabolicpath.AppendRampND(*itrampnd);
                    }
                    x0Vect.swap(x1Vect);
                    v0Vect.swap(v1Vect);
                }
            }
        }
        else {
            if( itcompatposgroup->interpolation.size() == 0 || itcompatposgroup->interpolation == "linear" ) {
                RAVELOG_VERBOSE("The initial trajectory is piecewise linear");
                bPathIsPerfectlyModeled = true;
            }
            else {
                RAVELOG_VERBOSE("The initial trajectory is with unspecified interpolation");
            }

            std::vector<std::vector<dReal> >& vWaypoints = _cacheWaypointVect;
            vWaypoints.resize(0);
            if( vWaypoints.capacity() < ptraj->GetNumWaypoints() ) {
                vWaypoints.reserve(ptraj->GetNumWaypoints());
            }

            ptraj->GetWaypoints(0, ptraj->GetNumWaypoints(), waypoints, posSpec);

            // Iterate through all waypoints to remove collinear ones.
            dReal collinearThresh = 1e-14;
            for (size_t iwaypoint = 0; iwaypoint < ptraj->GetNumWaypoints(); ++iwaypoint) {
                // Copy waypoints[iwaypoint] into q
                std::copy(waypoints.begin() + iwaypoint*_parameters->GetDOF(), waypoints.begin() + (iwaypoint + 1)*_parameters->GetDOF(), q.begin());

                if( vWaypoints.size() > 1 ) {
                    // Check if the new waypoint (q) is collinear with the previous ones.
                    const std::vector<dReal>& x0 = vWaypoints[vWaypoints.size() - 2];
                    const std::vector<dReal>& x1 = vWaypoints[vWaypoints.size() - 1];
                    dReal dotProduct = 0, x0Length2 = 0, x1Length2 = 0;

                    for (size_t idof = 0; idof < q.size(); ++idof) {
                        dReal dx0 = x0[idof] - q[idof];
                        dReal dx1 = x1[idof] - q[idof];
                        dotProduct += dx0*dx1;
                        x0Length2 += dx0*dx0;
                        x1Length2 += dx1*dx1;
                    }
                    if( RaveFabs(dotProduct*dotProduct - x0Length2*x1Length2) < collinearThresh ) {
                        // Points are collinear
                        vWaypoints.back() = q;
                        continue;
                    }
                }

                // Check if the new point is not the same as the previous one
                if( vWaypoints.size() > 0 ) {
                    dReal d = 0;
                    for (size_t idof = 0; idof < q.size(); ++idof) {
                        d += RaveFabs(q[idof] - vWaypoints.back()[idof]);
                    }
                    if( d <= q.size()*std::numeric_limits<dReal>::epsilon() ) {
                        continue;
                    }
                }

                // The new point is not redundant. Add it to vWaypoints.
                vWaypoints.push_back(q);
            }

            // Time-parameterize the initial path
            if( !_SetMileStones(vWaypoints, parabolicpath) ) {
                RAVELOG_WARN_FORMAT("env=%d, Failed to initialize from piecewise linear waypoints", GetEnv()->GetId());
                _DumpTrajectory(ptraj, _dumplevel);
                return PS_Failed;
            }
            RAVELOG_DEBUG_FORMAT("env=%d, Finished initializing linear waypoints via _SetMileStones. #waypoint: %d -> %d", GetEnv()->GetId()%ptraj->GetNumWaypoints()%vWaypoints.size());
        }

        // Tell parabolicsmoother not to check constraints again if we already did (e.g. in linearsmoother, etc.)
        if( !_parameters->verifyinitialpath && bPathIsPerfectlyModeled ) {
            FOREACH(itrampnd, parabolicpath.GetRampNDVect()) {
                itrampnd->constraintChecked = true;
            }
        }

        // Main planning loop
        try {
            _bUsePerturbation = true;
            _feasibilitychecker.tol = parameters->_vConfigResolution;
            FOREACH(it, _feasibilitychecker.tol) {
                *it *= parameters->_pointtolerance;
            }

            _progress._iteration = 0;
            if( _CallCallbacks(_progress) == PA_Interrupt ) {
                return PS_Interrupted;
            }

            int numShortcuts = 0;
            int nummerges = 0;
            if( !!parameters->_setstatevaluesfn || !!parameters->_setstatefn ) {
                // TODO: add a check here so that we do merging only when the initial path is linear (i.e. comes directly from a linear smoother or RRT)
                nummerges = _MergeConsecutiveSegments(parabolicpath, parameters->_fStepLength*0.99);
                numShortcuts = _Shortcut(parabolicpath, parameters->_nMaxIterations, this, parameters->_fStepLength*0.99);
                if( numShortcuts < 0 ) {
                    return PS_Interrupted;
                }
            }

            ++_progress._iteration;
            if( _CallCallbacks(_progress) == PA_Interrupt ) {
                return PS_Interrupted;
            }

            // Now start converting parabolicpath to OpenRAVE trajectory
            ConfigurationSpecification newSpec = posSpec;
            newSpec.AddDerivativeGroups(1, true);
            int waypointOffset = newSpec.AddGroup("iswaypoint", 1, "next");
            int timeOffset = -1;
            FOREACH(itgroup, newSpec._vgroups) {
                if( itgroup->name == "deltatime" ) {
                    timeOffset = itgroup->offset;
                }
                else if( velSpec.FindCompatibleGroup(*itgroup) != velSpec._vgroups.end() ) {
                    itgroup->interpolation = "linear";
                }
                else if( posSpec.FindCompatibleGroup(*itgroup) != posSpec._vgroups.end() ) {
                    itgroup->interpolation = "quadratic";
                }
            }

            // Write shortcut trajectory to dummytraj first
            if( !_pdummytraj || (_pdummytraj->GetXMLId() != ptraj->GetXMLId()) ) {
                _pdummytraj = RaveCreateTrajectory(GetEnv(), ptraj->GetXMLId());
            }
            _pdummytraj->Init(newSpec);

            // Consistency checking
            FOREACH(itrampnd, parabolicpath.GetRampNDVect()) {
                OPENRAVE_ASSERT_OP((int) itrampnd->GetDOF(), ==, _parameters->GetDOF());
            }

            RAVELOG_DEBUG("env=%d, start inserting the first waypoint to dummytraj", GetEnv()->GetId());
            waypoints.resize(newSpec.GetDOF()); // reuse _cacheWaypoints

            ConfigurationSpecification::ConvertData(waypoints.begin(), newSpec, parabolicpath.GetRampNDVect().front().GetX0Vect(), posSpec, 1, GetEnv(), true);
            ConfigurationSpecification::ConvertData(waypoints.begin(), newSpec, parabolicpath.GetRampNDVect().front().GetV0Vect(), velSpec, 1, GetEnv(), false);
            waypoints[waypointOffset] = 1;
            waypoints.at(timeOffset) = 0;
            _pdummytraj->Insert(_pdummytraj->GetNumWaypoints(), waypoints);

            RampOptimizer::RampND& rampndTrimmed = _cacheRampND; // another reference to _cacheRampND
            RampOptimizer::RampND& remRampND = _cacheRemRampND;
            remRampND.Initialize(_parameters->GetDOF());
            std::vector<RampOptimizer::RampND>& tempRampNDVect = _cacheRampNDVect;
            dReal fTrimEdgesTime = parameters->_fStepLength*2; // we ignore collisions duration [0, fTrimEdgesTime] and [fTrimEdgesTime, duration]
            dReal fExpextedDuration = 0; // for consistency checking
            dReal durationDiscrepancyThresh = 0.01; // for consistency checking

            for (size_t irampnd = 0; irampnd < parabolicpath.GetRampNDVect().size(); ++irampnd) {
                rampndTrimmed = parabolicpath.GetRampNDVect()[irampnd];

                if( !(_parameters->_hastimestamps && itcompatposgroup->interpolation == "quadratic" && numShortcuts == 0) || !rampndTrimmed.constraintChecked ) {
                    // When we read waypoints from the initial trajectory, the re-computation of
                    // accelerations (RampND::Initialize) can introduce some small discrepancy and
                    // trigger the error although the initial trajectory is perfectly
                    // fine. Therefore, if the initial trajectory is quadratic (meaning that the
                    // checking has already been done to verify the trajectory) and there is no
                    // other modification to this trajectory, we can *safely* skip CheckRampND and
                    // go for collision checking and other constraint checking.
                    RampOptimizer::ParabolicCheckReturn parabolicret = RampOptimizer::CheckRampND(rampndTrimmed, _parameters->_vConfigLowerLimit, _parameters->_vConfigUpperLimit, _parameters->_vConfigVelocityLimit, _parameters->_vConfigAccelerationLimit);
                    OPENRAVE_ASSERT_OP(parabolicret, ==, RampOptimizer::PCR_Normal);
                }

                // tempRampNDVect will contain the finalized result of each RampND
                tempRampNDVect.resize(1);
                tempRampNDVect[0] = rampndTrimmed; // copy rampndTrimmed into tempRampNDVect[0]
                ++_progress._iteration;

                // Check constraints if not yet checked.
                if( !rampndTrimmed.constraintChecked ) {
                    bool bTrimmedFront = false;
                    bool bTrimmedBack = false;
                    bool bCheck = true;
                    if( irampnd == 0 ) {
                        if( rampndTrimmed.GetDuration() <= fTrimEdgesTime + g_fEpsilonLinear ) {
                            // The initial RampND is too short so ignore checking
                            bCheck = false;
                        }
                        else {
                            remRampND = rampndTrimmed;
                            remRampND.Cut(fTrimEdgesTime, rampndTrimmed);
                            bTrimmedFront = true;
                        }
                    }
                    else if( irampnd + 1 == parabolicpath.GetRampNDVect().size() ) {
                        if( rampndTrimmed.GetDuration() <= fTrimEdgesTime + g_fEpsilonLinear ) {
                            // The final RampND is too short so ignore checking
                            bCheck = false;
                        }
                        else {
                            rampndTrimmed.Cut(rampndTrimmed.GetDuration() - fTrimEdgesTime, remRampND);
                            bTrimmedBack = true;
                        }
                    }

                    _bUsePerturbation = false;

                    std::vector<RampOptimizer::RampND>& rampndVectOut = _cacheRampNDVectOut;
                    if( bCheck ) {
                        RampOptimizer::CheckReturn checkret = _feasibilitychecker.Check2(rampndTrimmed, 0xffff, rampndVectOut);
#ifdef SMOOTHER_TIMING_DEBUG
                        _nCallsCheckPathAllConstraints += _nCallsCheckPathAllConstraints_SegmentFeasible2;
                        _totalTimeCheckPathAllConstraints += _totalTimeCheckPathAllConstraints_SegmentFeasible2;
                        if( checkret.retcode != 0 ) {
                            _nCallsCheckPathAllConstraintsInVain += _nCallsCheckPathAllConstraints_SegmentFeasible2;
                            _totalTimeCheckPathAllConstraintsInVain += _totalTimeCheckPathAllConstraints_SegmentFeasible2;
                        }
                        // Reset SegmentFeasible2 counters
                        _nCallsCheckPathAllConstraints_SegmentFeasible2 = 0;
                        _totalTimeCheckPathAllConstraints_SegmentFeasible2 = 0;
#endif
                        if( checkret.retcode != 0 ) {
                            RAVELOG_DEBUG_FORMAT("env=%d, Check2 for RampND %d/%d return retcode=0x%x", GetEnv()->GetId()%irampnd%parabolicpath.GetRampNDVect().size()%checkret.retcode);

                            bool bSuccess = false;
                            // Try to stretch the duration of the RampND in hopes of fixing constraints violation.
                            dReal newDuration = rampndTrimmed.GetDuration();
                            newDuration += 5*RampOptimizer::g_fRampEpsilon;
                            dReal timeIncrement = 0.05*newDuration;
                            size_t maxTries = 4;

                            rampndTrimmed.GetX0Vect(x0Vect);
                            rampndTrimmed.GetX1Vect(x1Vect);
                            rampndTrimmed.GetV0Vect(v0Vect);
                            rampndTrimmed.GetV1Vect(v1Vect);
                            for (size_t iDilate = 0; iDilate < maxTries; ++iDilate) {
#ifdef SMOOTHER_TIMING_DEBUG
                                _nCallsInterpolator += 1;
                                _tStartInterpolator = utils::GetMicroTime();
#endif
                                bool result = _interpolator.ComputeNDTrajectoryFixedDuration(x0Vect, x1Vect, v0Vect, v1Vect, newDuration, parameters->_vConfigLowerLimit, parameters->_vConfigUpperLimit, parameters->_vConfigVelocityLimit, parameters->_vConfigAccelerationLimit, rampndVectOut);
#ifdef SMOOTHER_TIMING_DEBUG
                                _tEndInterpolator = utils::GetMicroTime();
                                _totalTimeInterpolator += 0.000001f*(float)(_tEndInterpolator - _tStartInterpolator);
#endif
                                if( result ) {
                                    // Stretching is successful
                                    RAVELOG_VERBOSE_FORMAT("env=%d, duration %.15e -> %.15e", GetEnv()->GetId()%rampndTrimmed.GetDuration()%newDuration);
                                    RampOptimizer::CheckReturn newrampndret = _feasibilitychecker.Check2(rampndVectOut, 0xffff, tempRampNDVect);
#ifdef SMOOTHER_TIMING_DEBUG
                                    _nCallsCheckPathAllConstraints += _nCallsCheckPathAllConstraints_SegmentFeasible2;
                                    _totalTimeCheckPathAllConstraints += _totalTimeCheckPathAllConstraints_SegmentFeasible2;
                                    if( newrampndret.retcode != 0 ) {
                                        _nCallsCheckPathAllConstraintsInVain += _nCallsCheckPathAllConstraints_SegmentFeasible2;
                                        _totalTimeCheckPathAllConstraintsInVain += _totalTimeCheckPathAllConstraints_SegmentFeasible2;
                                    }
                                    // Reset SegmentFeasible2 counters
                                    _nCallsCheckPathAllConstraints_SegmentFeasible2 = 0;
                                    _totalTimeCheckPathAllConstraints_SegmentFeasible2 = 0;
#endif

                                    if( newrampndret.retcode == 0 ) {
                                        // The new RampND passes the check. Need to re-populate tempRampNDVect with
                                        // RampNDs from rampndVectOut instead.
                                        tempRampNDVect.resize(0);
                                        if( tempRampNDVect.capacity() < rampndVectOut.size() + 1 ) {
                                            tempRampNDVect.reserve(rampndVectOut.size() + 1);
                                        }

                                        if( bTrimmedFront ) {
                                            tempRampNDVect.push_back(remRampND);
                                        }
                                        FOREACHC(itrampndVectOut, rampndVectOut) {
                                            tempRampNDVect.push_back(*itrampndVectOut);
                                        }
                                        if( bTrimmedBack ) {
                                            tempRampNDVect.push_back(remRampND);
                                        }
                                        bSuccess = true;
                                        break;
                                    }
                                }

                                // ComputeNDTrajectoryFixedDuration failed or Check2 failed.
                                if( iDilate > 1 ) {
                                    newDuration += timeIncrement;
                                }
                                else {
                                    // Start slowly
                                    newDuration += 5*RampOptimizer::g_fRampEpsilon;
                                }
                            }
                            // Finished stretching.

                            if( !bSuccess ) {
                                if (IS_DEBUGLEVEL(Level_Verbose)) {
                                    std::stringstream ss;
                                    ss << std::setprecision(std::numeric_limits<dReal>::digits10 + 1);
                                    ss << "x0 = [";
                                    SerializeValues(ss, x0Vect);
                                    ss << "]; x1 = [";
                                    SerializeValues(ss, x1Vect);
                                    ss << "]; v0 = [";
                                    SerializeValues(ss, v0Vect);
                                    ss << "]; v1 = [";
                                    SerializeValues(ss, v1Vect);
                                    ss << "]; deltatime = " << rampndTrimmed.GetDuration();
                                    RAVELOG_WARN_FORMAT("env=%d, original RampND %d/%d does not satisfy constraints. retcode=0x%x. %s", GetEnv()->GetId()%irampnd%parabolicpath.GetRampNDVect().size()%checkret.retcode%ss.str());
                                }
                                else {
                                    RAVELOG_WARN_FORMAT("env=%d, original RampND %d/%d does not satisfy constraints. retcode=0x%x", GetEnv()->GetId()%irampnd%parabolicpath.GetRampNDVect().size()%checkret.retcode);
                                }
                                _DumpTrajectory(ptraj, _dumplevel);
                                return PS_Failed;
                            }
                        }
                    }
                    _bUsePerturbation = true;
                    ++_progress._iteration;

                    if( _CallCallbacks(_progress) == PA_Interrupt ) {
                        return PS_Interrupted;
                    }
                }// Finished checking constraints

                waypoints.resize(newSpec.GetDOF());
                FOREACH(itrampnd, tempRampNDVect) {
                    fExpextedDuration += itrampnd->GetDuration();
                    itrampnd->GetX1Vect(x1Vect);
                    ConfigurationSpecification::ConvertData(waypoints.begin(), newSpec, x1Vect.begin(), posSpec, 1, GetEnv(), true);
                    itrampnd->GetV1Vect(v1Vect);
                    ConfigurationSpecification::ConvertData(waypoints.begin(), newSpec, v1Vect.begin(), velSpec, 1, GetEnv(), false);

                    *(waypoints.begin() + timeOffset) = itrampnd->GetDuration();
                    *(waypoints.begin() + waypointOffset) = 1;
                    _pdummytraj->Insert(_pdummytraj->GetNumWaypoints(), waypoints);
                }

                if( IS_DEBUGLEVEL(Level_Verbose) ) {
                    // If verbose, do tighter bound checking
                    OPENRAVE_ASSERT_OP(RaveFabs(fExpextedDuration - _pdummytraj->GetDuration()), <=, 0.1*durationDiscrepancyThresh);
                }
            }
            OPENRAVE_ASSERT_OP(RaveFabs(fExpextedDuration - _pdummytraj->GetDuration()), <=, durationDiscrepancyThresh);
            ptraj->Swap(_pdummytraj);
        }
        catch (const std::exception& ex) {
            _DumpTrajectory(ptraj, _dumplevel);
            RAVELOG_WARN_FORMAT("env=%d, Main planning loop threw exception %s", GetEnv()->GetId()%ex.what());
            return PS_Failed;
        }
        RAVELOG_DEBUG_FORMAT("env=%d, path optimizing - computation time = %f s.", GetEnv()->GetId()%(0.001f*(float)(utils::GetMilliTime() - baseTime)));

        if( IS_DEBUGLEVEL(Level_Verbose) ) {
            RAVELOG_VERBOSE_FORMAT("env=%d, Start sampling trajectory after shortcutting (for verification)", GetEnv()->GetId());
            try {
                ptraj->Sample(x0Vect, 0); // reuse x0Vect
                RAVELOG_DEBUG_FORMAT("env=%d, Sampling for verification successful", GetEnv()->GetId());
            }
            catch (const std::exception& ex) {
                RAVELOG_WARN_FORMAT("env=%d, Sampling for verification failed: %s", GetEnv()->GetId()%ex.what());
                _DumpTrajectory(ptraj, _dumplevel);
                return PS_Failed;
            }
        }
        _DumpTrajectory(ptraj, _dumplevel);

#ifdef SMOOTHER_TIMING_DEBUG
        RAVELOG_DEBUG_FORMAT("env=%d, measured %d interpolations; total exectime=%.15e; time/iter=%.15e", GetEnv()->GetId()%_nCallsInterpolator%_totalTimeInterpolator%(_totalTimeInterpolator/_nCallsInterpolator));
        RAVELOG_DEBUG_FORMAT("env=%d, measured %d checkmanips; total exectime=%.15e; time/iter=%.15e", GetEnv()->GetId()%_nCallsCheckManip%_totalTimeCheckManip%(_nCallsCheckManip == 0 ? 0 : _totalTimeCheckManip/_nCallsCheckManip));
        RAVELOG_DEBUG_FORMAT("env=%d, measured %d checkpathallconstraints; total exectime=%.15e; time/iter=%.15e", GetEnv()->GetId()%_nCallsCheckPathAllConstraints%_totalTimeCheckPathAllConstraints%(_nCallsCheckPathAllConstraints == 0 ? 0 : _totalTimeCheckPathAllConstraints/_nCallsCheckPathAllConstraints));
        RAVELOG_DEBUG_FORMAT("env=%d, measured %d checkpathallconstraints (in vain); total exectime=%.15e", GetEnv()->GetId()%_nCallsCheckPathAllConstraintsInVain%_totalTimeCheckPathAllConstraintsInVain);
#endif
        return _ProcessPostPlanners(RobotBasePtr(), ptraj);
    }

    virtual int ConfigFeasible(const std::vector<dReal>& q0, const std::vector<dReal>& dq0, int options)
    {
        if( _bUsePerturbation ) {
            options |= CFO_CheckWithPerturbation;
        }
        try {
            return _parameters->CheckPathAllConstraints(q0, q0, dq0, dq0, 0, IT_OpenStart, options);
        }
        catch (const std::exception& ex) {
            RAVELOG_WARN_FORMAT("env=%d, CheckPathAllConstraints threw an exception: %s", GetEnv()->GetId()%ex.what());
            return 0xffff;
        }
    }

    /// \brief ConfigFeasible2 does the same thing as ConfigFeasible. The difference is that it
    /// returns RampOptimizer::CheckReturn instead of an int. fTimeBasedSurpassMult is also set to
    /// some value if the configuration violates some time-based constraints.
    virtual RampOptimizer::CheckReturn ConfigFeasible2(const std::vector<dReal>& q0, const std::vector<dReal>& dq0, int options)
    {
        if( _bUsePerturbation ) {
            options |= CFO_CheckWithPerturbation;
        }
        try {
#ifdef SMOOTHER_TIMING_DEBUG
            _nCallsCheckPathAllConstraints_SegmentFeasible2 += 1;
            _tStartCheckPathAllConstraints = utils::GetMicroTime();
#endif
            int ret = _parameters->CheckPathAllConstraints(q0, q0, dq0, dq0, 0, IT_OpenStart, options);
#ifdef SMOOTHER_TIMING_DEBUG
            _tEndCheckPathAllConstraints = utils::GetMicroTime();
            _totalTimeCheckPathAllConstraints_SegmentFeasible2 += 0.000001f*(float)(_tEndCheckPathAllConstraints - _tStartCheckPathAllConstraints);
#endif
            RampOptimizer::CheckReturn checkret(ret);
            if( ret == CFO_CheckTimeBasedConstraints ) {
                checkret.fTimeBasedSurpassMult = 0.98;
            }
            return checkret;
        }
        catch (const std::exception& ex) {
            RAVELOG_WARN_FORMAT("env=%d, CheckPathAllConstraints threw an exception: %s", GetEnv()->GetId()%ex.what());
            return 0xffff;
        }
    }

    /// \brief Check if the segment interpolating (q0, dq0) and (q1, dq1) is feasible. The function
    /// first calls CheckPathAllConstraints to check all constraints. Since the input path may be
    /// modified from inside CheckPathAllConstraints, after the checking this function also try to
    /// correct any discrepancy occured.
    virtual RampOptimizer::CheckReturn SegmentFeasible2(const std::vector<dReal>& q0, const std::vector<dReal>& q1, const std::vector<dReal>& dq0, const std::vector<dReal>& dq1, dReal timeElapsed, int options, std::vector<RampOptimizer::RampND>& rampndVectOut, std::vector<dReal>& vIntermediateConfigurations)
    {
        size_t ndof = q0.size();

        if( timeElapsed <= g_fEpsilon ) {
            rampndVectOut.resize(1);
            rampndVectOut[0].Initialize(_parameters->GetDOF());
            rampndVectOut[0].SetConstant(q0, 0);
            rampndVectOut[0].SetV0Vect(dq0);
            rampndVectOut[0].SetV1Vect(dq1);
            return ConfigFeasible2(q0, dq0, options);
        }

        rampndVectOut.resize(0);
        if( _bUsePerturbation ) {
            options |= CFO_CheckWithPerturbation;
        }

        bool bExpectedModifiedConfigurations = (_parameters->fCosManipAngleThresh > -1 + g_fEpsilonLinear);
        if( bExpectedModifiedConfigurations || _bmanipconstraints ) {
            options |= CFO_FillCheckedConfiguration;
            _constraintreturn->Clear();
        }

        if( _bmanipconstraints && (options & CFO_CheckTimeBasedConstraints) ) {
            // Check manip constraints for early rejection
            _cacheRampNDSeg.Initialize(q0, q1, dq0, dq1, std::vector<dReal>(), timeElapsed);
            rampndVectOut.push_back(_cacheRampNDSeg);
            try {
#ifdef SMOOTHER_TIMING_DEBUG
                _nCallsCheckManip += 1;
                _tStartCheckManip = utils::GetMicroTime();
#endif
                RampOptimizer::CheckReturn retmanip = _manipconstraintchecker->CheckManipConstraints2(rampndVectOut, IT_OpenStart, _bUseNewHeuristic);
#ifdef SMOOTHER_TIMING_DEBUG
                _tEndCheckManip = utils::GetMicroTime();
                _totalTimeCheckManip += 0.000001f*(float)(_tEndCheckManip - _tStartCheckManip);
#endif
                if( retmanip.retcode != 0 ) {
#ifdef SMOOTHER_PROGRESS_DEBUG
                    RAVELOG_DEBUG_FORMAT("env=%d, early rejection due to manipconstraints, CheckManipConstraints2 returns retcode=0x%x", GetEnv()->GetId()%retmanip.retcode);
#endif
                    return retmanip;
                }
            }
            catch (const std::exception& ex) {
                RAVELOG_WARN_FORMAT("env=%d, CheckManipConstraints2 (modified=%d) threw an exception: %s", GetEnv()->GetId()%((int) bExpectedModifiedConfigurations)%ex.what());
                return RampOptimizer::CheckReturn(0xffff);
            }
            rampndVectOut.resize(0);
        }

        try {
#ifdef SMOOTHER_TIMING_DEBUG
            _nCallsCheckPathAllConstraints_SegmentFeasible2 += 1;
            _tStartCheckPathAllConstraints = utils::GetMicroTime();
#endif
            int ret = _parameters->CheckPathAllConstraints(q0, q1, dq0, dq1, timeElapsed, IT_OpenStart, options, _constraintreturn);
#ifdef SMOOTHER_TIMING_DEBUG
            _tEndCheckPathAllConstraints = utils::GetMicroTime();
            _totalTimeCheckPathAllConstraints_SegmentFeasible2 += 0.000001f*(float)(_tEndCheckPathAllConstraints - _tStartCheckPathAllConstraints);
#endif
            if( ret != 0 ) {
#ifdef SMOOTHER_PROGRESS_DEBUG
                if( _constraintreturn->_configurationtimes.size() > 0 ) {
                    RAVELOG_DEBUG_FORMAT("env=%d, rejection by CheckPathAllConstraints at timestamp=%.6e/%.6e, retcode=0x%x", GetEnv()->GetId()%_constraintreturn->_configurationtimes.back()%timeElapsed%ret);
                }
                else {
                    RAVELOG_DEBUG_FORMAT("env=%d, rejection by CheckPathAllConstraints, retcode=0x%x", GetEnv()->GetId()%ret);
                }
#endif
                RampOptimizer::CheckReturn checkret(ret);
                if( ret == CFO_CheckTimeBasedConstraints ) {
                    checkret.fTimeBasedSurpassMult = 0.98;
                }
                return checkret;
            }
        }
        catch (const std::exception& ex) {
            RAVELOG_WARN_FORMAT("env=%d, CheckPathAllConstraints threw an exception: %s", GetEnv()->GetId()%ex.what());
            return RampOptimizer::CheckReturn(0xffff);
        }

        // Configurations between (q0, dq0) and (q1, dq1) may have been modified.
        if( bExpectedModifiedConfigurations && _constraintreturn->_configurationtimes.size() > 0 ) {
            OPENRAVE_ASSERT_OP(_constraintreturn->_configurations.size(), ==, _constraintreturn->_configurationtimes.size()*ndof);

            std::vector<dReal>& curPos = _cacheCurPos, &newPos = _cacheNewPos, &curVel = _cacheCurVel, &newVel = _cacheNewVel;
            curPos = q0;
            curVel = dq0;

            std::vector<dReal>::const_iterator it = _constraintreturn->_configurations.begin();
            dReal curTime = 0;

            std::vector<dReal> vdofscaling(ndof); // for recording limits violation
            std::fill(vdofscaling.begin(), vdofscaling.end(), 1);
            bool bviolated = false;
            for (size_t itime = 0; itime < _constraintreturn->_configurationtimes.size(); ++itime, it += ndof) {
                std::copy(it, it + ndof, newPos.begin());
                dReal deltaTime = _constraintreturn->_configurationtimes[itime] - curTime;
                if( deltaTime > RampOptimizer::g_fRampEpsilon ) {
                    dReal iDeltaTime = 1/deltaTime;

                    // Compute the next velocity for each DOF as well as check consistency
                    bviolated = false;
                    for (size_t idof = 0; idof < ndof; ++idof) {
                        newVel[idof] = 2*iDeltaTime*(newPos[idof] - curPos[idof]) - curVel[idof];

                        // Check velocity limit
                        if( RaveFabs(newVel[idof]) > _parameters->_vConfigVelocityLimit[idof] + RampOptimizer::g_fRampEpsilon  ) {
                            bviolated = true;
                            if( 0.9*_parameters->_vConfigVelocityLimit[idof] < 0.1*RaveFabs(newVel[idof]) ) {
                                // Warn if the velocity is really too high
                                RAVELOG_WARN_FORMAT("env=%d, the new velocity for idof=%d is too high. |%.15e| > %.15e", GetEnv()->GetId()%idof%newVel[idof]%_parameters->_vConfigVelocityLimit[idof]);
                            }
#ifdef SMOOTHER_PROGRESS_DEBUG
                            RAVELOG_DEBUG_FORMAT("env=%d, velocity exceeds limits after CheckPathAllConstraints, idof=%d, newVel=%.15e, vellimit=%.15e, diff=%.15e", GetEnv()->GetId()%idof%newVel[idof]%_parameters->_vConfigVelocityLimit[idof]%(RaveFabs(newVel[idof]) - _parameters->_vConfigVelocityLimit[idof]));
#endif
                            if( !_bUseNewHeuristic ) {
                                return RampOptimizer::CheckReturn(CFO_CheckTimeBasedConstraints, 0.9*_parameters->_vConfigVelocityLimit[idof]/RaveFabs(newVel[idof]));
                            }
                            vdofscaling[idof] = 0.9*_parameters->_vConfigVelocityLimit[idof]/RaveFabs(newVel[idof]);
                        }
                    }
                    if( bviolated ) {
                        return RampOptimizer::CheckReturn(CFO_CheckTimeBasedConstraints, vdofscaling);
                    }

                    // The computed next velocity is fine.
                    _cacheRampNDSeg.Initialize(curPos, newPos, curVel, newVel, std::vector<dReal>(), deltaTime);

                    // Now check the acceleration
                    bool bAccelChanged = false;
                    for (size_t idof = 0; idof < ndof; ++idof) {
                        if( _cacheRampNDSeg.GetAAt(idof) < -_parameters->_vConfigAccelerationLimit[idof] ) {
                            RAVELOG_VERBOSE_FORMAT("env=%d, idof=%d, accel changed: %.15e --> %.15e; diff=%.15e", GetEnv()->GetId()%idof%_cacheRampNDSeg.GetAAt(idof)%(-_parameters->_vConfigAccelerationLimit[idof])%(_cacheRampNDSeg.GetAAt(idof) + _parameters->_vConfigAccelerationLimit[idof]));
                            _cacheRampNDSeg.GetAAt(idof) = -_parameters->_vConfigAccelerationLimit[idof];
                            bAccelChanged = true;
                        }
                        else if( _cacheRampNDSeg.GetAAt(idof) > _parameters->_vConfigAccelerationLimit[idof] ) {
                            RAVELOG_VERBOSE_FORMAT("env=%d, idof=%d, accel changed: %.15e --> %.15e; diff=%.15e", GetEnv()->GetId()%idof%_cacheRampNDSeg.GetAAt(idof)%(_parameters->_vConfigAccelerationLimit[idof])%(_cacheRampNDSeg.GetAAt(idof) - _parameters->_vConfigAccelerationLimit[idof]));
                            _cacheRampNDSeg.GetAAt(idof) = _parameters->_vConfigAccelerationLimit[idof];
                            bAccelChanged = true;
                        }
                    }
                    if( bAccelChanged ) {
                        RampOptimizer::ParabolicCheckReturn parabolicret = RampOptimizer::CheckRampND(_cacheRampNDSeg, _parameters->_vConfigLowerLimit, _parameters->_vConfigUpperLimit, _parameters->_vConfigVelocityLimit, _parameters->_vConfigAccelerationLimit);
                        if( parabolicret != RampOptimizer::PCR_Normal ) {
                            std::stringstream ss;
                            ss << std::setprecision(std::numeric_limits<dReal>::digits10 + 1);
                            ss << "x0 = [";
                            SerializeValues(ss, curPos);
                            ss << "]; x1 = [";
                            SerializeValues(ss, newPos);
                            ss << "]; v0 = [";
                            SerializeValues(ss, curVel);
                            ss << "]; v1 = [";
                            SerializeValues(ss, newVel);
                            ss << "]; deltatime = " << deltaTime;

                            RAVELOG_WARN_FORMAT("env=%d, the output RampND becomes invalid (ret=%x) after fixing accelerations. %s", GetEnv()->GetId()%parabolicret%ss.str());
                            return RampOptimizer::CheckReturn(CFO_CheckTimeBasedConstraints, 0.9);
                        }
                    }
                    _cacheRampNDSeg.constraintChecked = true;

                    rampndVectOut.push_back(_cacheRampNDSeg);
                    curTime = _constraintreturn->_configurationtimes[itime];
                    curPos.swap(newPos);
                    curVel.swap(newVel);
                }
            }

            // Make sure the last configuration ends at the desired value.
            for (size_t idof = 0; idof < ndof; ++idof) {
                if( RaveFabs(curPos[idof] - q1[idof]) + g_fEpsilon > RampOptimizer::g_fRampEpsilon ) {
                    RAVELOG_WARN_FORMAT("env=%d, discrepancy at the last configuration: curPos[%d] (%.15e) != q1[%d] (%.15e)", GetEnv()->GetId()%idof%curPos[idof]%idof%q1[idof]);
                    return RampOptimizer::CheckReturn(CFO_FinalValuesNotReached);
                }
            }
        }
        else if( _constraintreturn->_configurationtimes.size() > 0 ) {
            // No manip tool direction constraint but CFO_FillCheckedConfiguration is enabled. We do
            // this because we want to keep the intermediate configurations for collision checking
            // at a later stage.
            vIntermediateConfigurations.insert(vIntermediateConfigurations.end(), _constraintreturn->_configurations.begin(), _constraintreturn->_configurations.end());
        }

        if( rampndVectOut.size() == 0 ) {
            _cacheRampNDSeg.Initialize(q0, q1, dq0, dq1, std::vector<dReal>(), timeElapsed);
            // Now check the acceleration
            bool bAccelChanged = false;
            for (size_t idof = 0; idof < ndof; ++idof) {
                if( _cacheRampNDSeg.GetAAt(idof) < -_parameters->_vConfigAccelerationLimit[idof] ) {
                    _cacheRampNDSeg.GetAAt(idof) = -_parameters->_vConfigAccelerationLimit[idof];
                    bAccelChanged = true;
                }
                else if( _cacheRampNDSeg.GetAAt(idof) > _parameters->_vConfigAccelerationLimit[idof] ) {
                    _cacheRampNDSeg.GetAAt(idof) = _parameters->_vConfigAccelerationLimit[idof];
                    bAccelChanged = true;
                }
            }
            if( bAccelChanged ) { // Make sure the modification is valid
                RampOptimizer::ParabolicCheckReturn parabolicret = RampOptimizer::CheckRampND(_cacheRampNDSeg, _parameters->_vConfigLowerLimit, _parameters->_vConfigUpperLimit, _parameters->_vConfigVelocityLimit, _parameters->_vConfigAccelerationLimit);
                if( parabolicret != RampOptimizer::PCR_Normal ) {
                    std::stringstream ss;
                    std::string separator = "";
                    ss << std::setprecision(std::numeric_limits<dReal>::digits10 + 1);
                    ss << "x0 = [";
                    SerializeValues(ss, q0);
                    ss << "]; x1 = [";
                    SerializeValues(ss, q1);
                    ss << "]; v0 = [";
                    SerializeValues(ss, dq0);
                    ss << "]; v1 = [";
                    SerializeValues(ss, dq1);
                    ss << "]; deltatime = " << timeElapsed;

                    RAVELOG_WARN_FORMAT("env=%d, the output RampND becomes invalid (ret=%x) after fixing accelerations. %s", GetEnv()->GetId()%parabolicret%ss.str());
                    return RampOptimizer::CheckReturn(CFO_CheckTimeBasedConstraints, 0.9);
                }
            }
            _cacheRampNDSeg.constraintChecked = true;
            rampndVectOut.push_back(_cacheRampNDSeg);
        }

        if( _bmanipconstraints && (options & CFO_CheckTimeBasedConstraints) ) {
            try {
#ifdef SMOOTHER_TIMING_DEBUG
                _nCallsCheckManip += 1;
                _tStartCheckManip = utils::GetMicroTime();
#endif
                RampOptimizer::CheckReturn retmanip = _manipconstraintchecker->CheckManipConstraints2(rampndVectOut, IT_OpenStart, _bUseNewHeuristic);
#ifdef SMOOTHER_TIMING_DEBUG
                _tEndCheckManip = utils::GetMicroTime();
                _totalTimeCheckManip += 0.000001f*(float)(_tEndCheckManip - _tStartCheckManip);
#endif
                if( retmanip.retcode != 0 ) {
#ifdef SMOOTHER_PROGRESS_DEBUG
                    RAVELOG_VERBOSE_FORMAT("env=%d, CheckManipConstraints2 returns retcode=0x%x", GetEnv()->GetId()%retmanip.retcode);
#endif
                    return retmanip;
                }
            }
            catch (const std::exception& ex) {
                RAVELOG_VERBOSE_FORMAT("env=%d, CheckManipConstraints2 (modified=%d) threw an exception: %s", GetEnv()->GetId()%((int) bExpectedModifiedConfigurations)%ex.what());
                return RampOptimizer::CheckReturn(0xffff);
            }
        }

        return RampOptimizer::CheckReturn(0);
    }

    virtual dReal Rand()
    {
        return _uniformsampler->SampleSequenceOneReal(IT_OpenEnd);
    }

    virtual bool NeedDerivativeForFeasibility()
    {
        return true;
    }

protected:

    enum ShortcutStatus
    {
        SS_Successful = 1,
        SS_TimeInstantsTooClose = 2,       // the sampled time instants t0 and t1 are closer than the specified threshold
        SS_RedundantShortcut = 3,          // the sampled time instants t0 and t1 fall into the same bins as a previously failed shortcut. see vVisitedDiscretization for details.
        SS_InitialInterpolationFailed = 4, // interpolation fails.
        SS_InterpolatedSegmentTooLong = 5, // interpolated segment from t0 to t1 is not shorter than t1 - t0 by at least minTimeStep
        SS_InterpolatedSegmentTooLongFromSlowDown = 6, // interpolated segment from t0 to t1 is not shorter than t1 - t0 by at least minTimeStep because of reduced vel/accel limits
        SS_Check2CollisionFailed = 7,      // interpolated segment is not collision free.
        SS_Check2Failed = 8,               // interpolated segment violates some constraints that are not 0x1 (collision) or 0x4 (time-based).
        SS_MaxManipSpeedFailed = 9,        // vel and/or accel multipliers get too low because of max manip speed
        SS_MaxManipAccelFailed = 10,       // vel and/or accel multipliers get too low because of max manip accel
        SS_SlowDownFailed = 11,            // vel and/or accel multipliers get too low becasue of other time-based constraints
        SS_LastSegmentFailed = 12,         // interpolation failed or segment too long or check2 failed or ending with different velocity
        SS_StateSettingFailed = 13,        // error occured when setting a state.
    };

    /// \brief Keep related information about a zero-velocity point so that we can focus the sampling more around these
    /// points when shortcutting.
    struct ZeroVelPointInfo
    {
        ZeroVelPointInfo() : point(-1), leftneighbor(-1), rightneighbor(-1) {
        }
        dReal point;         // zero-velocity point, i.e., time instant when all dof velocities are zero.
        dReal leftneighbor;  // the first switch time to the left of this zero-velocity point
        dReal rightneighbor; // the first switch time to the right of this zero-velocity point
    };

    /// \brief Time-parameterize the ordered set of waypoints to a trajectory that stops at every
    /// waypoint. _SetMilestones also adds some extra waypoints to the original set if any two
    /// consecutive waypoints are too far apart.
    bool _SetMileStones(const std::vector<std::vector<dReal> >& vWaypoints, RampOptimizer::ParabolicPath& parabolicpath)
    {
        _vZeroVelPointInfos.clear();
        _vZeroVelPointInfos.reserve(vWaypoints.size());

        size_t ndof = _parameters->GetDOF();
        parabolicpath.Reset();
        RAVELOG_VERBOSE_FORMAT("env=%d, Initial numwaypoints = %d", GetEnv()->GetId()%vWaypoints.size());

        if( vWaypoints.size() == 1 ) {
            std::vector<RampOptimizer::RampND>& rampndVect = _cacheRampNDVect;
            rampndVect.resize(1);
            rampndVect[0].Initialize(_parameters->GetDOF());
            rampndVect[0].SetConstant(vWaypoints[0], 0);
            parabolicpath.Initialize(rampndVect[0]);
        }
        else if( vWaypoints.size() > 1 ) {
            int options = CFO_CheckTimeBasedConstraints;
            if( !_parameters->verifyinitialpath ) {
                options = options & (~CFO_CheckEnvCollisions) & (~CFO_CheckSelfCollisions);
                RAVELOG_VERBOSE_FORMAT("env=%d, Initial path verification disabled using options=0x%x", GetEnv()->GetId()%options);
            }

            // In some cases (e.g. when there are manipulator constraints), the midpoint 0.5*(x0 +
            // x1) may not satisfy the constraints. Instead of returning failure, we try to compute
            // a better midpoint.
            std::vector<std::vector<dReal> >& vNewWaypoints = _cacheNewWaypointsVect;
            std::vector<uint8_t> vForceInitialChecking(vWaypoints.size(), 0);

            if( !!_parameters->_neighstatefn ) {
                std::vector<dReal> xmid(ndof), xmidDelta(ndof);
                vNewWaypoints = vWaypoints;

                // We add more waypoints in between the original consecutive waypoints x0 and x1 if
                // the constraint-satisfying middle point (computed using _neighstatefn) is far from
                // the expected middle point 0.5*(x0 + x1).
                dReal distThresh = 0.00001;
                int nConsecutiveExpansionsAllowed = 10; // adding too many intermediate waypoints is considered bad
                int nConsecutiveExpansions = 0;
                size_t iwaypoint = 0; // keeps track of the total number of (fianlized) waypoints
                while (iwaypoint + 1 < vNewWaypoints.size()) {
                    // xmidDelta is the difference between the expected middle point and the initial point
                    for (size_t idof = 0; idof < ndof; ++idof) {
                        xmidDelta[idof] = 0.5*(vNewWaypoints[iwaypoint + 1][idof] - vNewWaypoints[iwaypoint][idof]);
                    }

                    xmid = vNewWaypoints[iwaypoint];
                    if( _parameters->SetStateValues(xmid) != 0 ) {
                        RAVELOG_WARN_FORMAT("env=%d, Could not set values at waypoint %d", GetEnv()->GetId()%iwaypoint);
                        return false;
                    }
                    // Steer vNewWaypoints[iwaypoint] by xmidDelta. The resulting state is stored in xmid.
                    if( _parameters->_neighstatefn(xmid, xmidDelta, NSO_OnlyHardConstraints) == NSS_Failed ) {
                        RAVELOG_WARN_FORMAT("env=%d, Failed to get the neighbor of waypoint %d", GetEnv()->GetId()%iwaypoint);
                        return false;
                    }

                    // Check if xmid is far from the expected point.
                    dReal dist = 0;
                    for (size_t idof = 0; idof < ndof; ++idof) {
                        dReal fExpected = 0.5*(vNewWaypoints[iwaypoint + 1][idof] + vNewWaypoints[iwaypoint][idof]);
                        dReal fError = fExpected - xmid[idof];
                        dist += fError*fError;
                    }
                    if( dist > distThresh ) {
                        RAVELOG_DEBUG_FORMAT("env=%d, Adding extra midpoint between waypoints %d and %d, dist = %.15e", GetEnv()->GetId()%iwaypoint%(iwaypoint + 1)%dist);
                        vNewWaypoints.insert(vNewWaypoints.begin() + iwaypoint + 1, xmid);
                        vForceInitialChecking[iwaypoint + 1] = 1;
                        vForceInitialChecking.insert(vForceInitialChecking.begin() + iwaypoint + 1, 1);
                        nConsecutiveExpansions += 2;
                        if( nConsecutiveExpansions > nConsecutiveExpansionsAllowed ) {
                            std::stringstream ss;
                            ss << std::setprecision(std::numeric_limits<dReal>::digits10 + 1);
                            ss << "env=" << GetEnv()->GetId() << ", Too many consecutive expansions. Segment conecting waypoints " << iwaypoint << " and " << (iwaypoint + 1) << " is bad. waypoint0=[";
                            SerializeValues(ss, vNewWaypoints[iwaypoint]);
                            ss << "]; waypoint1=[";
                            SerializeValues(ss, vNewWaypoints[iwaypoint + 1]);
                            ss << "];";
                            RAVELOG_WARN(ss.str());
                            return false;
                        }
                        continue;
                    }
                    if( nConsecutiveExpansions > 0 ) {
                        nConsecutiveExpansions--;
                    }
                    iwaypoint += 1;
                }
            }
            else {
                // No _neighstatefn.
                vNewWaypoints = vWaypoints;
            }
            // Finished preparation of waypoints. Now continue to time-parameterize the path.

            OPENRAVE_ASSERT_OP(vNewWaypoints[0].size(), ==, ndof);
            std::vector<RampOptimizer::RampND>& rampndVect = _cacheRampNDVect;
            size_t numWaypoints = vNewWaypoints.size();
            size_t curIndex = 0;
            for (size_t iwaypoint = 1; iwaypoint < numWaypoints; ++iwaypoint) {
                OPENRAVE_ASSERT_OP(vNewWaypoints[iwaypoint].size(), ==, ndof);

                if( !_ComputeRampWithZeroVelEndpoints(vNewWaypoints[iwaypoint - 1], vNewWaypoints[iwaypoint], options, rampndVect, iwaypoint, numWaypoints) ) {
#ifdef SMOOTHER_TIMING_DEBUG
                    // We don't use this stats
                    // Reset SegmentFeasible2 counters
                    _nCallsCheckPathAllConstraints_SegmentFeasible2 = 0;
                    _totalTimeCheckPathAllConstraints_SegmentFeasible2 = 0;
#endif
                    std::stringstream ss;
                    ss << std::setprecision(std::numeric_limits<dReal>::digits10 + 1);
                    ss << "env=" << GetEnv()->GetId() << ", Failed to time-parameterize the path connecting waypoints " << (iwaypoint - 1) << " and " << iwaypoint << ". waypoint0=[";
                    SerializeValues(ss, vNewWaypoints[iwaypoint - 1]);
                    ss << "]; waypoint1=[";
                    SerializeValues(ss, vNewWaypoints[iwaypoint]);
                    ss << "];";
                    RAVELOG_WARN(ss.str());
                    return false;
                }
#ifdef SMOOTHER_TIMING_DEBUG
                // We don't use this stats
                // Reset SegmentFeasible2 counters
                _nCallsCheckPathAllConstraints_SegmentFeasible2 = 0;
                _totalTimeCheckPathAllConstraints_SegmentFeasible2 = 0;
#endif

                if( !_parameters->verifyinitialpath && !vForceInitialChecking[iwaypoint] ) {
                    FOREACH(itrampnd, rampndVect) {
                        itrampnd->constraintChecked = true;
                    }
                }

                // Keep track of zero-velocity waypoints
                dReal duration = 0;
                FOREACHC(itrampnd, rampndVect) {
                    duration += itrampnd->GetDuration();
                    parabolicpath.AppendRampND(*itrampnd);
                }
                if( duration > _maxInitialRampTime ) {
                    _maxInitialRampTime = duration;
                }
                curIndex += rampndVect.size();
                ZeroVelPointInfo zerovelpointinfo;
                if( _vZeroVelPointInfos.size() == 0 ) {
                    zerovelpointinfo.point = duration;
                }
                else {
                    zerovelpointinfo.point = _vZeroVelPointInfos.back().point + duration;
                    _vZeroVelPointInfos.back().rightneighbor += rampndVect.front().GetDuration();
                }
                zerovelpointinfo.leftneighbor = zerovelpointinfo.point - rampndVect.back().GetDuration();
                zerovelpointinfo.rightneighbor = zerovelpointinfo.point; // will be updated to the correct value in the next iteration.
                _vZeroVelPointInfos.push_back(zerovelpointinfo);
            }
            if( _vZeroVelPointInfos.size() > 0 ) {
                _vZeroVelPointInfos.pop_back(); // now containing all zero-velocity points except the start and the end
            }
        }
        return true;
    }

    /// \brief Interpolate two given waypoints with a trajectory which starts and ends with zero
    /// velocities. Manip constraints (if available) is also taken care of by gradually scaling
    /// vellimits and accellimits down until the constraints are no longer violated. Therefore, the
    /// output trajectory (rampnd) is guaranteed to feasible.
    bool _ComputeRampWithZeroVelEndpoints(const std::vector<dReal>& x0VectIn, const std::vector<dReal>& x1VectIn, int options, std::vector<RampOptimizer::RampND>& rampndVectOut, size_t iwaypoint=0, size_t numWaypoints=0)
    {
        // Cache
        std::vector<dReal> &x0Vect = _cacheX0Vect1, &x1Vect = _cacheX1Vect1, &v0Vect = _cacheV0Vect, &v1Vect = _cacheV1Vect;
        std::vector<dReal> &vellimits = _cacheVellimits, &accellimits = _cacheAccelLimits;
        vellimits = _parameters->_vConfigVelocityLimit;
        accellimits = _parameters->_vConfigAccelerationLimit;

        RampOptimizer::CheckReturn retseg(0);
        std::vector<dReal> _temp(0);
        size_t numTries = 1000; // number of times allowed to scale down vellimits and accellimits
        for (size_t itry = 0; itry < numTries; ++itry) {
            bool res = _interpolator.ComputeZeroVelNDTrajectory(x0VectIn, x1VectIn, vellimits, accellimits, rampndVectOut);
            BOOST_ASSERT(res);

            size_t irampnd = 0;
            rampndVectOut[0].GetX0Vect(x0Vect);
            rampndVectOut[0].GetV0Vect(v0Vect);
            FOREACHC(itrampnd, rampndVectOut) {
                itrampnd->GetX1Vect(x1Vect);
                itrampnd->GetV1Vect(v1Vect);

                retseg = SegmentFeasible2(x0Vect, x1Vect, v0Vect, v1Vect, itrampnd->GetDuration(), options, _cacheRampNDVectOut1, _temp);
                if( 0 ) {
                    // For debugging
                    std::stringstream sss;
                    sss << std::setprecision(std::numeric_limits<dReal>::digits10 + 1);
                    sss << "x0 = [";
                    SerializeValues(sss, x0Vect);
                    sss << "]; x1 = [";
                    SerializeValues(sss, x1Vect);
                    sss << "]; v0 = [";
                    SerializeValues(sss, v0Vect);
                    sss << "]; v1 = [";
                    SerializeValues(sss, v1Vect);
                    sss << "];";
                    RAVELOG_WARN(sss.str());
                }

                if( retseg.retcode != 0 ) {
                    break;
                }
                if( retseg.bDifferentVelocity ) {
                    RAVELOG_WARN_FORMAT("env=%d, SegmentFeasible2 returns different final velocities", GetEnv()->GetId());
                    retseg.retcode = CFO_FinalValuesNotReached;
                    break;
                }
                x0Vect.swap(x1Vect);
                v0Vect.swap(v1Vect);
            }
            if( retseg.retcode == 0 ) {
                break;
            }
            else if( retseg.retcode == CFO_CheckTimeBasedConstraints ) {
                RAVELOG_VERBOSE_FORMAT("env=%d, segment (%d, %d); numWaypoints=%d; scaling vellimits and accellimits by %.15e, itry=%d", GetEnv()->GetId()%(iwaypoint - 1)%iwaypoint%numWaypoints%retseg.fTimeBasedSurpassMult%itry);
                RampOptimizer::ScaleVector(vellimits, retseg.fTimeBasedSurpassMult);
                RampOptimizer::ScaleVector(accellimits, retseg.fTimeBasedSurpassMult*retseg.fTimeBasedSurpassMult);
            }
            else {
                std::stringstream ss;
                ss << std::setprecision(std::numeric_limits<dReal>::digits10 + 1);
                ss << "x0 = [";
                SerializeValues(ss, x0Vect);
                ss << "]; x1 = [";
                SerializeValues(ss, x1Vect);
                ss << "]; v0 = [";
                SerializeValues(ss, v0Vect);
                ss << "]; v1 = [";
                SerializeValues(ss, v1Vect);
                ss << "]; deltatime=" << (rampndVectOut[irampnd].GetDuration());
                RAVELOG_WARN_FORMAT("env=%d, segment (%d, %d); numWaypoints=%d; SegmentFeasibile2 returned error 0x%x; %s, giving up....", GetEnv()->GetId()%(iwaypoint - 1)%iwaypoint%numWaypoints%retseg.retcode%ss.str());
                return false;
            }
        }
        if( retseg.retcode != 0 ) {
            return false;
        }
        return true;
    }

    /// \brief Figure out the direction of the acceleration of the given RampND (negative, zero, or
    /// positive). Assume that every DOF accelerates in the same direction.
    int _CheckRampNDAcceleration(RampOptimizer::RampND& rampnd)
    {
        dReal sum = 0;
        for( size_t idof = 0; idof < rampnd.GetDOF(); ++idof ) {
            sum += rampnd.GetAAt(idof);
        }
        if( sum < -RampOptimizer::g_fRampEpsilon ) {
            return -1;
        }
        else if( sum > RampOptimizer::g_fRampEpsilon ) {
            return 1;
        }
        else {
            return 0;
        }
    }

    /// \brief Merge consecutive trajectory segments. Here we try to remove each zeroVelPoint by
    /// merging the ramps before and after the zeroVelPoint. The content of this function is basically
    /// almost identical to _Shortcut except that instead of sampling two time instants t0, t1 at
    /// each iteration, we deterministically choose them to be time instants before and after a
    /// zeroVelPoint, respectively.
    int _MergeConsecutiveSegments(RampOptimizer::ParabolicPath& parabolicpath, dReal minTimeStep)
    {
        int nummerges = 0;
        if( _vZeroVelPointInfos.size() == 0 ) {
            return nummerges;
        }

        uint32_t fileindex;
        if( !!_logginguniformsampler ) {
            fileindex = _logginguniformsampler->SampleSequenceOneUInt32();
        }
        else {
            fileindex = RaveRandomInt();
        }
        fileindex = fileindex%_fileIndexMod;
        _DumpParabolicPath(parabolicpath, _dumplevel, fileindex, 2);

#ifdef SMOOTHER_PROGRESS_DEBUG
        std::vector<int>& vShortcutStats = _vShortcutStats; // vShortcutStats[SS_X] keeps the number of times a shortcut iter finishes with the status SS_X
        vShortcutStats.reserve(20);
        vShortcutStats.resize(20);
        std::fill(vShortcutStats.begin(), vShortcutStats.end(), 0);

        std::stringstream shortcutprogress;
        shortcutprogress << std::setprecision(std::numeric_limits<dReal>::digits10 + 1);
#endif

        std::vector<RampOptimizer::RampND> rampndVect = parabolicpath.GetRampNDVect(); // for convenience

        // Caching stuff
        std::vector<RampOptimizer::RampND>& shortcutRampNDVect = _cacheRampNDVect; // for storing interpolated trajectory
        std::vector<RampOptimizer::RampND>& shortcutRampNDVectOut = _cacheRampNDVectOut, &shortcutRampNDVectOut1 = _cacheRampNDVectOut1; // for storing checked trajectory
        std::vector<dReal>& x0Vect = _cacheX0Vect, &x1Vect = _cacheX1Vect, &v0Vect = _cacheV0Vect, &v1Vect = _cacheV1Vect;
        const dReal tOriginal = parabolicpath.GetDuration(); // the original trajectory duration before being shortcut
        dReal tTotal = tOriginal; // keeps track of the latest trajectory duration

        std::vector<dReal>& vellimits = _cacheVellimits, &accellimits = _cacheAccelLimits;

        // Various parameters for shortcutting
        int numSlowDowns = 0; // counts the number of times we slow down the trajectory (via vel/accel scaling) because of manip constraints
        dReal fiSearchVelAccelMult = 1.0/_parameters->fSearchVelAccelMult; // magic constant
        dReal fStartTimeVelMult = 1.0; // this is the multiplier for scaling down the *initial* velocity in each shortcut iteration. If manip constraints
                                       // or dynamic constraints are used, then this will track the most recent successful multiplier. The idea is that if the
                                       // recent successful multiplier is some low value, say 0.1, it is unlikely that using the full vel/accel limits, i.e.,
                                       // multiplier = 1.0, will succeed the next time
        dReal fStartTimeAccelMult = 1.0;
        int nTimeBasedConstraintsFailed = 0;

        std::vector<dReal> velReductionFactors, accelReductionFactors;
        velReductionFactors.resize(rampndVect.front().GetDOF());
        accelReductionFactors.resize(rampndVect.front().GetDOF());

#ifdef SMOOTHER_PROGRESS_DEBUG
        uint32_t latestSuccessfulShortcutTimestamp = utils::GetMicroTime(), curtime;
#endif

        // Main shortcut loop
        size_t index;
        size_t iters = 0;
        size_t numIters = _vZeroVelPointInfos.size();
        for (index = 0; index < _vZeroVelPointInfos.size(); ++index, ++iters) { // _vZeroVelPointInfos.size() dynamically changes
            // Sample t0 and t1. We could possibly add some heuristics here to get higher quality
            // shortcuts
            dReal t0 = _vZeroVelPointInfos.at(index).leftneighbor;
            dReal t1 = _vZeroVelPointInfos.at(index).rightneighbor;

            // std::stringstream ss; ss << "index=" << index << ", zeroVelPoints=[";
            // FOREACHC(itval, _zeroVelPoints) {
            //  ss << *itval << ", ";
            // }
            // ss << "]; " << "zeroVelPointNeighbors=[";
            // FOREACHC(itval, _zeroVelPointNeighbors) {
            //  ss << "(" << itval->first << ", " << itval->second << "), ";
            // }
            // ss << "];";
            // RAVELOG_DEBUG_FORMAT("env=%d; %s", GetEnv()->GetId()%ss.str());

#ifdef SMOOTHER_PROGRESS_DEBUG
            shortcutprogress << utils::GetMicroTime() << " " << tTotal << " " << t0 << " " << t1 << " ";
#endif

            uint32_t iIterProgress = 0; // used for debugging purposes

            // Perform shortcut
            try {
#ifdef SMOOTHER_PROGRESS_DEBUG
                RAVELOG_DEBUG_FORMAT("env=%d, shortcut iter=%d/%d, start shortcutting with t0=%.15e; t1=%.15e", GetEnv()->GetId()%iters%numIters%t0%t1);
#endif
                int i0, i1;
                dReal u0, u1;
                parabolicpath.FindRampNDIndex(t0, i0, u0);
                parabolicpath.FindRampNDIndex(t1, i1, u1);

                rampndVect[i0].EvalPos(u0, x0Vect);
                if( _parameters->SetStateValues(x0Vect) != 0 ) {
#ifdef SMOOTHER_PROGRESS_DEBUG
                    ++vShortcutStats[SS_StateSettingFailed];
                    shortcutprogress << SS_StateSettingFailed << "\n";
#endif
                    continue;
                }
                iIterProgress +=  0x10000000;
                _parameters->_getstatefn(x0Vect);
                iIterProgress += 0x10000000;

                rampndVect[i1].EvalPos(u1, x1Vect);
                if( _parameters->SetStateValues(x1Vect) != 0 ) {
#ifdef SMOOTHER_PROGRESS_DEBUG
                    ++vShortcutStats[SS_StateSettingFailed];
                    shortcutprogress << SS_StateSettingFailed << "\n";
#endif
                    continue;
                }
                iIterProgress +=  0x10000000;
                _parameters->_getstatefn(x1Vect);

                rampndVect[i0].EvalVel(u0, v0Vect);
                rampndVect[i1].EvalVel(u1, v1Vect);
                ++_progress._iteration;

                vellimits = _parameters->_vConfigVelocityLimit;
                accellimits = _parameters->_vConfigAccelerationLimit;

                if( _bmanipconstraints && _manipconstraintchecker && _bUseNewHeuristic ) {
                    // pass
                    // do nothing only when the new heuristic is used while having manipconstraints. otherwise, proceed normally
                }
                else {
                    for (size_t j = 0; j < _parameters->_vConfigVelocityLimit.size(); ++j) {
                        // Adjust vellimits and accellimits
                        dReal fminvel = max(RaveFabs(v0Vect[j]), RaveFabs(v1Vect[j]));
                        if( vellimits[j] < fminvel ) {
                            vellimits[j] = fminvel;
                        }
                        else {
                            dReal f = max(fminvel, fStartTimeVelMult * _parameters->_vConfigVelocityLimit[j]);
                            if( vellimits[j] > f ) {
                                vellimits[j] = f;
                            }
                        }

                        {
                            dReal f = fStartTimeAccelMult * _parameters->_vConfigAccelerationLimit[j];
                            if( accellimits[j] > f ) {
                                accellimits[j] = f;
                            }
                        }
                    }
                }

                std::vector<dReal> reductionFactors2; // keeps track of the reduction factors got from this shortcut

                dReal fCurVelMult = fStartTimeVelMult;
                dReal fCurAccelMult = fStartTimeAccelMult;

                bool bSuccess = false;
                size_t maxSlowDownTries = 100;
                std::fill(velReductionFactors.begin(), velReductionFactors.end(), 1); // Reset reductionfactors
                std::fill(accelReductionFactors.begin(), accelReductionFactors.end(), 1); // Reset reductionfactors
                for (size_t iSlowDown = 0; iSlowDown < maxSlowDownTries; ++iSlowDown) {
#ifdef SMOOTHER_TIMING_DEBUG
                    _nCallsInterpolator += 1;
                    _tStartInterpolator = utils::GetMicroTime();
#endif
                    bool res = _interpolator.ComputeArbitraryVelNDTrajectory(x0Vect, x1Vect, v0Vect, v1Vect, _parameters->_vConfigLowerLimit, _parameters->_vConfigUpperLimit, vellimits, accellimits, shortcutRampNDVect, false);
#ifdef SMOOTHER_TIMING_DEBUG
                    _tEndInterpolator = utils::GetMicroTime();
                    _totalTimeInterpolator += 0.000001f*(float)(_tEndInterpolator - _tStartInterpolator);
#endif
                    iIterProgress += 0x1000;
                    if( !res ) {
#ifdef SMOOTHER_PROGRESS_DEBUG
                        RAVELOG_DEBUG_FORMAT("env=%d, shortcut iter=%d/%d, initial interpolation failed.", GetEnv()->GetId()%iters%numIters);
                        ++vShortcutStats[SS_InitialInterpolationFailed];
                        shortcutprogress << SS_InitialInterpolationFailed << "\n";
#endif
                        break;
                    }

                    // Check if the shortcut makes a significant improvement
                    dReal segmentTime = 0;
                    FOREACHC(itrampnd, shortcutRampNDVect) {
                        segmentTime += itrampnd->GetDuration();
                    }
                    if( segmentTime + minTimeStep > t1 - t0 ) {
                        // RAVELOG_VERBOSE_FORMAT("env=%d, shortcut iter=%d/%d, rejecting shortcut from t0 = %.15e to t1 = %.15e, %.15e > %.15e, minTimeStep = %.15e, final trajectory duration = %.15e s.",
                        //                        GetEnv()->GetId()%iters%numIters%t0%t1%segmentTime%(t1 - t0)%minTimeStep%parabolicpath.GetDuration());
#ifdef SMOOTHER_PROGRESS_DEBUG
                        RAVELOG_DEBUG_FORMAT("env=%d, shortcut iter=%d/%d, rejecting since it will not make significant improvement. originalSegmentTime=%.15e, newSegmentTime=%.15e, diff=%.15e, minTimeStep=%.15e", GetEnv()->GetId()%iters%numIters%(t1 - t0)%segmentTime%(t1 - t0 - segmentTime)%minTimeStep);
                        if( iSlowDown == 0 ) {
                            ++vShortcutStats[SS_InterpolatedSegmentTooLong];
                            shortcutprogress << SS_InterpolatedSegmentTooLong << "\n";
                        }
                        else {
                            ++vShortcutStats[SS_InterpolatedSegmentTooLongFromSlowDown];
                            shortcutprogress << SS_InterpolatedSegmentTooLongFromSlowDown << "\n";
                        }
#endif
                        break;
                    }

#ifdef SMOOTHER_PROGRESS_DEBUG
                    RAVELOG_DEBUG_FORMAT("env=%d, shortcut iter=%d/%d, finished initial interpolation. originalSegmentTime=%.15e, newSegmentTime=%.15e, diff=%.15e, minTimeStep=%.15e", GetEnv()->GetId()%iters%numIters%(t1 - t0)%segmentTime%(t1 - t0 - segmentTime)%minTimeStep);
#endif

                    if( _CallCallbacks(_progress) == PA_Interrupt ) {
                        return -1;
                    }
                    iIterProgress += 0x1000;

                    RampOptimizer::CheckReturn retcheck(0);
                    iIterProgress += 0x10;

                    do { // Start checking constraints.
                        if( _parameters->SetStateValues(x1Vect) != 0 ) {
                            std::stringstream s;
                            s << std::setprecision(RampOptimizer::g_nPrec) << "x1 = [";
                            SerializeValues(s, x1Vect);
                            s << "];";
                            RAVELOG_VERBOSE_FORMAT("env=%d, shortcut iter=%d/%d, cannot set state: %s", GetEnv()->GetId()%iters%numIters%s.str());
                            retcheck.retcode = CFO_StateSettingError;
#ifdef SMOOTHER_PROGRESS_DEBUG
                            ++vShortcutStats[SS_StateSettingFailed];
                            shortcutprogress << SS_StateSettingFailed << "\n";
#endif
                            break;
                        }
                        _parameters->_getstatefn(x1Vect);
                        iIterProgress += 0x10;

                        retcheck = _feasibilitychecker.Check2(shortcutRampNDVect, 0xffff, shortcutRampNDVectOut);
#ifdef SMOOTHER_TIMING_DEBUG
                        _nCallsCheckPathAllConstraints += _nCallsCheckPathAllConstraints_SegmentFeasible2;
                        _totalTimeCheckPathAllConstraints += _totalTimeCheckPathAllConstraints_SegmentFeasible2;
                        if( retcheck.retcode != 0 ) {
                            _nCallsCheckPathAllConstraintsInVain += _nCallsCheckPathAllConstraints_SegmentFeasible2;
                            _totalTimeCheckPathAllConstraintsInVain += _totalTimeCheckPathAllConstraints_SegmentFeasible2;
                        }
                        // Reset SegmentFeasible2 counters
                        _nCallsCheckPathAllConstraints_SegmentFeasible2 = 0;
                        _totalTimeCheckPathAllConstraints_SegmentFeasible2 = 0;
#endif

                        iIterProgress += 0x10;

                        if( retcheck.retcode != 0 ) {
                            // Shortcut does not pass CheckPathAllConstraints
#ifdef SMOOTHER_PROGRESS_DEBUG
                            RAVELOG_DEBUG_FORMAT("env=%d, shortcut iter=%d/%d, iSlowDown=%d, shortcut does not pass Check2, retcode=0x%x.\n", GetEnv()->GetId()%iters%numIters%iSlowDown%retcheck.retcode);
                            if( retcheck.retcode == 1 ) {
                                ++vShortcutStats[SS_Check2CollisionFailed];
                                shortcutprogress << SS_Check2CollisionFailed << "\n";
                            }
                            else if( retcheck.retcode != CFO_CheckTimeBasedConstraints ) {
                                ++vShortcutStats[SS_Check2Failed];
                                shortcutprogress << SS_Check2Failed << "\n";
                            }
#endif
                            break;
                        }

                        // CheckPathAllConstraints (called viaSegmentFeasible2 inside Check2) may be
                        // modifying the original shortcutcurvesnd due to constraints. Therefore, we
                        // have to reset vellimits and accellimits so that they are above those of
                        // the modified trajectory.
                        for (size_t irampnd = 0; irampnd < shortcutRampNDVectOut.size(); ++irampnd) {
                            for (size_t jdof = 0; jdof < shortcutRampNDVectOut[irampnd].GetDOF(); ++jdof) {
                                dReal fminvel = max(RaveFabs(shortcutRampNDVectOut[irampnd].GetV0At(jdof)), RaveFabs(shortcutRampNDVectOut[irampnd].GetV1At(jdof)));
                                if( vellimits[jdof] < fminvel ) {
                                    vellimits[jdof] = fminvel;
                                }
                            }
                        }

                        // The interpolated segment passes constraints checking. Now see if it is modified such that it does not end with the desired velocity.
                        if( retcheck.bDifferentVelocity && shortcutRampNDVectOut.size() > 0 ) {
                            RAVELOG_VERBOSE_FORMAT("env=%d, new shortcut is *not* aligned with boundary values after running Check2. Start fixing the last segment.", GetEnv()->GetId());
                            // Modification inside Check2 results in the shortcut trajectory not ending at the desired velocity v1.
                            dReal allowedStretchTime = (t1 - t0) - (segmentTime + minTimeStep); // the time that this segment is allowed to stretch out such that it is still a useful shortcut

                            shortcutRampNDVectOut.back().GetX0Vect(x0Vect);
                            shortcutRampNDVectOut.back().GetV0Vect(v0Vect);
#ifdef SMOOTHER_TIMING_DEBUG
                            _nCallsInterpolator += 1;
                            _tStartInterpolator = utils::GetMicroTime();
#endif
                            bool res2 = _interpolator.ComputeArbitraryVelNDTrajectory(x0Vect, x1Vect, v0Vect, v1Vect, _parameters->_vConfigLowerLimit, _parameters->_vConfigUpperLimit, vellimits, accellimits, shortcutRampNDVect, true);
#ifdef SMOOTHER_TIMING_DEBUG
                            _tEndInterpolator = utils::GetMicroTime();
                            _totalTimeInterpolator += 0.000001f*(float)(_tEndInterpolator - _tStartInterpolator);
#endif
                            if( !res2 ) {
                                // This may be because we cannot fix joint limit violation
#ifdef SMOOTHER_PROGRESS_DEBUG
                                RAVELOG_DEBUG_FORMAT("env=%d, failed to InterpolateArbitraryVelND to correct the final velocity", GetEnv()->GetId());
                                ++vShortcutStats[SS_LastSegmentFailed];
                                shortcutprogress << SS_LastSegmentFailed << "\n";
#endif
                                retcheck.retcode = CFO_FinalValuesNotReached;
                                break;
                            }

                            dReal lastSegmentTime = 0;
                            FOREACHC(itrampnd, shortcutRampNDVect) {
                                lastSegmentTime += itrampnd->GetDuration();
                            }
                            if( lastSegmentTime - shortcutRampNDVectOut.back().GetDuration() > allowedStretchTime ) {
#ifdef SMOOTHER_PROGRESS_DEBUG
                                RAVELOG_DEBUG_FORMAT("env=%d, shortcut iter=%d/%d, the modified last segment duration is too long to be useful(%.15e s.)", GetEnv()->GetId()%iters%numIters%lastSegmentTime);
                                ++vShortcutStats[SS_LastSegmentFailed];
                                shortcutprogress << SS_LastSegmentFailed << "\n";
#endif
                                retcheck.retcode = CFO_FinalValuesNotReached;
                                break;
                            }

                            retcheck = _feasibilitychecker.Check2(shortcutRampNDVect, 0xffff, shortcutRampNDVectOut1);
#ifdef SMOOTHER_TIMING_DEBUG
                            _nCallsCheckPathAllConstraints += _nCallsCheckPathAllConstraints_SegmentFeasible2;
                            _totalTimeCheckPathAllConstraints += _totalTimeCheckPathAllConstraints_SegmentFeasible2;
                            if( retcheck.retcode != 0 ) {
                                _nCallsCheckPathAllConstraintsInVain += _nCallsCheckPathAllConstraints_SegmentFeasible2;
                                _totalTimeCheckPathAllConstraintsInVain += _totalTimeCheckPathAllConstraints_SegmentFeasible2;
                            }
                            // Reset SegmentFeasible2 counters
                            _nCallsCheckPathAllConstraints_SegmentFeasible2 = 0;
                            _totalTimeCheckPathAllConstraints_SegmentFeasible2 = 0;
#endif

                            if( retcheck.retcode != 0 ) {
#ifdef SMOOTHER_PROGRESS_DEBUG
                                RAVELOG_DEBUG_FORMAT("env=%d, final segment fixing failed. retcode=0x%x", GetEnv()->GetId()%retcheck.retcode);
                                ++vShortcutStats[SS_LastSegmentFailed];
                                shortcutprogress << SS_LastSegmentFailed << "\n";
#endif
                                break;
                            }
                            else if( retcheck.bDifferentVelocity ) {
#ifdef SMOOTHER_PROGRESS_DEBUG
                                RAVELOG_DEBUG_FORMAT("env=%d, after final segment fixing, shortcutRampND still does not end at the desired velocity", GetEnv()->GetId());
                                ++vShortcutStats[SS_LastSegmentFailed];
                                shortcutprogress << SS_LastSegmentFailed << "\n";
#endif
                                retcheck.retcode = CFO_FinalValuesNotReached;
                                break;
                            }
                            else {
                                // Otherwise, this segment is good.
                                RAVELOG_VERBOSE_FORMAT("env=%d, final velocity correction for the last segment successful", GetEnv()->GetId());
                                shortcutRampNDVectOut.pop_back();
                                shortcutRampNDVectOut.insert(shortcutRampNDVectOut.end(), shortcutRampNDVectOut1.begin(), shortcutRampNDVectOut1.end());

                                // Check consistency
                                if( IS_DEBUGLEVEL(Level_Verbose) ) {
                                    shortcutRampNDVectOut.front().GetX0Vect(x0Vect);
                                    shortcutRampNDVectOut.back().GetX1Vect(x1Vect);
                                    shortcutRampNDVectOut.front().GetV0Vect(v0Vect);
                                    shortcutRampNDVectOut.back().GetV1Vect(v1Vect);
                                    RampOptimizer::ParabolicCheckReturn parabolicret = RampOptimizer::CheckRampNDs(shortcutRampNDVectOut, _parameters->_vConfigLowerLimit, _parameters->_vConfigUpperLimit, _parameters->_vConfigVelocityLimit, _parameters->_vConfigAccelerationLimit, x0Vect, x1Vect, v0Vect, v1Vect);
                                    OPENRAVE_ASSERT_OP(parabolicret, ==, RampOptimizer::PCR_Normal);
                                }
                            }
                        }
                        else {
                            RAVELOG_VERBOSE_FORMAT("env=%d, new shortcut is aligned with boundary values after running Check2", GetEnv()->GetId());
                            break;
                        }
                    } while (0);
                    // Finished checking constraints. Now see what retcheck.retcode is
                    iIterProgress += 0x1000;

                    if( retcheck.retcode == 0 ) {
                        // Shortcut is successful.
                        bSuccess = true;
                        break;
                    }
                    else if( retcheck.retcode == CFO_CheckTimeBasedConstraints ) {
                        // CFO_CheckTimeBasedConstraints can be returned because of two things: torque limit violation and manip constraint violation
                        nTimeBasedConstraintsFailed++;

                        // Scale down vellimits and/or accellimits
                        if( _bmanipconstraints && _manipconstraintchecker ) {
                            // Scale down vellimits and accellimits independently according to the violated constraint (manipspeed/manipaccel)
                            if( iSlowDown == 0 && !_bUseNewHeuristic ) {
                                // Try computing estimates of vellimits and accellimits before scaling down

                                {// Need to make sure that x0, x1, v0, v1 hold the correct values
                                    rampndVect[i0].EvalPos(u0, x0Vect);
                                    rampndVect[i1].EvalPos(u1, x1Vect);
                                    rampndVect[i0].EvalVel(u0, v0Vect);
                                    rampndVect[i1].EvalVel(u1, v1Vect);
                                }

                                if( _parameters->SetStateValues(x0Vect) != 0 ) {
                                    RAVELOG_WARN_FORMAT("env=%d, state setting error", GetEnv()->GetId());
#ifdef SMOOTHER_PROGRESS_DEBUG
                                    ++vShortcutStats[SS_StateSettingFailed];
                                    shortcutprogress << SS_StateSettingFailed << "\n";
#endif
                                    break;
                                }
                                _manipconstraintchecker->GetMaxVelocitiesAccelerations(v0Vect, vellimits, accellimits);

                                if( _parameters->SetStateValues(x1Vect) != 0 ) {
                                    RAVELOG_WARN_FORMAT("env=%d, state setting error", GetEnv()->GetId());
#ifdef SMOOTHER_PROGRESS_DEBUG
                                    ++vShortcutStats[SS_StateSettingFailed];
                                    shortcutprogress << SS_StateSettingFailed << "\n";
#endif
                                    break;
                                }
                                _manipconstraintchecker->GetMaxVelocitiesAccelerations(v1Vect, vellimits, accellimits);

                                for (size_t j = 0; j < _parameters->_vConfigVelocityLimit.size(); ++j) {
                                    dReal fMinVel = max(RaveFabs(v0Vect[j]), RaveFabs(v1Vect[j]));
                                    if( vellimits[j] < fMinVel ) {
                                        vellimits[j] = fMinVel;
                                    }
                                }
#ifdef SMOOTHER_PROGRESS_DEBUG
                                RAVELOG_DEBUG_FORMAT("env=%d, shortcut iter=%d/%d, set new vellimits and accellimits from estimate", GetEnv()->GetId()%iters%numIters);
#endif
                            }
                            else {
                                // After computing the new vellimits and accellimits and they don't work, we gradually scale vellimits/accellimits down
                                dReal fVelMult, fAccelMult;
                                bool maxManipSpeedViolated = false, maxManipAccelViolated = false;
                                if( retcheck.fMaxManipAccel > _parameters->maxmanipaccel ) {
                                    // Manipaccel is violated. We scale both vellimits and accellimits down.
                                    maxManipAccelViolated = true;
                                    if( _bUseNewHeuristic && retcheck.vReductionFactors.size() > 0 ) {
#ifdef SMOOTHER_PROGRESS_DEBUG
                                        std::stringstream ss; ss << "env=" << GetEnv()->GetId() << ", maxManipAccelViolated=1 (";
                                        ss << retcheck.fMaxManipAccel << " > " << _parameters->maxmanipaccel << "); reductionFactors=[";
                                        FOREACHC(itval, retcheck.vReductionFactors) {
                                            ss << *itval << ", ";
                                        }
                                        ss << "]; velReductionFactors=[";
                                        FOREACHC(itval, velReductionFactors) {
                                            ss << *itval << ", ";
                                        }
                                        ss << "]; accelReductionFactors=[";
                                        FOREACHC(itval, accelReductionFactors) {
                                            ss << *itval << ", ";
                                        }
                                        ss << "];";
                                        RAVELOG_DEBUG(ss.str());
#endif
                                        for( size_t j = 0; j < vellimits.size(); ++j ) {
                                            vellimits[j] *= RaveSqrt(retcheck.vReductionFactors[j]);
                                            accellimits[j] *= retcheck.vReductionFactors[j];
                                            velReductionFactors[j] *= RaveSqrt(retcheck.vReductionFactors[j]);
                                            accelReductionFactors[j] *= retcheck.vReductionFactors[j];
                                        }
                                    }
                                    else {
                                        fAccelMult = retcheck.fTimeBasedSurpassMult*retcheck.fTimeBasedSurpassMult;
                                        fCurAccelMult *= fAccelMult;
                                        if( fCurAccelMult < 0.0001 ) {
#ifdef SMOOTHER_PROGRESS_DEBUG
                                            RAVELOG_DEBUG_FORMAT("env=%d, shortcut iter=%d/%d: maxmanipaccel violated but fCurAccelMult is too small (%.15e). continue to the next iteration", GetEnv()->GetId()%iters%numIters%fCurAccelMult);
                                            ++vShortcutStats[SS_MaxManipAccelFailed];
                                            shortcutprogress << SS_MaxManipAccelFailed << "\n";
#endif
                                            break;
                                        }
                                        {
                                            fVelMult = RaveSqrt(fAccelMult); // larger scaling factor, less reduction. Use a square root here since the velocity has the factor t while the acceleration has t^2
                                            fCurVelMult *= fVelMult;
                                            if( fCurVelMult < 0.01 ) {
#ifdef SMOOTHER_PROGRESS_DEBUG
                                                RAVELOG_DEBUG_FORMAT("env=%d, shortcut iter=%d/%d: maxmanipaccel violated but fCurVelMult is too small (%.15e). continue to the next iteration", GetEnv()->GetId()%iters%numIters%fCurVelMult);
                                                ++vShortcutStats[SS_MaxManipAccelFailed];
                                                shortcutprogress << SS_MaxManipAccelFailed << "\n";
#endif
                                                break;
                                            }
                                            for (size_t j = 0; j < vellimits.size(); ++j) {
                                                dReal fMinVel = max(RaveFabs(v0Vect[j]), RaveFabs(v1Vect[j]));
                                                vellimits[j] = max(fMinVel, fVelMult * vellimits[j]);
                                            }
                                        }
                                        for (size_t j = 0; j < accellimits.size(); ++j) {
                                            accellimits[j] *= fAccelMult;
                                        }
                                    }
                                }
                                else if( retcheck.fMaxManipSpeed > _parameters->maxmanipspeed ) {
                                    // Manipspeed is violated. We don't scale down accellimits.
                                    maxManipSpeedViolated = true;
                                    if( _bUseNewHeuristic && retcheck.vReductionFactors.size() > 0 && !(retcheck.fMaxManipAccel > _parameters->maxmanipaccel)) {
                                        // do vel scaling without accel scaling only when accel limit is not violated
#ifdef SMOOTHER_PROGRESS_DEBUG
                                        std::stringstream ss; ss << "env=" << GetEnv()->GetId() << ", maxManipSpeedViolated=1 (";
                                        ss << retcheck.fMaxManipSpeed << " > " << _parameters->maxmanipspeed << "); reductionFactors=[";
                                        FOREACHC(itval, retcheck.vReductionFactors) {
                                            ss << *itval << ", ";
                                        }
                                        ss << "]; velReductionFactors=[";
                                        FOREACHC(itval, velReductionFactors) {
                                            ss << *itval << ", ";
                                        }
                                        ss << "]; accelReductionFactors=[";
                                        FOREACHC(itval, accelReductionFactors) {
                                            ss << *itval << ", ";
                                        }
                                        ss << "];";
                                        RAVELOG_DEBUG(ss.str());
#endif
                                        for( size_t j = 0; j < vellimits.size(); ++j ) {
                                            vellimits[j] *= retcheck.vReductionFactors[j];
                                            velReductionFactors[j] *= retcheck.vReductionFactors[j];
                                        }
                                    }
                                    else {
                                        fVelMult = retcheck.fTimeBasedSurpassMult;
                                        fCurVelMult *= fVelMult;
                                        if( fCurVelMult < 0.01 ) {
#ifdef SMOOTHER_PROGRESS_DEBUG
                                            RAVELOG_DEBUG_FORMAT("env=%d, shortcut iter=%d/%d: maxmanipspeed violated but fCurVelMult is too small (%.15e). continue to the next iteration", GetEnv()->GetId()%iters%numIters%fCurVelMult);
                                            ++vShortcutStats[SS_MaxManipSpeedFailed];
                                            shortcutprogress << SS_MaxManipSpeedFailed << "\n";

#endif
                                            break;
                                        }
                                        for (size_t j = 0; j < vellimits.size(); ++j) {
                                            dReal fMinVel = max(RaveFabs(v0Vect[j]), RaveFabs(v1Vect[j]));
                                            vellimits[j] = max(fMinVel, fVelMult * vellimits[j]);
                                        }
                                    }
                                }

                                if( !maxManipSpeedViolated && !maxManipAccelViolated ) {
                                    // Got a failure due to time-based constraints but manip speed/accel are not
                                    // violated. This causes by velocity limits violation from ramps that have been
                                    // modified by CheckPathAllConstraints.
                                    if( _bUseNewHeuristic && retcheck.vReductionFactors.size() > 0 ) {
                                        // do vel scaling without accel scaling
#ifdef SMOOTHER_PROGRESS_DEBUG
                                        std::stringstream ss; ss << "env=" << GetEnv()->GetId() << ", reductionFactors=[";
                                        FOREACHC(itval, retcheck.vReductionFactors) {
                                            ss << *itval << ", ";
                                        }
                                        ss << "]; velReductionFactors=[";
                                        FOREACHC(itval, velReductionFactors) {
                                            ss << *itval << ", ";
                                        }
                                        ss << "]; accelReductionFactors=[";
                                        FOREACHC(itval, accelReductionFactors) {
                                            ss << *itval << ", ";
                                        }
                                        ss << "];";
                                        RAVELOG_DEBUG(ss.str());
#endif
                                        for( size_t j = 0; j < vellimits.size(); ++j ) {
                                            dReal fMinVelLimit = max(RaveFabs(v0Vect[j]), RaveFabs(v1Vect[j]));
                                            if( vellimits[j] * retcheck.vReductionFactors[j] < fMinVelLimit ) {
                                                // In this case, we cannot use the recommended scaling factor since
                                                // after scaling, the vellimits will fall below max(v0, v1). So we set
                                                // vellimits to be max(v0, v1) instead.
                                                velReductionFactors[j] *= (fMinVelLimit / vellimits[j]);
                                                vellimits[j] = fMinVelLimit + RampOptimizer::g_fRampEpsilon;
                                            }
                                            else {
                                                vellimits[j] *= retcheck.vReductionFactors[j];
                                                velReductionFactors[j] *= retcheck.vReductionFactors[j];
                                            }
                                            // vellimits[j] *= retcheck.vReductionFactors[j];
                                            // velReductionFactors[j] *= retcheck.vReductionFactors[j];
                                        }
                                    }
                                    else {
                                        fVelMult = retcheck.fTimeBasedSurpassMult;
                                        fCurVelMult *= fVelMult;
                                        if( fCurVelMult < 0.01 ) {
#ifdef SMOOTHER_PROGRESS_DEBUG
                                            RAVELOG_DEBUG_FORMAT("env=%d, shortcut iter=%d/%d: modified ramps exceed vellimits but fCurVelMult is too small (%.15e). continue to the next iteration", GetEnv()->GetId()%iters%numIters%fCurVelMult);
                                            ++vShortcutStats[SS_Check2Failed];
                                            shortcutprogress << SS_Check2Failed << "\n";
#endif
                                            break;
                                        }
                                        for (size_t j = 0; j < vellimits.size(); ++j) {
                                            dReal fMinVel = max(RaveFabs(v0Vect[j]), RaveFabs(v1Vect[j]));
                                            vellimits[j] = max(fMinVel, fVelMult * vellimits[j]);
                                        }
                                    }
                                }
                                numSlowDowns += 1;
#ifdef SMOOTHER_PROGRESS_DEBUG
                                RAVELOG_DEBUG_FORMAT("env=%d, maxManipSpeedViolated=%d, maxManipAccelViolated=%d, fTimeBasedSurpassMult=%.15e; fCurVelMult=%.15e; fCurAccelMult=%.15e, numSlowDowns=%d", GetEnv()->GetId()%maxManipSpeedViolated%maxManipAccelViolated%retcheck.fTimeBasedSurpassMult%fCurVelMult%fCurAccelMult%numSlowDowns);
#endif
                            }
                        }
                        else {
                            // Scale down vellimits and accellimits using the normal procedure
                            fCurVelMult *= retcheck.fTimeBasedSurpassMult;
                            fCurAccelMult *= retcheck.fTimeBasedSurpassMult*retcheck.fTimeBasedSurpassMult;
                            if( fCurVelMult < 0.01 ) {
#ifdef SMOOTHER_PROGRESS_DEBUG
                                RAVELOG_DEBUG_FORMAT("env=%d, shortcut iter=%d/%d: fCurVelMult is too small (%.15e). continue to the next iteration", GetEnv()->GetId()%iters%numIters%fCurVelMult);
                                ++vShortcutStats[SS_SlowDownFailed];
                                shortcutprogress << SS_SlowDownFailed << "\n";
#endif
                                break;
                            }
                            if( fCurAccelMult < 0.0001 ) {
#ifdef SMOOTHER_PROGRESS_DEBUG
                                RAVELOG_DEBUG_FORMAT("env=%d, shortcut iter=%d/%d: fCurAccelMult is too small (%.15e). continue to the next iteration", GetEnv()->GetId()%iters%numIters%fCurAccelMult);
                                ++vShortcutStats[SS_SlowDownFailed];
                                shortcutprogress << SS_SlowDownFailed << "\n";
#endif
                                break;
                            }

                            numSlowDowns += 1;
                            for (size_t j = 0; j < vellimits.size(); ++j) {
                                dReal fMinVel =  max(RaveFabs(v0Vect[j]), RaveFabs(v1Vect[j]));
                                vellimits[j] = max(fMinVel, retcheck.fTimeBasedSurpassMult * vellimits[j]);
                                accellimits[j] *= retcheck.fTimeBasedSurpassMult*retcheck.fTimeBasedSurpassMult;
                            }
                        }
                    }
                    else {
#ifdef SMOOTHER_PROGRESS_DEBUG
                        RAVELOG_DEBUG_FORMAT("env=%d, shortcut iter=%d/%d, rejecting shortcut due to constraint 0x%x", GetEnv()->GetId()%iters%numIters%retcheck.retcode);
#endif
                        break;
                    }
                    iIterProgress += 0x1000;
                } // Finished slowing down the shortcut

                if( !bSuccess ) {
                    // Shortcut failed. Continue to the next iteration.
                    continue;
                }

                if( shortcutRampNDVectOut.size() == 0 ) {
                    RAVELOG_WARN("shortcutpath is empty!\n");
                    continue;
                }

                // Now this shortcut is really successful
                ++nummerges;
#ifdef SMOOTHER_PROGRESS_DEBUG
                ++vShortcutStats[SS_Successful];
                shortcutprogress << SS_Successful << "\n";
                latestSuccessfulShortcutTimestamp = utils::GetMicroTime();
#endif

                nTimeBasedConstraintsFailed = 0; // reset

                // Keep track of zero-velocity waypoints
                dReal segmentTime = 0;
                FOREACHC(itrampnd, shortcutRampNDVectOut) {
                    segmentTime += itrampnd->GetDuration();
                }
                dReal diff = (t1 - t0) - segmentTime;

                size_t writeIndex = 0;
                for( size_t readIndex = 0; readIndex < _vZeroVelPointInfos.size(); ++readIndex ) {
                    if( _vZeroVelPointInfos[readIndex].point <= t0 ) {
                        writeIndex += 1;
                    }
                    else if( _vZeroVelPointInfos[readIndex].point <= t1 ) {
                        // Do nothing
                    }
                    else {
                        // Update all zero-velocity points after t1
                        _vZeroVelPointInfos[writeIndex] = _vZeroVelPointInfos[readIndex];
                        _vZeroVelPointInfos[writeIndex].point -= diff;
                        _vZeroVelPointInfos[writeIndex].leftneighbor -= diff;
                        _vZeroVelPointInfos[writeIndex].rightneighbor -= diff;
                        ++writeIndex;
                    }
                }
                _vZeroVelPointInfos.resize(writeIndex);
                --index;

                // Keep track of the multipliers
                fStartTimeVelMult = min(1.0, fCurVelMult * fiSearchVelAccelMult);
                fStartTimeAccelMult = min(1.0, fCurAccelMult * fiSearchVelAccelMult);

                // Now replace the original trajectory segment by the shortcut
                parabolicpath.ReplaceSegment(t0, t1, shortcutRampNDVectOut);
                iIterProgress += 0x10000000;

                rampndVect = parabolicpath.GetRampNDVect();

                // Check consistency
                if( IS_DEBUGLEVEL(Level_Verbose) ) {
                    rampndVect.front().GetX0Vect(x0Vect);
                    rampndVect.back().GetX1Vect(x1Vect);
                    rampndVect.front().GetV0Vect(v0Vect);
                    rampndVect.back().GetV1Vect(v1Vect);
                    RampOptimizer::ParabolicCheckReturn parabolicret = RampOptimizer::CheckRampNDs(rampndVect, _parameters->_vConfigLowerLimit, _parameters->_vConfigUpperLimit, _parameters->_vConfigVelocityLimit, _parameters->_vConfigAccelerationLimit, x0Vect, x1Vect, v0Vect, v1Vect);
                    OPENRAVE_ASSERT_OP(parabolicret, ==, RampOptimizer::PCR_Normal);
                }
                iIterProgress += 0x10000000;

                tTotal = parabolicpath.GetDuration();
                RAVELOG_DEBUG_FORMAT("env=%d, shortcut iter=%d/%d successful, numSlowDowns=%d, tTotal=%.15e", GetEnv()->GetId()%iters%numIters%numSlowDowns%tTotal);
            }
            catch (const std::exception& ex) {
                RAVELOG_WARN_FORMAT("env=%d, An exception happened during shortcut iteration progress = 0x%x: %s", GetEnv()->GetId()%iIterProgress%ex.what());
            }
        }

        // Report status
        RAVELOG_DEBUG_FORMAT("env=%d, finished (normal exit), successful=%d, slowdowns=%d, endTime: %.15e -> %.15e; diff = %.15e", GetEnv()->GetId()%nummerges%numSlowDowns%tOriginal%tTotal%(tOriginal - tTotal));
        _DumpParabolicPath(parabolicpath, _dumplevel, fileindex, 3);
#ifdef SMOOTHER_PROGRESS_DEBUG
        curtime = utils::GetMicroTime();
        RAVELOG_DEBUG_FORMAT("env=%d, shortcut stats:\n  successful=%d\n  initialInterpolationFailed=%d\n  interpolatedSegmentTooLong=%d\n  interpolatedSegmentTooLongFromSlowDown=%d\n  timeInstantsTooClose=%d\n  check2CollisionFailed=%d\n  check2Failed=%d\n  lastSegmentFailed=%d\n  maxManipSpeedFailed=%d\n  maxManipAccelFailed=%d\n  slowDownFailed=%d\n  stateSettingFailed=%d\n  redundantShortcut=%d\n  _vZeroVelPointInfos.size()=%d\n  time since last successful shortcut=%.15e\n  final duration ratio=%.15e", GetEnv()->GetId()%vShortcutStats[SS_Successful]%vShortcutStats[SS_InitialInterpolationFailed]%vShortcutStats[SS_InterpolatedSegmentTooLong]%vShortcutStats[SS_InterpolatedSegmentTooLongFromSlowDown]%vShortcutStats[SS_TimeInstantsTooClose]%vShortcutStats[SS_Check2CollisionFailed]%vShortcutStats[SS_Check2Failed]%vShortcutStats[SS_LastSegmentFailed]%vShortcutStats[SS_MaxManipSpeedFailed]%vShortcutStats[SS_MaxManipAccelFailed]%vShortcutStats[SS_SlowDownFailed]%vShortcutStats[SS_StateSettingFailed]%vShortcutStats[SS_RedundantShortcut]%_vZeroVelPointInfos.size()%(0.000001f*(float)(curtime - latestSuccessfulShortcutTimestamp))%(tTotal/tOriginal));
        {
            std::string shortcutprogressfilename = str(boost::format("%s/shortcutprogress%d.xml")%RaveGetHomeDirectory()%fileindex);
            std::ofstream f(shortcutprogressfilename.c_str());
            f << shortcutprogress.str();
            RAVELOG_DEBUG_FORMAT("env=%d, shortcutprogress saved to %s", GetEnv()->GetId()%shortcutprogressfilename);
        }
#endif

        return nummerges;
    }

    /// \brief Return the number of successful shortcut.
    int _Shortcut(RampOptimizer::ParabolicPath& parabolicpath, int numIters, RampOptimizer::RandomNumberGeneratorBase* rng, dReal minTimeStep)
    {
        int numShortcuts = 0;
        uint32_t fileindex;
        if( !!_logginguniformsampler ) {
            fileindex = _logginguniformsampler->SampleSequenceOneUInt32();
        }
        else {
            fileindex = RaveRandomInt();
        }
        fileindex = fileindex%_fileIndexMod;
        _DumpParabolicPath(parabolicpath, _dumplevel, fileindex, 0);

#ifdef SMOOTHER_PROGRESS_DEBUG
        std::vector<int>& vShortcutStats = _vShortcutStats; // vShortcutStats[SS_X] keeps the number of times a shortcut iter finishes with the status SS_X
        vShortcutStats.reserve(20);
        vShortcutStats.resize(20);
        std::fill(vShortcutStats.begin(), vShortcutStats.end(), 0);

        std::stringstream shortcutprogress;
        shortcutprogress << std::setprecision(std::numeric_limits<dReal>::digits10 + 1);
#endif

        std::vector<RampOptimizer::RampND> rampndVect = parabolicpath.GetRampNDVect(); // for convenience

        // Caching stuff
        std::vector<RampOptimizer::RampND>& shortcutRampNDVect = _cacheRampNDVect; // for storing interpolated trajectory
        std::vector<RampOptimizer::RampND>& shortcutRampNDVectOut = _cacheRampNDVectOut, &shortcutRampNDVectOut1 = _cacheRampNDVectOut1; // for storing checked trajectory
        std::vector<dReal>& x0Vect = _cacheX0Vect, &x1Vect = _cacheX1Vect, &v0Vect = _cacheV0Vect, &v1Vect = _cacheV1Vect;
        const dReal tOriginal = parabolicpath.GetDuration(); // the original trajectory duration before being shortcut
        dReal tTotal = tOriginal; // keeps track of the latest trajectory duration

        std::vector<dReal>& vellimits = _cacheVellimits, &accellimits = _cacheAccelLimits;

        // Various parameters for shortcutting
        int numSlowDowns = 0; // counts the number of times we slow down the trajectory (via vel/accel scaling) because of manip constraints
        dReal fiSearchVelAccelMult = 1.0/_parameters->fSearchVelAccelMult; // magic constant
        dReal fStartTimeVelMult = 1.0; // this is the multiplier for scaling down the *initial* velocity in each shortcut iteration. If manip constraints
                                       // or dynamic constraints are used, then this will track the most recent successful multiplier. The idea is that if the
                                       // recent successful multiplier is some low value, say 0.1, it is unlikely that using the full vel/accel limits, i.e.,
                                       // multiplier = 1.0, will succeed the next time
        dReal fStartTimeAccelMult = 1.0;

        std::vector<dReal> velReductionFactors, accelReductionFactors;
        velReductionFactors.resize(rampndVect.front().GetDOF());
        accelReductionFactors.resize(rampndVect.front().GetDOF());

        // Parameters & variables for early shortcut termination
        size_t nItersFromPrevSuccessful = 0;        // keeps track of the most recent successful shortcut iteration
        size_t nCutoffIters = min(100, numIters/2); // we stop shortcutting if no progress has been made in the past nCutoffIters iterations
        size_t nTimeBasedConstraintsFailed = 0;     // the number of times that time-based constraints fail between two consecutive successful shortcuts (reset
        // every time a shortcut attempt is successful)

        dReal score = 1.0;                 // if the current iteration is successful, we calculate a score
        dReal currentBestScore = 1.0;      // keeps track of the best shortcut score so far
        dReal iCurrentBestScore = 1.0;
        dReal cutoffRatio = 1e-3;          // we stop shortcutting if the progress made is considered too little (score/currentBestScore < cutoffRatio)

        dReal specialShortcutWeight = 0.1; // if the sampled number is less than this weight, we sample t0 and t1 around a zerovelpoint
                                           // (instead of randomly sample in the whole range) to try to shortcut and remove it.
        dReal specialShortcutCutoffTime = 0.75; // when doind special shortcut, we sample one of the remaining zero-velocity waypoints. Then we try to
                                                // shortcut in the range twaypoint +/- specialShortcutCutoffTime

        dReal fiMinDiscretization = 1.0/(minTimeStep); // mindiscretization is basically the step length to discretize the current trajectory so as to record if
                                                       // the two sampled time instances fall into the same two bins. If so, skip the rest of computation.
        std::vector<uint8_t>& vVisitedDiscretization = _vVisitedDiscretizationCache;
        vVisitedDiscretization.clear();
        int nEndTimeDiscretization;

#ifdef SMOOTHER_PROGRESS_DEBUG
        uint32_t latestSuccessfulShortcutTimestamp = utils::GetMicroTime(), curtime;
#endif

        // Main shortcut loop
        int iters = 0;
        for (iters = 0; iters < numIters; ++iters) {
            if( tTotal < minTimeStep ) {
#ifdef SMOOTHER_PROGRESS_DEBUG
                RAVELOG_DEBUG_FORMAT("env=%d, shortcut iter=%d/%d, tTotal=%.15e is too short to continue shortcutting", GetEnv()->GetId()%iters%numIters%tTotal);
#endif
                break;
            }

            if( nItersFromPrevSuccessful + nTimeBasedConstraintsFailed > nCutoffIters  ) {
                // There has been no progress in the last nCutoffIters iterations. Stop right away.
                break;
            }
            nItersFromPrevSuccessful += 1;

            if( vVisitedDiscretization.size() == 0 ) {
                nEndTimeDiscretization = (int)(tTotal*fiMinDiscretization) + 1;
                // Limit the size of vVisitedDiscretization. If too large, then don't use it.
                if( nEndTimeDiscretization <= 0x8000 ) {
                    vVisitedDiscretization.resize(nEndTimeDiscretization*nEndTimeDiscretization, 0);
                }
            }

            // Sample t0 and t1. We could possibly add some heuristics here to get higher quality
            // shortcuts
            dReal t0, t1;
            if( iters == 0 ) {
                t0 = 0;
                t1 = tTotal;
            }
            else if( (_vZeroVelPointInfos.size() > 0 && rng->Rand() <= specialShortcutWeight) || (numIters - iters <= (int)_vZeroVelPointInfos.size()) ) {
                /* We consider shortcutting around a zerovelpoint (the time instant of an original
                   waypoint which has not yet been shortcut) when there are some zerovelpoints left
                   and either
                   - the random number falls below the threshold, or
                   - there are not so many shortcut iterations left (compared to the number of zerovelpoints)
                 */
                size_t index = _uniformsampler->SampleSequenceOneUInt32()%_vZeroVelPointInfos.size();
                dReal t = _vZeroVelPointInfos[index].point;
                t0 = t - rng->Rand()*min(specialShortcutCutoffTime, t);
                t1 = t + rng->Rand()*min(specialShortcutCutoffTime, tTotal - t);

                if( numIters - iters <= (int)_vZeroVelPointInfos.size() ) {
                    // By the time we reach here, it is likely that these multipliers have been
                    // scaled down to be very small. Try resetting it in hopes that it helps produce
                    // some successful shortcuts.
                    fStartTimeVelMult = max(0.8, fStartTimeVelMult);
                    fStartTimeAccelMult = max(0.8, fStartTimeAccelMult);
                }
            }
            else {
                // Proceed normally
                t0 = rng->Rand()*tTotal;
                t1 = rng->Rand()*tTotal;
                if( t0 > t1 ) {
                    RampOptimizer::Swap(t0, t1);
                }
                if( t1 - t0 > 2*_maxInitialRampTime ) {
                    t1 = t0 + 2*_maxInitialRampTime;
                }
            }

#ifdef SMOOTHER_PROGRESS_DEBUG
            shortcutprogress << utils::GetMicroTime() << " " << tTotal << " " << t0 << " " << t1 << " ";
#endif

            if( t1 - t0 < minTimeStep ) {
                // The sampled t0 and t1 are too close to be useful
                RAVELOG_VERBOSE_FORMAT("env=%d, shortcut iter=%d/%d, the sampled t0=%.15e and t1=%.15e are too close (minTimeStep=%.15e)", GetEnv()->GetId()%iters%numIters%t0%t1%minTimeStep);
#ifdef SMOOTHER_PROGRESS_DEBUG
                ++vShortcutStats[SS_TimeInstantsTooClose];
                shortcutprogress << SS_TimeInstantsTooClose << "\n";
#endif
                continue;
            }
            if( vVisitedDiscretization.size() > 0 ) {
                // Keep track of time slots that have already been previously checked (and failed)
                int t0Index = t0*fiMinDiscretization;
                int t1Index = t1*fiMinDiscretization;
                size_t testPairIndex = t0Index*nEndTimeDiscretization + t1Index;
                if( testPairIndex < vVisitedDiscretization.size() ) {
                    if( vVisitedDiscretization[testPairIndex] ) {
#ifdef SMOOTHER_PROGRESS_DEBUG
                        RAVELOG_DEBUG_FORMAT("env=%d, shortcut iter=%d/%d: the sampled t0=%.15e and t1=%.15e have been tested", GetEnv()->GetId()%iters%numIters%t0%t1);
                        ++vShortcutStats[SS_RedundantShortcut];
                        shortcutprogress << SS_RedundantShortcut << "\n";
#endif
                        continue;
                    }
                }

                if( _bmanipconstraints && _manipconstraintchecker ) {
                    // In case there are manipconstraints, we also mark neighbor pairs of timeindices as checked
                    for( int t0TestIndex = t0Index - 1; t0TestIndex < t0Index + 2; ++t0TestIndex ) {
                        for( int t1TestIndex = t1Index - 1; t1TestIndex < t1Index + 2; ++t1TestIndex ) {
                            if( t0TestIndex >=0 && t1TestIndex >= 0 && t0TestIndex < nEndTimeDiscretization && t1TestIndex < nEndTimeDiscretization ) {
                                testPairIndex = t0TestIndex*nEndTimeDiscretization + t1TestIndex;
                                if( testPairIndex < vVisitedDiscretization.size() ) {
                                    vVisitedDiscretization[testPairIndex] = 1;
                                }
                            }
                        }
                    }
                }
                else {
                    if( testPairIndex < vVisitedDiscretization.size() ) {
                        vVisitedDiscretization[testPairIndex] = 1;
                    }
                }
            }

            uint32_t iIterProgress = 0; // used for debugging purposes

            // Perform shortcut
            try {
#ifdef SMOOTHER_PROGRESS_DEBUG
                RAVELOG_DEBUG_FORMAT("env=%d, shortcut iter=%d/%d, start shortcutting with t0=%.15e; t1=%.15e", GetEnv()->GetId()%iters%numIters%t0%t1);
#endif
                int i0, i1;
                dReal u0, u1;
                parabolicpath.FindRampNDIndex(t0, i0, u0);
                parabolicpath.FindRampNDIndex(t1, i1, u1);

                rampndVect[i0].EvalPos(u0, x0Vect);
                if( _parameters->SetStateValues(x0Vect) != 0 ) {
#ifdef SMOOTHER_PROGRESS_DEBUG
                    ++vShortcutStats[SS_StateSettingFailed];
                    shortcutprogress << SS_StateSettingFailed << "\n";
#endif
                    continue;
                }
                iIterProgress +=  0x10000000;
                _parameters->_getstatefn(x0Vect);
                iIterProgress += 0x10000000;

                rampndVect[i1].EvalPos(u1, x1Vect);
                if( _parameters->SetStateValues(x1Vect) != 0 ) {
#ifdef SMOOTHER_PROGRESS_DEBUG
                    ++vShortcutStats[SS_StateSettingFailed];
                    shortcutprogress << SS_StateSettingFailed << "\n";
#endif
                    continue;
                }
                iIterProgress +=  0x10000000;
                _parameters->_getstatefn(x1Vect);

                rampndVect[i0].EvalVel(u0, v0Vect);
                rampndVect[i1].EvalVel(u1, v1Vect);
                ++_progress._iteration;

                vellimits = _parameters->_vConfigVelocityLimit;
                accellimits = _parameters->_vConfigAccelerationLimit;

                if( _bmanipconstraints && _manipconstraintchecker && _bUseNewHeuristic ) {
                    // pass
                    // do nothing only when the new heuristic is used while having manipconstraints. otherwise, proceed normally
                }
                else {
                    for (size_t j = 0; j < _parameters->_vConfigVelocityLimit.size(); ++j) {
                        // Adjust vellimits and accellimits
                        dReal fminvel = max(RaveFabs(v0Vect[j]), RaveFabs(v1Vect[j]));
                        if( vellimits[j] < fminvel ) {
                            vellimits[j] = fminvel;
                        }
                        else {
                            dReal f = max(fminvel, fStartTimeVelMult * _parameters->_vConfigVelocityLimit[j]);
                            if( vellimits[j] > f ) {
                                vellimits[j] = f;
                            }
                        }

                        {
                            dReal f = fStartTimeAccelMult * _parameters->_vConfigAccelerationLimit[j];
                            if( accellimits[j] > f ) {
                                accellimits[j] = f;
                            }
                        }
                    }
                }

                std::vector<dReal> reductionFactors2; // keeps track of the reduction factors got from this shortcut

                dReal fCurVelMult = fStartTimeVelMult;
                dReal fCurAccelMult = fStartTimeAccelMult;

                bool bSuccess = false;
                size_t maxSlowDownTries = 100;
                std::fill(velReductionFactors.begin(), velReductionFactors.end(), 1); // Reset reductionfactors
                std::fill(accelReductionFactors.begin(), accelReductionFactors.end(), 1); // Reset reductionfactors
                for (size_t iSlowDown = 0; iSlowDown < maxSlowDownTries; ++iSlowDown) {
#ifdef SMOOTHER_TIMING_DEBUG
                    _nCallsInterpolator += 1;
                    _tStartInterpolator = utils::GetMicroTime();
#endif
                    bool res = _interpolator.ComputeArbitraryVelNDTrajectory(x0Vect, x1Vect, v0Vect, v1Vect, _parameters->_vConfigLowerLimit, _parameters->_vConfigUpperLimit, vellimits, accellimits, shortcutRampNDVect, false);
#ifdef SMOOTHER_TIMING_DEBUG
                    _tEndInterpolator = utils::GetMicroTime();
                    _totalTimeInterpolator += 0.000001f*(float)(_tEndInterpolator - _tStartInterpolator);
#endif
                    iIterProgress += 0x1000;
                    if( !res ) {
#ifdef SMOOTHER_PROGRESS_DEBUG
                        RAVELOG_DEBUG_FORMAT("env=%d, shortcut iter=%d/%d, initial interpolation failed.", GetEnv()->GetId()%iters%numIters);
                        ++vShortcutStats[SS_InitialInterpolationFailed];
                        shortcutprogress << SS_InitialInterpolationFailed << "\n";
#endif
                        break;
                    }

                    // Check if the shortcut makes a significant improvement
                    dReal segmentTime = 0;
                    FOREACHC(itrampnd, shortcutRampNDVect) {
                        segmentTime += itrampnd->GetDuration();
                    }
                    if( segmentTime + minTimeStep > t1 - t0 ) {
                        // RAVELOG_VERBOSE_FORMAT("env=%d, shortcut iter=%d/%d, rejecting shortcut from t0 = %.15e to t1 = %.15e, %.15e > %.15e, minTimeStep = %.15e, final trajectory duration = %.15e s.",
                        //                        GetEnv()->GetId()%iters%numIters%t0%t1%segmentTime%(t1 - t0)%minTimeStep%parabolicpath.GetDuration());
#ifdef SMOOTHER_PROGRESS_DEBUG
                        RAVELOG_DEBUG_FORMAT("env=%d, shortcut iter=%d/%d, rejecting since it will not make significant improvement. originalSegmentTime=%.15e, newSegmentTime=%.15e, diff=%.15e, minTimeStep=%.15e", GetEnv()->GetId()%iters%numIters%(t1 - t0)%segmentTime%(t1 - t0 - segmentTime)%minTimeStep);
                        if( iSlowDown == 0 ) {
                            ++vShortcutStats[SS_InterpolatedSegmentTooLong];
                            shortcutprogress << SS_InterpolatedSegmentTooLong << "\n";
                        }
                        else {
                            ++vShortcutStats[SS_InterpolatedSegmentTooLongFromSlowDown];
                            shortcutprogress << SS_InterpolatedSegmentTooLongFromSlowDown << "\n";
                        }
#endif
                        break;
                    }

#ifdef SMOOTHER_PROGRESS_DEBUG
                    RAVELOG_DEBUG_FORMAT("env=%d, shortcut iter=%d/%d, finished initial interpolation. originalSegmentTime=%.15e, newSegmentTime=%.15e, diff=%.15e, minTimeStep=%.15e", GetEnv()->GetId()%iters%numIters%(t1 - t0)%segmentTime%(t1 - t0 - segmentTime)%minTimeStep);
#endif

                    if( _CallCallbacks(_progress) == PA_Interrupt ) {
                        return -1;
                    }
                    iIterProgress += 0x1000;

                    RampOptimizer::CheckReturn retcheck(0);
                    iIterProgress += 0x10;

                    do { // Start checking constraints.
                        if( _parameters->SetStateValues(x1Vect) != 0 ) {
                            std::stringstream s;
                            s << std::setprecision(RampOptimizer::g_nPrec) << "x1 = [";
                            SerializeValues(s, x1Vect);
                            s << "];";
                            RAVELOG_VERBOSE_FORMAT("env=%d, shortcut iter=%d/%d, cannot set state: %s", GetEnv()->GetId()%iters%numIters%s.str());
                            retcheck.retcode = CFO_StateSettingError;
#ifdef SMOOTHER_PROGRESS_DEBUG
                            ++vShortcutStats[SS_StateSettingFailed];
                            shortcutprogress << SS_StateSettingFailed << "\n";
#endif
                            break;
                        }
                        _parameters->_getstatefn(x1Vect);
                        iIterProgress += 0x10;

                        retcheck = _feasibilitychecker.Check2(shortcutRampNDVect, 0xffff, shortcutRampNDVectOut);
#ifdef SMOOTHER_TIMING_DEBUG
                        _nCallsCheckPathAllConstraints += _nCallsCheckPathAllConstraints_SegmentFeasible2;
                        _totalTimeCheckPathAllConstraints += _totalTimeCheckPathAllConstraints_SegmentFeasible2;
                        if( retcheck.retcode != 0 ) {
                            _nCallsCheckPathAllConstraintsInVain += _nCallsCheckPathAllConstraints_SegmentFeasible2;
                            _totalTimeCheckPathAllConstraintsInVain += _totalTimeCheckPathAllConstraints_SegmentFeasible2;
                        }
                        // Reset SegmentFeasible2 counters
                        _nCallsCheckPathAllConstraints_SegmentFeasible2 = 0;
                        _totalTimeCheckPathAllConstraints_SegmentFeasible2 = 0;
#endif

                        iIterProgress += 0x10;

                        if( retcheck.retcode != 0 ) {
                            // Shortcut does not pass CheckPathAllConstraints
#ifdef SMOOTHER_PROGRESS_DEBUG
                            RAVELOG_DEBUG_FORMAT("env=%d, shortcut iter=%d/%d, iSlowDown=%d, shortcut does not pass Check2, retcode=0x%x.\n", GetEnv()->GetId()%iters%numIters%iSlowDown%retcheck.retcode);
                            if( retcheck.retcode == 1 ) {
                                ++vShortcutStats[SS_Check2CollisionFailed];
                                shortcutprogress << SS_Check2CollisionFailed << "\n";
                            }
                            else if( retcheck.retcode != CFO_CheckTimeBasedConstraints ) {
                                ++vShortcutStats[SS_Check2Failed];
                                shortcutprogress << SS_Check2Failed << "\n";
                            }
#endif
                            break;
                        }

                        // CheckPathAllConstraints (called viaSegmentFeasible2 inside Check2) may be
                        // modifying the original shortcutcurvesnd due to constraints. Therefore, we
                        // have to reset vellimits and accellimits so that they are above those of
                        // the modified trajectory.
                        for (size_t irampnd = 0; irampnd < shortcutRampNDVectOut.size(); ++irampnd) {
                            for (size_t jdof = 0; jdof < shortcutRampNDVectOut[irampnd].GetDOF(); ++jdof) {
                                dReal fminvel = max(RaveFabs(shortcutRampNDVectOut[irampnd].GetV0At(jdof)), RaveFabs(shortcutRampNDVectOut[irampnd].GetV1At(jdof)));
                                if( vellimits[jdof] < fminvel ) {
                                    vellimits[jdof] = fminvel;
                                }
                            }
                        }

                        // The interpolated segment passes constraints checking. Now see if it is modified such that it does not end with the desired velocity.
                        if( retcheck.bDifferentVelocity && shortcutRampNDVectOut.size() > 0 ) {
                            RAVELOG_VERBOSE_FORMAT("env=%d, new shortcut is *not* aligned with boundary values after running Check2. Start fixing the last segment.", GetEnv()->GetId());
                            // Modification inside Check2 results in the shortcut trajectory not ending at the desired velocity v1.
                            dReal allowedStretchTime = (t1 - t0) - (segmentTime + minTimeStep); // the time that this segment is allowed to stretch out such that it is still a useful shortcut

                            shortcutRampNDVectOut.back().GetX0Vect(x0Vect);
                            shortcutRampNDVectOut.back().GetV0Vect(v0Vect);
#ifdef SMOOTHER_TIMING_DEBUG
                            _nCallsInterpolator += 1;
                            _tStartInterpolator = utils::GetMicroTime();
#endif
                            bool res2 = _interpolator.ComputeArbitraryVelNDTrajectory(x0Vect, x1Vect, v0Vect, v1Vect, _parameters->_vConfigLowerLimit, _parameters->_vConfigUpperLimit, vellimits, accellimits, shortcutRampNDVect, true);
#ifdef SMOOTHER_TIMING_DEBUG
                            _tEndInterpolator = utils::GetMicroTime();
                            _totalTimeInterpolator += 0.000001f*(float)(_tEndInterpolator - _tStartInterpolator);
#endif
                            if( !res2 ) {
                                // This may be because we cannot fix joint limit violation
#ifdef SMOOTHER_PROGRESS_DEBUG
                                RAVELOG_DEBUG_FORMAT("env=%d, failed to InterpolateArbitraryVelND to correct the final velocity", GetEnv()->GetId());
                                ++vShortcutStats[SS_LastSegmentFailed];
                                shortcutprogress << SS_LastSegmentFailed << "\n";
#endif
                                retcheck.retcode = CFO_FinalValuesNotReached;
                                break;
                            }

                            dReal lastSegmentTime = 0;
                            FOREACHC(itrampnd, shortcutRampNDVect) {
                                lastSegmentTime += itrampnd->GetDuration();
                            }
                            if( lastSegmentTime - shortcutRampNDVectOut.back().GetDuration() > allowedStretchTime ) {
#ifdef SMOOTHER_PROGRESS_DEBUG
                                RAVELOG_DEBUG_FORMAT("env=%d, shortcut iter=%d/%d, the modified last segment duration is too long to be useful(%.15e s.)", GetEnv()->GetId()%iters%numIters%lastSegmentTime);
                                ++vShortcutStats[SS_LastSegmentFailed];
                                shortcutprogress << SS_LastSegmentFailed << "\n";
#endif
                                retcheck.retcode = CFO_FinalValuesNotReached;
                                break;
                            }

                            retcheck = _feasibilitychecker.Check2(shortcutRampNDVect, 0xffff, shortcutRampNDVectOut1);
#ifdef SMOOTHER_TIMING_DEBUG
                            _nCallsCheckPathAllConstraints += _nCallsCheckPathAllConstraints_SegmentFeasible2;
                            _totalTimeCheckPathAllConstraints += _totalTimeCheckPathAllConstraints_SegmentFeasible2;
                            if( retcheck.retcode != 0 ) {
                                _nCallsCheckPathAllConstraintsInVain += _nCallsCheckPathAllConstraints_SegmentFeasible2;
                                _totalTimeCheckPathAllConstraintsInVain += _totalTimeCheckPathAllConstraints_SegmentFeasible2;
                            }
                            // Reset SegmentFeasible2 counters
                            _nCallsCheckPathAllConstraints_SegmentFeasible2 = 0;
                            _totalTimeCheckPathAllConstraints_SegmentFeasible2 = 0;
#endif

                            if( retcheck.retcode != 0 ) {
#ifdef SMOOTHER_PROGRESS_DEBUG
                                RAVELOG_DEBUG_FORMAT("env=%d, final segment fixing failed. retcode=0x%x", GetEnv()->GetId()%retcheck.retcode);
                                ++vShortcutStats[SS_LastSegmentFailed];
                                shortcutprogress << SS_LastSegmentFailed << "\n";
#endif
                                break;
                            }
                            else if( retcheck.bDifferentVelocity ) {
#ifdef SMOOTHER_PROGRESS_DEBUG
                                RAVELOG_DEBUG_FORMAT("env=%d, after final segment fixing, shortcutRampND still does not end at the desired velocity", GetEnv()->GetId());
                                ++vShortcutStats[SS_LastSegmentFailed];
                                shortcutprogress << SS_LastSegmentFailed << "\n";
#endif
                                retcheck.retcode = CFO_FinalValuesNotReached;
                                break;
                            }
                            else {
                                // Otherwise, this segment is good.
                                RAVELOG_VERBOSE_FORMAT("env=%d, final velocity correction for the last segment successful", GetEnv()->GetId());
                                shortcutRampNDVectOut.pop_back();
                                shortcutRampNDVectOut.insert(shortcutRampNDVectOut.end(), shortcutRampNDVectOut1.begin(), shortcutRampNDVectOut1.end());

                                // Check consistency
                                if( IS_DEBUGLEVEL(Level_Verbose) ) {
                                    shortcutRampNDVectOut.front().GetX0Vect(x0Vect);
                                    shortcutRampNDVectOut.back().GetX1Vect(x1Vect);
                                    shortcutRampNDVectOut.front().GetV0Vect(v0Vect);
                                    shortcutRampNDVectOut.back().GetV1Vect(v1Vect);
                                    RampOptimizer::ParabolicCheckReturn parabolicret = RampOptimizer::CheckRampNDs(shortcutRampNDVectOut, _parameters->_vConfigLowerLimit, _parameters->_vConfigUpperLimit, _parameters->_vConfigVelocityLimit, _parameters->_vConfigAccelerationLimit, x0Vect, x1Vect, v0Vect, v1Vect);
                                    OPENRAVE_ASSERT_OP(parabolicret, ==, RampOptimizer::PCR_Normal);
                                }
                            }
                        }
                        else {
                            RAVELOG_VERBOSE_FORMAT("env=%d, new shortcut is aligned with boundary values after running Check2", GetEnv()->GetId());
                            break;
                        }
                    } while (0);
                    // Finished checking constraints. Now see what retcheck.retcode is
                    iIterProgress += 0x1000;

                    if( retcheck.retcode == 0 ) {
                        // Shortcut is successful.
                        bSuccess = true;
                        break;
                    }
                    else if( retcheck.retcode == CFO_CheckTimeBasedConstraints ) {
                        // CFO_CheckTimeBasedConstraints can be returned because of two things: torque limit violation and manip constraint violation
                        nTimeBasedConstraintsFailed++;

                        // Scale down vellimits and/or accellimits
                        if( _bmanipconstraints && _manipconstraintchecker ) {
                            // Scale down vellimits and accellimits independently according to the violated constraint (manipspeed/manipaccel)
                            if( iSlowDown == 0 && !_bUseNewHeuristic ) {
                                // Try computing estimates of vellimits and accellimits before scaling down

                                {// Need to make sure that x0, x1, v0, v1 hold the correct values
                                    rampndVect[i0].EvalPos(u0, x0Vect);
                                    rampndVect[i1].EvalPos(u1, x1Vect);
                                    rampndVect[i0].EvalVel(u0, v0Vect);
                                    rampndVect[i1].EvalVel(u1, v1Vect);
                                }

                                if( _parameters->SetStateValues(x0Vect) != 0 ) {
                                    RAVELOG_WARN_FORMAT("env=%d, state setting error", GetEnv()->GetId());
#ifdef SMOOTHER_PROGRESS_DEBUG
                                    ++vShortcutStats[SS_StateSettingFailed];
                                    shortcutprogress << SS_StateSettingFailed << "\n";
#endif
                                    break;
                                }
                                _manipconstraintchecker->GetMaxVelocitiesAccelerations(v0Vect, vellimits, accellimits);

                                if( _parameters->SetStateValues(x1Vect) != 0 ) {
                                    RAVELOG_WARN_FORMAT("env=%d, state setting error", GetEnv()->GetId());
#ifdef SMOOTHER_PROGRESS_DEBUG
                                    ++vShortcutStats[SS_StateSettingFailed];
                                    shortcutprogress << SS_StateSettingFailed << "\n";
#endif
                                    break;
                                }
                                _manipconstraintchecker->GetMaxVelocitiesAccelerations(v1Vect, vellimits, accellimits);

                                for (size_t j = 0; j < _parameters->_vConfigVelocityLimit.size(); ++j) {
                                    dReal fMinVel = max(RaveFabs(v0Vect[j]), RaveFabs(v1Vect[j]));
                                    if( vellimits[j] < fMinVel ) {
                                        vellimits[j] = fMinVel;
                                    }
                                }
#ifdef SMOOTHER_PROGRESS_DEBUG
                                RAVELOG_DEBUG_FORMAT("env=%d, shortcut iter=%d/%d, set new vellimits and accellimits from estimate", GetEnv()->GetId()%iters%numIters);
#endif
                            }
                            else {
                                // After computing the new vellimits and accellimits and they don't work, we gradually scale vellimits/accellimits down
                                dReal fVelMult, fAccelMult;
                                bool maxManipSpeedViolated = false, maxManipAccelViolated = false;
                                if( retcheck.fMaxManipAccel > _parameters->maxmanipaccel ) {
                                    // Manipaccel is violated. We scale both vellimits and accellimits down.
                                    maxManipAccelViolated = true;
                                    if( _bUseNewHeuristic && retcheck.vReductionFactors.size() > 0 ) {
#ifdef SMOOTHER_PROGRESS_DEBUG
                                        std::stringstream ss; ss << "env=" << GetEnv()->GetId() << ", maxManipAccelViolated=1 (";
                                        ss << retcheck.fMaxManipAccel << " > " << _parameters->maxmanipaccel << "); reductionFactors=[";
                                        FOREACHC(itval, retcheck.vReductionFactors) {
                                            ss << *itval << ", ";
                                        }
                                        ss << "]; velReductionFactors=[";
                                        FOREACHC(itval, velReductionFactors) {
                                            ss << *itval << ", ";
                                        }
                                        ss << "]; accelReductionFactors=[";
                                        FOREACHC(itval, accelReductionFactors) {
                                            ss << *itval << ", ";
                                        }
                                        ss << "];";
                                        RAVELOG_DEBUG(ss.str());
#endif
                                        for( size_t j = 0; j < vellimits.size(); ++j ) {
                                            dReal fMinVelLimit = max(RaveFabs(v0Vect[j]), RaveFabs(v1Vect[j]));
                                            dReal fVelMult = RaveSqrt(retcheck.vReductionFactors[j]);
                                            if( vellimits[j] * fVelMult < fMinVelLimit ) {
                                                // In this case, we cannot use the recommended scaling factor since
                                                // after scaling, the vellimits will fall below max(v0, v1). So we set
                                                // vellimits to be max(v0, v1) instead.
                                                velReductionFactors[j] *= (fMinVelLimit / vellimits[j]);
                                                vellimits[j] = fMinVelLimit + RampOptimizer::g_fRampEpsilon;
                                            }
                                            else {
                                                vellimits[j] *= fVelMult;
                                                velReductionFactors[j] *= fVelMult;
                                            }
                                            accellimits[j] *= retcheck.vReductionFactors[j];
                                            accelReductionFactors[j] *= retcheck.vReductionFactors[j];
                                        }
                                        // for( size_t j = 0; j < vellimits.size(); ++j ) {
                                        //     vellimits[j] *= RaveSqrt(retcheck.vReductionFactors[j]);
                                        //     accellimits[j] *= retcheck.vReductionFactors[j];
                                        //     velReductionFactors[j] *= RaveSqrt(retcheck.vReductionFactors[j]);
                                        //     accelReductionFactors[j] *= retcheck.vReductionFactors[j];
                                        // }
                                    }
                                    else {
                                        fAccelMult = retcheck.fTimeBasedSurpassMult*retcheck.fTimeBasedSurpassMult;
                                        fCurAccelMult *= fAccelMult;
                                        if( fCurAccelMult < 0.0001 ) {
#ifdef SMOOTHER_PROGRESS_DEBUG
                                            RAVELOG_DEBUG_FORMAT("env=%d, shortcut iter=%d/%d: maxmanipaccel violated but fCurAccelMult is too small (%.15e). continue to the next iteration", GetEnv()->GetId()%iters%numIters%fCurAccelMult);
                                            ++vShortcutStats[SS_MaxManipAccelFailed];
                                            shortcutprogress << SS_MaxManipAccelFailed << "\n";
#endif
                                            break;
                                        }
                                        {
                                            fVelMult = RaveSqrt(fAccelMult); // larger scaling factor, less reduction. Use a square root here since the velocity has the factor t while the acceleration has t^2
                                            fCurVelMult *= fVelMult;
                                            if( fCurVelMult < 0.01 ) {
#ifdef SMOOTHER_PROGRESS_DEBUG
                                                RAVELOG_DEBUG_FORMAT("env=%d, shortcut iter=%d/%d: maxmanipaccel violated but fCurVelMult is too small (%.15e). continue to the next iteration", GetEnv()->GetId()%iters%numIters%fCurVelMult);
                                                ++vShortcutStats[SS_MaxManipAccelFailed];
                                                shortcutprogress << SS_MaxManipAccelFailed << "\n";
#endif
                                                break;
                                            }
                                            for (size_t j = 0; j < vellimits.size(); ++j) {
                                                dReal fMinVel = max(RaveFabs(v0Vect[j]), RaveFabs(v1Vect[j]));
                                                vellimits[j] = max(fMinVel, fVelMult * vellimits[j]);
                                            }
                                        }
                                        for (size_t j = 0; j < accellimits.size(); ++j) {
                                            accellimits[j] *= fAccelMult;
                                        }
                                    }
                                }
                                else if( retcheck.fMaxManipSpeed > _parameters->maxmanipspeed ) {
                                    // Manipspeed is violated. We don't scale down accellimits.
                                    maxManipSpeedViolated = true;
                                    if( _bUseNewHeuristic && retcheck.vReductionFactors.size() > 0 && !(retcheck.fMaxManipAccel > _parameters->maxmanipaccel)) {
                                        // do vel scaling without accel scaling only when accel limit is not violated
#ifdef SMOOTHER_PROGRESS_DEBUG
                                        std::stringstream ss; ss << "env=" << GetEnv()->GetId() << ", maxManipSpeedViolated=1 (";
                                        ss << retcheck.fMaxManipSpeed << " > " << _parameters->maxmanipspeed << "); reductionFactors=[";
                                        FOREACHC(itval, retcheck.vReductionFactors) {
                                            ss << *itval << ", ";
                                        }
                                        ss << "]; velReductionFactors=[";
                                        FOREACHC(itval, velReductionFactors) {
                                            ss << *itval << ", ";
                                        }
                                        ss << "]; accelReductionFactors=[";
                                        FOREACHC(itval, accelReductionFactors) {
                                            ss << *itval << ", ";
                                        }
                                        ss << "];";
                                        RAVELOG_DEBUG(ss.str());
#endif
                                        for( size_t j = 0; j < vellimits.size(); ++j ) {
                                            dReal fMinVelLimit = max(RaveFabs(v0Vect[j]), RaveFabs(v1Vect[j]));
                                            if( vellimits[j] * retcheck.vReductionFactors[j] < fMinVelLimit ) {
                                                // In this case, we cannot use the recommended scaling factor since
                                                // after scaling, the vellimits will fall below max(v0, v1). So we set
                                                // vellimits to be max(v0, v1) instead.
                                                velReductionFactors[j] *= (fMinVelLimit / vellimits[j]);
                                                vellimits[j] = fMinVelLimit + RampOptimizer::g_fRampEpsilon;
                                            }
                                            else {
                                                vellimits[j] *= retcheck.vReductionFactors[j];
                                                velReductionFactors[j] *= retcheck.vReductionFactors[j];
                                            }
                                            // vellimits[j] *= retcheck.vReductionFactors[j];
                                            // velReductionFactors[j] *= retcheck.vReductionFactors[j];
                                        }
                                    }
                                    else {
                                        fVelMult = retcheck.fTimeBasedSurpassMult;
                                        fCurVelMult *= fVelMult;
                                        if( fCurVelMult < 0.01 ) {
#ifdef SMOOTHER_PROGRESS_DEBUG
                                            RAVELOG_DEBUG_FORMAT("env=%d, shortcut iter=%d/%d: maxmanipspeed violated but fCurVelMult is too small (%.15e). continue to the next iteration", GetEnv()->GetId()%iters%numIters%fCurVelMult);
                                            ++vShortcutStats[SS_MaxManipSpeedFailed];
                                            shortcutprogress << SS_MaxManipSpeedFailed << "\n";

#endif
                                            break;
                                        }
                                        for (size_t j = 0; j < vellimits.size(); ++j) {
                                            dReal fMinVel = max(RaveFabs(v0Vect[j]), RaveFabs(v1Vect[j]));
                                            vellimits[j] = max(fMinVel, fVelMult * vellimits[j]);
                                        }
                                    }
                                }

                                if( !maxManipSpeedViolated && !maxManipAccelViolated ) {
                                    // Got a failure due to time-based constraints but manip speed/accel are not
                                    // violated. This causes by velocity limits violation from ramps that have been
                                    // modified by CheckPathAllConstraints.
                                    if( _bUseNewHeuristic && retcheck.vReductionFactors.size() > 0 ) {
                                        // do vel scaling without accel scaling
#ifdef SMOOTHER_PROGRESS_DEBUG
                                        std::stringstream ss; ss << "env=" << GetEnv()->GetId() << ", reductionFactors=[";
                                        FOREACHC(itval, retcheck.vReductionFactors) {
                                            ss << *itval << ", ";
                                        }
                                        ss << "]; velReductionFactors=[";
                                        FOREACHC(itval, velReductionFactors) {
                                            ss << *itval << ", ";
                                        }
                                        ss << "]; accelReductionFactors=[";
                                        FOREACHC(itval, accelReductionFactors) {
                                            ss << *itval << ", ";
                                        }
                                        ss << "];";
                                        RAVELOG_DEBUG(ss.str());
#endif
                                        for( size_t j = 0; j < vellimits.size(); ++j ) {
                                            dReal fMinVelLimit = max(RaveFabs(v0Vect[j]), RaveFabs(v1Vect[j]));
                                            if( vellimits[j] * retcheck.vReductionFactors[j] < fMinVelLimit ) {
                                                // In this case, we cannot use the recommended scaling factor since
                                                // after scaling, the vellimits will fall below max(v0, v1). So we set
                                                // vellimits to be max(v0, v1) instead.
                                                velReductionFactors[j] *= (fMinVelLimit / vellimits[j]);
                                                vellimits[j] = fMinVelLimit + RampOptimizer::g_fRampEpsilon;
                                            }
                                            else {
                                                vellimits[j] *= retcheck.vReductionFactors[j];
                                                velReductionFactors[j] *= retcheck.vReductionFactors[j];
                                            }
                                            // vellimits[j] *= retcheck.vReductionFactors[j];
                                            // velReductionFactors[j] *= retcheck.vReductionFactors[j];
                                        }
                                    }
                                    else {
                                        fVelMult = retcheck.fTimeBasedSurpassMult;
                                        fCurVelMult *= fVelMult;
                                        if( fCurVelMult < 0.01 ) {
#ifdef SMOOTHER_PROGRESS_DEBUG
                                            RAVELOG_DEBUG_FORMAT("env=%d, shortcut iter=%d/%d: modified ramps exceed vellimits but fCurVelMult is too small (%.15e). continue to the next iteration", GetEnv()->GetId()%iters%numIters%fCurVelMult);
                                            ++vShortcutStats[SS_Check2Failed];
                                            shortcutprogress << SS_Check2Failed << "\n";
#endif
                                            break;
                                        }
                                        for (size_t j = 0; j < vellimits.size(); ++j) {
                                            dReal fMinVel = max(RaveFabs(v0Vect[j]), RaveFabs(v1Vect[j]));
                                            vellimits[j] = max(fMinVel, fVelMult * vellimits[j]);
                                        }
                                    }
                                }
                                numSlowDowns += 1;
#ifdef SMOOTHER_PROGRESS_DEBUG
                                RAVELOG_DEBUG_FORMAT("env=%d, maxManipSpeedViolated=%d, maxManipAccelViolated=%d, fTimeBasedSurpassMult=%.15e; fCurVelMult=%.15e; fCurAccelMult=%.15e, numSlowDowns=%d", GetEnv()->GetId()%maxManipSpeedViolated%maxManipAccelViolated%retcheck.fTimeBasedSurpassMult%fCurVelMult%fCurAccelMult%numSlowDowns);
#endif
                            }
                        }
                        else {
                            // Scale down vellimits and accellimits using the normal procedure
                            fCurVelMult *= retcheck.fTimeBasedSurpassMult;
                            fCurAccelMult *= retcheck.fTimeBasedSurpassMult*retcheck.fTimeBasedSurpassMult;
                            if( fCurVelMult < 0.01 ) {
#ifdef SMOOTHER_PROGRESS_DEBUG
                                RAVELOG_DEBUG_FORMAT("env=%d, shortcut iter=%d/%d: fCurVelMult is too small (%.15e). continue to the next iteration", GetEnv()->GetId()%iters%numIters%fCurVelMult);
                                ++vShortcutStats[SS_SlowDownFailed];
                                shortcutprogress << SS_SlowDownFailed << "\n";
#endif
                                break;
                            }
                            if( fCurAccelMult < 0.0001 ) {
#ifdef SMOOTHER_PROGRESS_DEBUG
                                RAVELOG_DEBUG_FORMAT("env=%d, shortcut iter=%d/%d: fCurAccelMult is too small (%.15e). continue to the next iteration", GetEnv()->GetId()%iters%numIters%fCurAccelMult);
                                ++vShortcutStats[SS_SlowDownFailed];
                                shortcutprogress << SS_SlowDownFailed << "\n";
#endif
                                break;
                            }

                            numSlowDowns += 1;
                            for (size_t j = 0; j < vellimits.size(); ++j) {
                                dReal fMinVel =  max(RaveFabs(v0Vect[j]), RaveFabs(v1Vect[j]));
                                vellimits[j] = max(fMinVel, retcheck.fTimeBasedSurpassMult * vellimits[j]);
                                accellimits[j] *= retcheck.fTimeBasedSurpassMult*retcheck.fTimeBasedSurpassMult;
                            }
                        }
                    }
                    else {
#ifdef SMOOTHER_PROGRESS_DEBUG
                        RAVELOG_DEBUG_FORMAT("env=%d, shortcut iter=%d/%d, rejecting shortcut due to constraint 0x%x", GetEnv()->GetId()%iters%numIters%retcheck.retcode);
#endif
                        break;
                    }
                    iIterProgress += 0x1000;
                } // Finished slowing down the shortcut

                if( !bSuccess ) {
                    // Shortcut failed. Continue to the next iteration.
                    continue;
                }

                if( shortcutRampNDVectOut.size() == 0 ) {
                    RAVELOG_WARN("shortcutpath is empty!\n");
                    continue;
                }

                // Now this shortcut is really successful
                ++numShortcuts;
#ifdef SMOOTHER_PROGRESS_DEBUG
                ++vShortcutStats[SS_Successful];
                shortcutprogress << SS_Successful << "\n";
                latestSuccessfulShortcutTimestamp = utils::GetMicroTime();
#endif

                nTimeBasedConstraintsFailed = 0; // reset
                vVisitedDiscretization.clear();

                // Keep track of zero-velocity waypoints
                dReal segmentTime = 0;
                FOREACHC(itrampnd, shortcutRampNDVectOut) {
                    segmentTime += itrampnd->GetDuration();
                }
                dReal diff = (t1 - t0) - segmentTime;

                size_t writeIndex = 0;
                for( size_t readIndex = 0; readIndex < _vZeroVelPointInfos.size(); ++readIndex ) {
                    if( _vZeroVelPointInfos[readIndex].point <= t0 ) {
                        writeIndex += 1;
                    }
                    else if( _vZeroVelPointInfos[readIndex].point <= t1 ) {
                        // Do nothing.
                    }
                    else {
                        // Update all zero-velocity points after t1
                        _vZeroVelPointInfos[writeIndex] = _vZeroVelPointInfos[readIndex];
                        _vZeroVelPointInfos[writeIndex].point -= diff;
                        _vZeroVelPointInfos[writeIndex].leftneighbor -= diff;
                        _vZeroVelPointInfos[writeIndex].rightneighbor -= diff;
                    }
                }
                _vZeroVelPointInfos.resize(writeIndex);

                // Keep track of the multipliers
                fStartTimeVelMult = min(1.0, fCurVelMult * fiSearchVelAccelMult);
                fStartTimeAccelMult = min(1.0, fCurAccelMult * fiSearchVelAccelMult);

                // Now replace the original trajectory segment by the shortcut
                parabolicpath.ReplaceSegment(t0, t1, shortcutRampNDVectOut);
                iIterProgress += 0x10000000;

                rampndVect = parabolicpath.GetRampNDVect();

                // Check consistency
                if( IS_DEBUGLEVEL(Level_Verbose) ) {
                    rampndVect.front().GetX0Vect(x0Vect);
                    rampndVect.back().GetX1Vect(x1Vect);
                    rampndVect.front().GetV0Vect(v0Vect);
                    rampndVect.back().GetV1Vect(v1Vect);
                    RampOptimizer::ParabolicCheckReturn parabolicret = RampOptimizer::CheckRampNDs(rampndVect, _parameters->_vConfigLowerLimit, _parameters->_vConfigUpperLimit, _parameters->_vConfigVelocityLimit, _parameters->_vConfigAccelerationLimit, x0Vect, x1Vect, v0Vect, v1Vect);
                    OPENRAVE_ASSERT_OP(parabolicret, ==, RampOptimizer::PCR_Normal);
                }
                iIterProgress += 0x10000000;

                tTotal = parabolicpath.GetDuration();
                RAVELOG_DEBUG_FORMAT("env=%d, shortcut iter=%d/%d successful, numSlowDowns=%d, tTotal=%.15e", GetEnv()->GetId()%iters%numIters%numSlowDowns%tTotal);

                // Calculate the score
                score = diff/nItersFromPrevSuccessful;
                if( score > currentBestScore) {
                    currentBestScore = score;
                    iCurrentBestScore = 1.0/currentBestScore;
                }
                nItersFromPrevSuccessful = 0;

                if( (score*iCurrentBestScore < cutoffRatio) && (numShortcuts > 5)) {
                    // We have already shortcut for a bit (numShortcuts > 5). The progress made in
                    // this iteration is below the curoff ratio. If we continue, it is unlikely that
                    // we will make much more progress. So stop here.
                    break;
                }
            }
            catch (const std::exception& ex) {
                RAVELOG_WARN_FORMAT("env=%d, An exception happened during shortcut iteration progress = 0x%x: %s", GetEnv()->GetId()%iIterProgress%ex.what());
            }
        }

        // Report status
        if( iters == numIters ) {
            RAVELOG_DEBUG_FORMAT("env=%d, finished at shortcut iter=%d (normal exit), successful=%d, slowdowns=%d, endTime: %.15e -> %.15e; diff = %.15e", GetEnv()->GetId()%iters%numShortcuts%numSlowDowns%tOriginal%tTotal%(tOriginal - tTotal));
        }
        else if( score*iCurrentBestScore < cutoffRatio ) {
            RAVELOG_DEBUG_FORMAT("env=%d, finished at shortcut iter=%d (current score falls below %.15e), successful=%d, slowdowns=%d, endTime: %.15e -> %.15e; diff = %.15e", GetEnv()->GetId()%iters%cutoffRatio%numShortcuts%numSlowDowns%tOriginal%tTotal%(tOriginal - tTotal));
        }
        else if( nItersFromPrevSuccessful + nTimeBasedConstraintsFailed > nCutoffIters ) {
            RAVELOG_DEBUG_FORMAT("env=%d, finished at shortcut iter=%d (did not make progress in the last %d iterations and time-based constraints failed %d times), successful=%d, slowdowns=%d, endTime: %.15e -> %.15e; diff = %.15e", GetEnv()->GetId()%iters%nItersFromPrevSuccessful%nTimeBasedConstraintsFailed%numShortcuts%numSlowDowns%tOriginal%tTotal%(tOriginal - tTotal));
        }
        _DumpParabolicPath(parabolicpath, _dumplevel, fileindex, 1);
#ifdef SMOOTHER_PROGRESS_DEBUG
        curtime = utils::GetMicroTime();
        RAVELOG_DEBUG_FORMAT("env=%d, shortcut stats:\n  successful=%d\n  initialInterpolationFailed=%d\n  interpolatedSegmentTooLong=%d\n  interpolatedSegmentTooLongFromSlowDown=%d\n  timeInstantsTooClose=%d\n  check2CollisionFailed=%d\n  check2Failed=%d\n  lastSegmentFailed=%d\n  maxManipSpeedFailed=%d\n  maxManipAccelFailed=%d\n  slowDownFailed=%d\n  stateSettingFailed=%d\n  redundantShortcut=%d\n  _vZeroVelPointInfos.size()=%d\n  time since last successful shortcut=%.15e\n  final duration percentage=%.15e", GetEnv()->GetId()%vShortcutStats[SS_Successful]%vShortcutStats[SS_InitialInterpolationFailed]%vShortcutStats[SS_InterpolatedSegmentTooLong]%vShortcutStats[SS_InterpolatedSegmentTooLongFromSlowDown]%vShortcutStats[SS_TimeInstantsTooClose]%vShortcutStats[SS_Check2CollisionFailed]%vShortcutStats[SS_Check2Failed]%vShortcutStats[SS_LastSegmentFailed]%vShortcutStats[SS_MaxManipSpeedFailed]%vShortcutStats[SS_MaxManipAccelFailed]%vShortcutStats[SS_SlowDownFailed]%vShortcutStats[SS_StateSettingFailed]%vShortcutStats[SS_RedundantShortcut]%_vZeroVelPointInfos.size()%(0.000001f*(float)(curtime - latestSuccessfulShortcutTimestamp))%(tTotal/tOriginal));
        {
            std::string shortcutprogressfilename = str(boost::format("%s/shortcutprogress%d.xml")%RaveGetHomeDirectory()%fileindex);
            std::ofstream f(shortcutprogressfilename.c_str());
            f << shortcutprogress.str();
            RAVELOG_DEBUG_FORMAT("env=%d, shortcutprogress saved to %s", GetEnv()->GetId()%shortcutprogressfilename);
        }
#endif

        return numShortcuts;
    }

    void _DumpParabolicPath(RampOptimizer::ParabolicPath& parabolicpath, DebugLevel level=Level_Verbose, uint32_t fileindex=10000, int option=-1) const
    {
        if( !IS_DEBUGLEVEL(level) ) {
            return;
        }
        if( fileindex == 10000 ) {
            // No particular index given. Randomly choose one.
            if( !!_logginguniformsampler ) {
                fileindex  = _logginguniformsampler->SampleSequenceOneUInt32();
            }
            else {
                fileindex = RaveRandomInt();
            }
            fileindex = fileindex%_fileIndexMod;
        }

        std::string filename;
        if( option == 0 ) {
            filename = str(boost::format("%s/parabolicpath%d.beforeshortcut.xml")%RaveGetHomeDirectory()%fileindex);
        }
        else if( option == 1 ) {
            filename = str(boost::format("%s/parabolicpath%d.aftershortcut.xml")%RaveGetHomeDirectory()%fileindex);
        }
        else if( option == 2 ) {
            filename = str(boost::format("%s/parabolicpath%d.beforemerge.xml")%RaveGetHomeDirectory()%fileindex);
        }
        else if( option == 3 ) {
            filename = str(boost::format("%s/parabolicpath%d.aftermerge.xml")%RaveGetHomeDirectory()%fileindex);
        }
        else {
            filename = str(boost::format("%s/parabolicpath%d.xml")%RaveGetHomeDirectory()%fileindex);
        }
        ofstream f(filename.c_str());
        f << std::setprecision(RampOptimizer::g_nPrec);
        parabolicpath.Serialize(f);
        // RavePrintfA(str(boost::format("env=%d, Wrote a parabolicpath to %s (duration = %.15e, num=%d)")%GetEnv()->GetId()%filename%parabolicpath.GetDuration()%parabolicpath.GetRampNDVect().size()), level);
        RAVELOG_DEBUG_FORMAT("env=%d, parabolicpath saved to %s (duration=%.15e, num=%d)", GetEnv()->GetId()%filename%parabolicpath.GetDuration()%parabolicpath.GetRampNDVect().size());
        return;
    }

    std::string _DumpTrajectory(TrajectoryBasePtr ptraj, DebugLevel level)
    {
        if( IS_DEBUGLEVEL(level) ) {
            std::string filename = _DumpTrajectory(ptraj);
<<<<<<< HEAD
            // RavePrintfA(str(boost::format("env=%d, Wrote trajectory to %s")%GetEnv()->GetId()%filename), level);
            RAVELOG_DEBUG_FORMAT("env=%d, trajectory saved to %s", GetEnv()->GetId()%filename);
=======
            RavePrintfA(str(boost::format("env=%d, Wrote trajectory to %s")%GetEnv()->GetId()%filename), level);
>>>>>>> 33517290
            return filename;
        }
        else {
            return std::string();
        }
    }

    std::string _DumpTrajectory(TrajectoryBasePtr ptraj)
    {
        uint32_t randNum;
        if( !!_logginguniformsampler ) {
            randNum = _logginguniformsampler->SampleSequenceOneUInt32();
        }
        else {
            randNum = RaveRandomInt();
        }
        std::string filename = str(boost::format("%s/parabolicsmoother2_%d.traj.xml")%RaveGetHomeDirectory()%(randNum%1000));
        ofstream f(filename.c_str());
        f << std::setprecision(RampOptimizer::g_nPrec);
        ptraj->serialize(f);
        return filename;
    }

    /// Members
    ConstraintTrajectoryTimingParametersPtr _parameters;
    SpaceSamplerBasePtr _uniformsampler;        ///< used for planning, seed is controlled
    ConstraintFilterReturnPtr _constraintreturn;
    MyRampNDFeasibilityChecker _feasibilitychecker;
    boost::shared_ptr<ManipConstraintChecker2> _manipconstraintchecker;
    TrajectoryBasePtr _pdummytraj;
    PlannerProgress _progress;
    bool _bUsePerturbation;
    bool _bmanipconstraints;
    std::vector<ZeroVelPointInfo> _vZeroVelPointInfos; ///< keeps track of all zero-velocity points so that we can focus on shortcutting around these points.
    RampOptimizer::ParabolicInterpolator _interpolator;
    dReal _maxInitialRampTime; ///< max duration of traj segment between two consecutive waypoints
                               /// after calling _SetMileStones. this serves as a cap for how far a
                               /// pair of sampled time instants t0, t1 can be.

    // for logging
    SpaceSamplerBasePtr _logginguniformsampler; ///< used for logging, seed is randomly set
    uint32_t _fileIndexMod; ///< maximum number of trajectory index allowed when saving
    DebugLevel _dumplevel;  ///< minimum debug level which triggers trajectory saving
    std::vector<int> _vShortcutStats; ///< keeps track of the number of times a shortcut iter finishes with each ShortcutStatus

    /// Caching stuff
    RampOptimizer::ParabolicPath _cacheparabolicpath, _cacheparabolicpath2;
    std::vector<dReal> _cacheWaypoints; ///< stores concatenated waypoints obtained from the input trajectory
    std::vector<std::vector<dReal> > _cacheWaypointVect; ///< each element is a vector storing a waypoint
    std::vector<dReal> _cacheX0Vect, _cacheX1Vect, _cacheV0Vect, _cacheV1Vect, _cacheTVect; ///< used in PlanPath and _Shortcut
    RampOptimizer::RampND _cacheRampND, _cacheRemRampND;
    std::vector<RampOptimizer::RampND> _cacheRampNDVect; ///< use cases: 1. being passed to _ComputeRampWithZeroVelEndpoints when retrieving cubic waypoints from input traj
                                                         ///             2. in _SetMileStones: being passed to _ComputeRampWithZeroVelEndpoints
                                                         ///             3. handles the finalized set of RampNDs before writing to OpenRAVE trajectory
                                                         ///             4. in _Shortcut
    std::vector<RampOptimizer::RampND> _cacheRampNDVectOut; ///< used to handle output from Check function in PlanPath, also used in _Shortcut

    // in SegmentFeasible2
    std::vector<dReal> _cacheCurPos, _cacheNewPos, _cacheCurVel, _cacheNewVel;
    RampOptimizer::RampND _cacheRampNDSeg;

    // in _SetMileStones
    std::vector<std::vector<dReal> > _cacheNewWaypointsVect;

    // in _ComputeRampWithZeroVelEndpoints
    std::vector<dReal> _cacheX0Vect1, _cacheX1Vect1; ///< need to have another copies of x0 and x1 vectors. For v0 and v1 vectors, we can reuse to ones above.
    std::vector<dReal> _cacheVellimits, _cacheAccelLimits; ///< stores current velocity and acceleration limits, also used in _Shortcut
    std::vector<RampOptimizer::RampND> _cacheRampNDVectOut1; ///< stores output from the check function, also used in _Shortcut

    // in _Shortcut
    std::vector<uint8_t> _vVisitedDiscretizationCache;

#ifdef SMOOTHER_TIMING_DEBUG
    // Statistics
    size_t _nCallsCheckManip;
    dReal _totalTimeCheckManip;
    uint32_t _tStartCheckManip, _tEndCheckManip;

    size_t _nCallsInterpolator;
    dReal _totalTimeInterpolator;
    uint32_t _tStartInterpolator, _tEndInterpolator;

    size_t _nCallsCheckPathAllConstraints, _nCallsCheckPathAllConstraintsInVain;
    dReal _totalTimeCheckPathAllConstraints, _totalTimeCheckPathAllConstraintsInVain;
    // variables with suffix _SegmentFeasible2 are for measurement inside ConfigFeasible2 and
    // SegmentFeasible2. will be reset every time after a call to Check2 (because it is after a call
    // to Check2 we will know if this amount of calls to CheckPathAllConstriants are beneficial)
    size_t _nCallsCheckPathAllConstraints_SegmentFeasible2;
    dReal _totalTimeCheckPathAllConstraints_SegmentFeasible2;
    uint32_t _tStartCheckPathAllConstraints, _tEndCheckPathAllConstraints;
#endif

    bool _bUseNewHeuristic;

}; // end class ParabolicSmoother2

PlannerBasePtr CreateParabolicSmoother2(EnvironmentBasePtr penv, std::istream& sinput)
{
    return PlannerBasePtr(new ParabolicSmoother2(penv, sinput));
}

} // end namespace rplanners

#ifdef RAVE_REGISTER_BOOST
#include BOOST_TYPEOF_INCREMENT_REGISTRATION_GROUP()
BOOST_TYPEOF_REGISTER_TYPE(RampOptimizer::Ramp)
BOOST_TYPEOF_REGISTER_TYPE(RampOptimizer::ParabolicCurve)
BOOST_TYPEOF_REGISTER_TYPE(RampOptimizer::RampND)
BOOST_TYPEOF_REGISTER_TYPE(RampOptimizer::ParabolicPath)
#endif<|MERGE_RESOLUTION|>--- conflicted
+++ resolved
@@ -21,11 +21,7 @@
 #include "manipconstraints2.h"
 
 // #define SMOOTHER_TIMING_DEBUG // uncomment this to get more information on time spent for collision checking, manip constraint checking, etc.
-<<<<<<< HEAD
-#define SMOOTHER_PROGRESS_DEBUG // uncomment his to get more information on progress during each shortcut iteration
-=======
 //#define SMOOTHER_PROGRESS_DEBUG // uncomment his to get more information on progress during each shortcut iteration
->>>>>>> 33517290
 
 namespace rplanners {
 
@@ -444,11 +440,7 @@
             ofstream f(filename.c_str());
             f << std::setprecision(std::numeric_limits<dReal>::digits10 + 1);
             f << *_parameters;
-<<<<<<< HEAD
-            RAVELOG_DEBUG_FORMAT("env=%d, planner parameters saved to %s", GetEnv()->GetId()%filename);
-=======
             RavePrintfA(str(boost::format("env=%d, planner parameters saved to %s")%GetEnv()->GetId()%filename), _dumplevel);
->>>>>>> 33517290
         }
         _DumpTrajectory(ptraj, _dumplevel);
 
@@ -3204,12 +3196,7 @@
     {
         if( IS_DEBUGLEVEL(level) ) {
             std::string filename = _DumpTrajectory(ptraj);
-<<<<<<< HEAD
-            // RavePrintfA(str(boost::format("env=%d, Wrote trajectory to %s")%GetEnv()->GetId()%filename), level);
-            RAVELOG_DEBUG_FORMAT("env=%d, trajectory saved to %s", GetEnv()->GetId()%filename);
-=======
             RavePrintfA(str(boost::format("env=%d, Wrote trajectory to %s")%GetEnv()->GetId()%filename), level);
->>>>>>> 33517290
             return filename;
         }
         else {
