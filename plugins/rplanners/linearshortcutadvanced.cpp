// -*- coding: utf-8 -*-
// Copyright (C) 2006-2013 Rosen Diankov <rosen.diankov@gmail.com>
//
// This program is free software: you can redistribute it and/or modify
// it under the terms of the GNU Lesser General Public License as published by
// the Free Software Foundation, either version 3 of the License, or
// at your option) any later version.
//
// This program is distributed in the hope that it will be useful,
// but WITHOUT ANY WARRANTY; without even the implied warranty of
// MERCHANTABILITY or FITNESS FOR A PARTICULAR PURPOSE.  See the
// GNU Lesser General Public License for more details.
//
// You should have received a copy of the GNU Lesser General Public License
// along with this program.  If not, see <http://www.gnu.org/licenses/>.
#include "openraveplugindefs.h"

// #define SHORTCUT_ONEDOF_DEBUG
<<<<<<< HEAD
#define PROGRESS_DEBUG
=======
// #define PROGRESS_DEBUG
>>>>>>> 7919803b

class ShortcutLinearPlanner : public PlannerBase
{
public:
    ShortcutLinearPlanner(EnvironmentBasePtr penv, std::istream& sinput) : PlannerBase(penv)
    {
        __description = ":Interface Author: Rosen Diankov\n\npath optimizer using linear shortcuts.";
        _linearretimer = RaveCreatePlanner(GetEnv(), "LinearTrajectoryRetimer");
    }
    virtual ~ShortcutLinearPlanner() {
    }

    virtual bool InitPlan(RobotBasePtr pbase, PlannerParametersConstPtr params)
    {
        EnvironmentMutex::scoped_lock lock(GetEnv()->GetMutex());
        _parameters.reset(new TrajectoryTimingParameters());
        _parameters->copy(params);
        _probot = pbase;
        return _InitPlan();
    }

    virtual bool InitPlan(RobotBasePtr pbase, std::istream& isParameters)
    {
        EnvironmentMutex::scoped_lock lock(GetEnv()->GetMutex());
        _parameters.reset(new TrajectoryTimingParameters());
        isParameters >> *_parameters;
        _probot = pbase;
        return _InitPlan();
    }

    bool _InitPlan()
    {
        if( _parameters->_nMaxIterations <= 0 ) {
            _parameters->_nMaxIterations = 100;
        }
        if( _parameters->_fStepLength <= 0 ) {
            _parameters->_fStepLength = 0.04;
        }
        _linearretimer->InitPlan(RobotBasePtr(), _parameters);
        _puniformsampler = RaveCreateSpaceSampler(GetEnv(),"mt19937");
        if( !!_puniformsampler ) {
            _puniformsampler->SetSeed(_parameters->_nRandomGeneratorSeed);
        }

        _logginguniformsampler = RaveCreateSpaceSampler(GetEnv(),"mt19937");
        if( !!_logginguniformsampler ) {
            _logginguniformsampler->SetSeed(utils::GetMicroTime());
        }
        _fileindex = _logginguniformsampler->SampleSequenceOneUInt32()%1000;
        return !!_puniformsampler;
    }

    virtual PlannerParametersConstPtr GetParameters() const {
        return _parameters;
    }

    virtual PlannerStatus PlanPath(TrajectoryBasePtr ptraj)
    {
        BOOST_ASSERT(!!_parameters && !!ptraj );
        if( ptraj->GetNumWaypoints() < 2 ) {
            return PS_Failed;
        }

        RobotBase::RobotStateSaverPtr statesaver;
        if( !!_probot ) {
            statesaver.reset(new RobotBase::RobotStateSaver(_probot));
        }

        uint32_t basetime = utils::GetMilliTime();
        PlannerParametersConstPtr parameters = GetParameters();

//        if( IS_DEBUGLEVEL(Level_Verbose) ) {
//            // store the trajectory
//            uint32_t randnum;
//            if( !!_logginguniformsampler ) {
//                randnum = _logginguniformsampler->SampleSequenceOneUInt32();
//            }
//            else {
//                randnum = RaveRandomInt();
//            }
//            string filename = str(boost::format("%s/linearsmoother%d.parameters.xml")%RaveGetHomeDirectory()%(randnum%1000));
//            ofstream f(filename.c_str());
//            f << std::setprecision(std::numeric_limits<dReal>::digits10+1);     /// have to do this or otherwise precision gets lost
//            f << *_parameters;
//            RAVELOG_VERBOSE_FORMAT("saved linear parameters to %s", filename);
//            _DumpTrajectory(ptraj, Level_Verbose, 0);
//        }

        // subsample trajectory and add to list
        list< std::pair< vector<dReal>, dReal> > listpath;

#ifdef LINEAR_SMOOTHER_DEBUG
        TrajectoryBasePtr ptraj0 = RaveCreateTrajectory(GetEnv(), "");
        TrajectoryBasePtr ptraj1 = RaveCreateTrajectory(GetEnv(), "");
        TrajectoryBasePtr ptraj2 = RaveCreateTrajectory(GetEnv(), "");
        ptraj0->Init(parameters->_configurationspecification);
        ptraj1->Init(parameters->_configurationspecification);
        ptraj2->Init(parameters->_configurationspecification);
        ptraj0->Clone(ptraj, 0);
        _DumpTrajectory(ptraj, Level_Verbose, 0);
#endif

        _SubsampleTrajectory(ptraj,listpath);

#ifdef LINEAR_SMOOTHER_DEBUG
        ptraj->Init(parameters->_configurationspecification);
        FOREACH(it, listpath) {
            ptraj->Insert(ptraj->GetNumWaypoints(),it->first);
        }
        ptraj1->Clone(ptraj, 0);
        _DumpTrajectory(ptraj, Level_Verbose, 1);
#endif

        _OptimizePath(listpath);

#ifdef SHORTCUT_ONEDOF_DEBUG
        TrajectoryBasePtr ptrajbefore = RaveCreateTrajectory(GetEnv(), "");
        TrajectoryBasePtr ptrajafter = RaveCreateTrajectory(GetEnv(), "");
        ptrajbefore->Init(parameters->_configurationspecification);
        ptrajafter->Init(parameters->_configurationspecification);
        FOREACH(it, listpath) {
            ptrajbefore->Insert(ptrajbefore->GetNumWaypoints(), it->first);
        }
        _DumpTrajectory(ptrajbefore, Level_Debug, 1);
#endif

        _OptimizePathOneDOF(listpath);

#ifdef SHORTCUT_ONEDOF_DEBUG
        FOREACH(it, listpath) {
            ptrajafter->Insert(ptrajafter->GetNumWaypoints(), it->first);
        }
        _DumpTrajectory(ptrajafter, Level_Debug, 2);
#endif

        ptraj->Init(parameters->_configurationspecification);
        FOREACH(it, listpath) {
            ptraj->Insert(ptraj->GetNumWaypoints(),it->first);
        }

#ifdef LINEAR_SMOOTHER_DEBUG
        ptraj2->Clone(ptraj, 0);
        _DumpTrajectory(ptraj, Level_Verbose, 2);
#endif

        RAVELOG_DEBUG_FORMAT("env=%d, path optimizing - computation time=%fs\n", GetEnv()->GetId()%(0.001f*(float)(utils::GetMilliTime()-basetime)));
        if( parameters->_sPostProcessingPlanner.size() == 0 ) {
            // no other planner so at least retime
            PlannerStatus status = _linearretimer->PlanPath(ptraj);
            if( status != PS_HasSolution ) {
                return status;
            }
            return PS_HasSolution;
        }
        return _ProcessPostPlanners(RobotBasePtr(),ptraj);
    }

protected:
    void _OptimizePath(list< std::pair< vector<dReal>, dReal> >& listpath)
    {
        PlannerParametersConstPtr parameters = GetParameters();
        list< std::pair< vector<dReal>, dReal> >::iterator itstartnode, itendnode;
        if( !_filterreturn ) {
            _filterreturn.reset(new ConstraintFilterReturn());
        }

        int dof = parameters->GetDOF();
        int nrejected = 0;
        int iiter = parameters->_nMaxIterations;
        int itercount = 0;
        int numiters = parameters->_nMaxIterations;
        std::vector<dReal> vnewconfig0(dof), vnewconfig1(dof);
#ifdef PROGRESS_DEBUG
        int numshortcuts = 0; // keep track of the number of successful shortcuts
        std::stringstream ss;
        ss << std::setprecision(std::numeric_limits<dReal>::digits10 + 1);
#endif
        // while(iiter > 0  && nrejected < (int)listpath.size()+4 && listpath.size() > 2 ) {
        while(iiter > 0 && listpath.size() > 2 ) {
            --iiter;
            ++itercount;

            // pick a random node on the listpath, and a random jump ahead
            uint32_t endIndex = 2+(_puniformsampler->SampleSequenceOneUInt32()%((uint32_t)listpath.size()-2));
            uint32_t startIndex = _puniformsampler->SampleSequenceOneUInt32()%(endIndex-1);
#ifdef PROGRESS_DEBUG
            RAVELOG_DEBUG_FORMAT("env=%d, iter=%d/%d, start shortcutting with i0=%d; i1=%d", GetEnv()->GetId()%itercount%numiters%startIndex%endIndex);
#endif

            itstartnode = listpath.begin();
            advance(itstartnode, startIndex);
            itendnode = itstartnode;
            dReal totaldistance = 0;
            for(uint32_t j = 0; j < endIndex-startIndex; ++j) {
                ++itendnode;
                totaldistance += itendnode->second;
            }
            nrejected++;

            dReal expectedtotaldistance = parameters->_distmetricfn(itstartnode->first, itendnode->first);
            if( expectedtotaldistance > totaldistance-0.1*parameters->_fStepLength ) {
                // expected total distance is not that great
#ifdef PROGRESS_DEBUG
                RAVELOG_DEBUG_FORMAT("env=%d, iter=%d/%d, rejecting since it may not make significant improvement. originalSegmentDistance=%.15e, expectedNewDistance=%.15e, diff=%.15e, fStepLength=%.15e", GetEnv()->GetId()%itercount%numiters%totaldistance%expectedtotaldistance%(totaldistance - expectedtotaldistance)%parameters->_fStepLength);
#endif
                continue;
            }

            // check if the nodes can be connected by a straight line
            _filterreturn->Clear();
            int ret = parameters->CheckPathAllConstraints(itstartnode->first, itendnode->first, std::vector<dReal>(), std::vector<dReal>(), 0, IT_Open, 0xffff|CFO_FillCheckedConfiguration, _filterreturn);
            if ( ret != 0 ) {
#ifdef PROGRESS_DEBUG
                ss.str(""); ss.clear();
                ss << "s=" << _filterreturn->_fTimeWhenInvalid << "; vInvalidConfig=[";
                FOREACH(itval, _filterreturn->_invalidvalues) {
                    ss << *itval << ", ";
                }
                ss << "]";
                RAVELOG_DEBUG_FORMAT("env=%d, iter=%d/%d, CheckPathAllConstraints failed, retcode=0x%x. %s", GetEnv()->GetId()%itercount%numiters%ret%ss.str());
#endif
                // if( nrejected++ > (int)listpath.size()+8 ) {
                if( false ) {
#ifdef PROGRESS_DEBUG
                    RAVELOG_DEBUG_FORMAT("env=%d, iter=%d/%d, breaking due to too many consecutive rejection. nrejected=%d, listpath.size()=%d", GetEnv()->GetId()%itercount%numiters%nrejected%listpath.size());
#endif
                    break;
                }
                continue;
            }
            if(_filterreturn->_configurations.size() == 0 ) {
#ifdef PROGRESS_DEBUG
                RAVELOG_DEBUG_FORMAT("env=%d, iter=%d/%d, CheckPathAllConstraints succeeded but did not fill in _filterreturn->_configurations so rejecting.", GetEnv()->GetId()%itercount%numiters);
#endif
                continue;
            }
            OPENRAVE_ASSERT_OP(_filterreturn->_configurations.size()%dof, ==, 0);
            // check how long the new path is
            _vtempdists.resize(_filterreturn->_configurations.size()/dof+1);
            std::vector<dReal>::iterator itdist = _vtempdists.begin();
            std::vector<dReal>::iterator itnewconfig = _filterreturn->_configurations.begin();
            std::copy(itnewconfig, itnewconfig+dof, vnewconfig0.begin());
            dReal newtotaldistance = parameters->_distmetricfn(itstartnode->first, vnewconfig0);
            *itdist++ = newtotaldistance;
            itnewconfig += dof;
            while(itnewconfig != _filterreturn->_configurations.end() ) {
                std::copy(itnewconfig, itnewconfig+dof, vnewconfig1.begin());
                *itdist = parameters->_distmetricfn(vnewconfig0, vnewconfig1);
                newtotaldistance += *itdist;
                ++itdist;
                vnewconfig0.swap(vnewconfig1);
                itnewconfig += dof;
            }
            *itdist = parameters->_distmetricfn(vnewconfig0, itendnode->first);
            newtotaldistance += *itdist;
            ++itdist;
            BOOST_ASSERT(itdist==_vtempdists.end());

            if( newtotaldistance > totaldistance-0.1*parameters->_fStepLength ) {
                // new path is not that good, so reject
                nrejected++;
#ifdef PROGRESS_DEBUG
                RAVELOG_DEBUG_FORMAT("env=%d, iter=%d/%d, rejecting since it does not make significant improvement. originalSegmentDistance=%.15e, newSegmentDistance=%.15e, diff=%.15e, fStepLength=%.15e", GetEnv()->GetId()%itercount%numiters%totaldistance%newtotaldistance%(totaldistance - newtotaldistance)%parameters->_fStepLength);
#endif
                continue;
            }

            // finally add
            itdist = _vtempdists.begin();
            ++itstartnode;
            itnewconfig = _filterreturn->_configurations.begin();
            while(itnewconfig != _filterreturn->_configurations.end()) {
                std::copy(itnewconfig, itnewconfig+dof, vnewconfig1.begin());
                listpath.insert(itstartnode, make_pair(vnewconfig1, *itdist++));
                itnewconfig += dof;
            }
            itendnode->second = *itdist++;
            BOOST_ASSERT(itdist==_vtempdists.end());

            // splice out in-between nodes in path
            listpath.erase(itstartnode, itendnode);
            nrejected = 0;

#ifdef PROGRESS_DEBUG
            ++numshortcuts;
            dReal newdistance = 0;
            FOREACH(ittempnode, listpath) {
                newdistance += ittempnode->second;
            }
            RAVELOG_DEBUG_FORMAT("env=%d, iter=%d/%d successful, listpath.size()=%d, totaldistance=%.15e", GetEnv()->GetId()%itercount%numiters%listpath.size()%newdistance);
#endif

            if( listpath.size() <= 2 ) {
#ifdef PROGRESS_DEBUG
                RAVELOG_DEBUG_FORMAT("env=%d, iter=%d/%d, breaking since listpath.size()=%d", GetEnv()->GetId()%itercount%numiters%listpath.size());
#endif
                break;
            }
        }
#ifdef PROGRESS_DEBUG
        RAVELOG_DEBUG_FORMAT("env=%d, finished at shortcut iter=%d, successful=%d", GetEnv()->GetId()%itercount%numshortcuts);
#endif

    }

    // Experimental function: shortcut only one DOF at a time. Although some non-default
    // distmetric/neighstatefn/diffstatefn might be used here, we still compute the distance of the
    // shortcut dof simply by taking the difference between two configs.
    void _OptimizePathOneDOF(list< std::pair< vector<dReal>, dReal> >& listpath)
    {
        int numshortcuts = 0;
        PlannerParametersConstPtr parameters = GetParameters();
        PlannerProgress progress;
        int ndof = parameters->GetDOF();
        int nrejected = 0;
        std::list< std::pair< std::vector<dReal>, dReal > >::iterator itstartnode, itendnode, itnode;
        std::vector< std::pair< std::vector<dReal>, dReal > > vpathvalues; // for keeping the shortcut segment
        for( int iiter = 0; iiter < parameters->_nMaxIterations; ++iiter ) {
            if( listpath.size() <= 2 ) {
                return;
            }
            // Sample a DOF to shortcut. Give the last DOF twice as much chance.
            uint32_t idof = _puniformsampler->SampleSequenceOneUInt32()%(ndof + 1);
            if( idof > ndof - 1 ) {
                idof = ndof - 1;
            }

            // Pick a pair of nodes in listpath.
            uint32_t endIndex = 2 + (_puniformsampler->SampleSequenceOneUInt32()%((uint32_t)listpath.size() - 2));
            uint32_t startIndex = _puniformsampler->SampleSequenceOneUInt32()%(endIndex - 1);
            if( endIndex == startIndex + 1 ) {
                continue;
            }

            itstartnode = listpath.begin();
            std::advance(itstartnode, startIndex);
            itendnode = itstartnode;
            dReal totalDOFDistance = 0; // distance traveled by the dof idof
            dReal totalDistance = 0;
            dReal curDOFValue = itstartnode->first.at(idof);
            for( uint32_t j = 0; j < endIndex - startIndex; ++j ) {
                ++itendnode;
                totalDOFDistance += RaveFabs(itendnode->first.at(idof) - curDOFValue);
                totalDistance += itendnode->second;
                curDOFValue = itendnode->first.at(idof);
            }
            nrejected++;

            dReal expectedDOFDistance = itendnode->first.at(idof) - itstartnode->first.at(idof);
            // RAVELOG_DEBUG_FORMAT("env=%d, prevdofdist=%.15e; newdofdist=%.15e; diff=%.15e", GetEnv()->GetId()%totalDOFDistance%RaveFabs(expectedDOFDistance)%(totalDOFDistance - RaveFabs(expectedDOFDistance)));
            if( RaveFabs(expectedDOFDistance) > totalDOFDistance - 0.1*parameters->_vConfigResolution.at(idof) ) {
                // Even after a successful shortcut, the resulting path wouldn't be that much shorter. So skipping.
                continue;
            }

            progress._iteration = iiter;
            if( _CallCallbacks(progress) == PA_Interrupt ) {
                return;
            }

            bool bsuccess = true;
            vpathvalues.resize(endIndex - startIndex + 1);
            int pathindex = 0;
            dReal fdelta = expectedDOFDistance / totalDistance;
            dReal fcurdist = 0;
            dReal fstartdofvalue = itstartnode->first.at(idof);
            itnode = itstartnode;
            vpathvalues.at(0).first = itnode->first;
            vpathvalues.at(0).second = itnode->second;
            // RAVELOG_DEBUG_FORMAT("env=%d, iter=%d/%d, totalDistance=%.15e; fdelta=%.15e", GetEnv()->GetId()%iiter%parameters->_nMaxIterations%totalDistance%fdelta);
            // std::stringstream ss; ss << "dof values=[";
            do {
                ++itnode;
                ++pathindex;
                fcurdist += itnode->second;
                vpathvalues.at(pathindex).first = itnode->first;
                // compute an appropriate value for idof by curdof = startdofvalue + (curdist/alldist)*expectedDOFDistance
                vpathvalues.at(pathindex).first.at(idof) = fstartdofvalue + fcurdist*fdelta;
                dReal fdist = parameters->_distmetricfn(vpathvalues.at(pathindex).first, vpathvalues.at(pathindex - 1).first);
                vpathvalues.at(pathindex).second = fdist;
                // ss << vpathvalues.at(pathindex).first.at(idof) << ", ";
            } while( itnode != itendnode );
            // ss << "];";
            // RAVELOG_DEBUG_FORMAT("env=%d, iter=%d/%d, finished computing vpathvalues, size=%d; %s", GetEnv()->GetId()%iiter%parameters->_nMaxIterations%vpathvalues.size()%ss.str());

            for( size_t ipath = 0; ipath < vpathvalues.size(); ++ipath ) {
                if( !(parameters->CheckPathAllConstraints(vpathvalues.at(ipath).first, vpathvalues.at(ipath).first, std::vector<dReal>(), std::vector<dReal>(), 0, IT_OpenStart, 0xffff) == 0) ) {
                    bsuccess = false;
                    break;
                }
            }

            progress._iteration = iiter;
            if( _CallCallbacks(progress) == PA_Interrupt ) {
                return;
            }

            if( !bsuccess ) {
                continue;
            }

            ++numshortcuts;
            // Replace the original segment with the new one
            itnode = itstartnode;
            pathindex = 1;
            do {
                *itnode = vpathvalues.at(pathindex);
                ++pathindex;
                ++itnode;
            } while( itnode != itendnode );
            nrejected = 0;
        }
        // RAVELOG_DEBUG_FORMAT("env=%d, successful shortcuts=%d", GetEnv()->GetId()%numshortcuts);
        return;
    }

    void _SubsampleTrajectory(TrajectoryBasePtr ptraj, list< std::pair< vector<dReal>, dReal> >& listpath) const
    {
        PlannerParametersConstPtr parameters = GetParameters();
        vector<dReal> q0(parameters->GetDOF()), q1(parameters->GetDOF()), dq(parameters->GetDOF()), qcur(parameters->GetDOF()), dq2;
        vector<dReal> vtrajdata;
        ptraj->GetWaypoints(0,ptraj->GetNumWaypoints(),vtrajdata,parameters->_configurationspecification);

        std::copy(vtrajdata.begin(),vtrajdata.begin()+parameters->GetDOF(),q0.begin());
        listpath.push_back(make_pair(q0,dReal(0)));
        qcur = q0;

        for(size_t ipoint = 1; ipoint < ptraj->GetNumWaypoints(); ++ipoint) {
            std::copy(vtrajdata.begin()+(ipoint)*parameters->GetDOF(),vtrajdata.begin()+(ipoint+1)*parameters->GetDOF(),q1.begin());
            dq = q1;
            parameters->_diffstatefn(dq,q0);
            int i, numSteps = 1;
            vector<dReal>::const_iterator itres = parameters->_vConfigResolution.begin();
            for (i = 0; i < parameters->GetDOF(); i++,itres++) {
                int steps;
                if( *itres != 0 ) {
                    steps = (int)(RaveFabs(dq[i]) / *itres);
                }
                else {
                    steps = (int)(RaveFabs(dq[i]) * 100);
                }
                if (steps > numSteps) {
                    numSteps = steps;
                }
            }
            dReal fisteps = dReal(1.0f)/numSteps;
            FOREACH(it,dq) {
                *it *= fisteps;
            }
            int mult = 1;
            for (int f = 1; f < numSteps; f++) {
                int neighstatus = NSS_Failed;
                if( mult > 1 ) {
                    dq2 = dq;
                    FOREACHC(it, dq2) {
                        *it *= mult;
                    }
                    neighstatus = parameters->_neighstatefn(qcur,dq2,NSO_OnlyHardConstraints);
                }
                else {
                    neighstatus = parameters->_neighstatefn(qcur,dq,NSO_OnlyHardConstraints);
                }
                if( neighstatus == NSS_SuccessfulWithDeviation ) {
                    RAVELOG_WARN_FORMAT("env=%d, neighstatefn returned different configuration than qcur, stop subsampling segment (%d, %d) at step %d/%d, numwaypoints=%d", GetEnv()->GetId()%(ipoint-1)%ipoint%f%numSteps%ptraj->GetNumWaypoints());
                    qcur = listpath.back().first; // restore qcur
                    break;
                }
                else if( neighstatus == NSS_Failed ) {
                    RAVELOG_DEBUG_FORMAT("env=%d, neighstatefn failed mult=%d, perhaps non-linear constraints are used?", GetEnv()->GetId()%mult);
                    mult++;
                    continue;
                }
                dReal dist = parameters->_distmetricfn(listpath.back().first,qcur);
                listpath.push_back(make_pair(qcur, dist));
                mult = 1;
            }
            // always add the last point
            dReal dist = parameters->_distmetricfn(listpath.back().first,q1);
            listpath.push_back(make_pair(q1, dist));
            qcur = q1;
            q0.swap(q1);
        }

        std::copy(vtrajdata.end()-parameters->GetDOF(),vtrajdata.end(),q0.begin());
        dReal dist = parameters->_distmetricfn(listpath.back().first,q0);
        listpath.push_back(make_pair(q0,dist));
    }

    std::string _DumpTrajectory(TrajectoryBasePtr traj, DebugLevel level, int option)
    {
        if( IS_DEBUGLEVEL(level) ) {
            std::string filename = _DumpTrajectory(traj, option);
            RavePrintfA(str(boost::format("env=%d, wrote linearshortcutadvanced trajectory to %s")%GetEnv()->GetId()%filename), level);
            return filename;
        }
        return std::string();
    }

    std::string _DumpTrajectory(TrajectoryBasePtr traj, int option)
    {
        string filename;
        if (option == 0) {
            filename = str(boost::format("%s/linearshortcutadvanced%d.initial.xml")%RaveGetHomeDirectory()%(_fileindex));
        }
        else if (option == 1) {
            filename = str(boost::format("%s/linearshortcutadvanced%d.beforeshortcut.xml")%RaveGetHomeDirectory()%(_fileindex));
        }
        else if (option == 2) {
            filename = str(boost::format("%s/linearshortcutadvanced%d.aftershortcut.xml")%RaveGetHomeDirectory()%(_fileindex));
        }
        else {
            filename = str(boost::format("%s/linearshortcutadvanced%d.traj.xml")%RaveGetHomeDirectory()%(_fileindex));
        }
        ofstream f(filename.c_str());
        f << std::setprecision(std::numeric_limits<dReal>::digits10+1);     /// have to do this or otherwise precision gets lost
        traj->serialize(f);
        return filename;
    }

    TrajectoryTimingParametersPtr _parameters;
    SpaceSamplerBasePtr _puniformsampler, _logginguniformsampler;
    uint32_t _fileindex;

    RobotBasePtr _probot;
    PlannerBasePtr _linearretimer;
    ConstraintFilterReturnPtr _filterreturn;
    std::vector<dReal> _vtempdists;
};

PlannerBasePtr CreateShortcutLinearPlanner(EnvironmentBasePtr penv, std::istream& sinput) {
    return PlannerBasePtr(new ShortcutLinearPlanner(penv, sinput));
}<|MERGE_RESOLUTION|>--- conflicted
+++ resolved
@@ -16,11 +16,8 @@
 #include "openraveplugindefs.h"
 
 // #define SHORTCUT_ONEDOF_DEBUG
-<<<<<<< HEAD
-#define PROGRESS_DEBUG
-=======
+//#define PROGRESS_DEBUG
 // #define PROGRESS_DEBUG
->>>>>>> 7919803b
 
 class ShortcutLinearPlanner : public PlannerBase
 {
