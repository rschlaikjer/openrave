--- conflicted
+++ resolved
@@ -443,13 +443,9 @@
         _neighstatefn = neighstatefn;
     }
 
-<<<<<<< HEAD
-    /// \brief jitters the current configuration and sets a new configuration on the environment
-=======
     /// \brief Jitters the current configuration and sets a new configuration on the environment. The jittered
     ///        configuration will also be checked with small perturbations to make sure that it is not too close to
     ///        boundaries of collision constraints and tool direction constraints.
->>>>>>> 1749f279
     ///
     int Sample(std::vector<dReal>& vnewdof, IntervalType interval=IT_Closed)
     {
@@ -795,45 +791,6 @@
             bCollision = false;
             bConstraintFailed = false;
             FOREACH(itperturbation,perturbations) {
-<<<<<<< HEAD
-                for(size_t j = 0; j < _deltadof.size(); ++j) {
-                    _deltadof2[j] = *itperturbation;
-                }
-                if( bConstraint ) {
-                    _newdof2 = vnewdof;
-                    _probot->SetActiveDOFValues(_newdof2);
-                    int neighstateret = _neighstatefn(_newdof2, _deltadof2, 0);
-                    if( (neighstateret & NSS_Reached) != NSS_Reached ) {
-                        nNeighStateFailure++;
-                        bConstraintFailed = true;
-                        break;
-                    }
-                    // Unperturbed configuration needs to satisfy the constraints
-                    if( (*itperturbation == 0) && (neighstateret != NSS_Reached) ) {
-                        stringstream ss; ss << std::setprecision(std::numeric_limits<OpenRAVE::dReal>::digits10+1);
-                        ss << "values=[";
-                        for(size_t i = 0; i < vnewdof.size(); ++i ) {
-                            if( i > 0 ) {
-                                ss << "," << vnewdof[i];
-                            }
-                            else {
-                                ss << vnewdof[i];
-                            }
-                        }
-                        ss << "]";
-                        RAVELOG_DEBUG_FORMAT("unperturbed projected sampled configuration fails to satisfy constraints: %s", ss.str());
-                    }
-                }
-                else {
-                    for(size_t j = 0; j < _deltadof.size(); ++j) {
-                        _newdof2[j] = vnewdof[j] + _deltadof2[j];
-                        if( _newdof2[j] > _upper.at(j) ) {
-                            _newdof2[j] = _upper.at(j);
-                        }
-                        else if( _newdof2[j] < _lower.at(j) ) {
-                            _newdof2[j] = _lower.at(j);
-                        }
-=======
                 // Perturbation is added to a config to make sure that the config is not too close to collision and tool
                 // direction/position constraint boundaries. So we do not use _neighstatefn to compute perturbed
                 // configurations.
@@ -845,7 +802,6 @@
                     }
                     else if( _newdof2[idof] < _lower.at(idof) ) {
                         _newdof2[idof] = _lower.at(idof);
->>>>>>> 1749f279
                     }
                 }
                 _probot->SetActiveDOFValues(_newdof2);
