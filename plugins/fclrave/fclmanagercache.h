// -*- coding: utf-8 -*-
#ifndef OPENRAVE_FCL_MANAGERCACHE
#define OPENRAVE_FCL_MANAGERCACHE

#include "plugindefs.h"
#include "fclspace.h"

namespace fclrave {

//static bool CheckForObj(fcl::DynamicAABBTreeCollisionManager::DynamicAABBNode* root, fcl::CollisionObject* pobj)
//{
//    if( !root ) {
//        return false;
//    }
//    if( root->data == pobj ) {
//        return true;
//    }
//    if( !!root->children[0] ) {
//        if( CheckForObj(root->children[0], pobj) ) {
//            return true;
//        }
//    }
//    if( !!root->children[1] ) {
//        if( CheckForObj(root->children[1], pobj) ) {
//            return true;
//        }
//    }
//    return false;
//}
//
//static int CountForObj(fcl::DynamicAABBTreeCollisionManager::DynamicAABBNode* root, fcl::CollisionObject* pobj)
//{
//    if( !root ) {
//        return 0;
//    }
//    int count = 0;
//    if( root->data == pobj ) {
//        ++count;
//    }
//    count += CheckForObj(root->children[0], pobj);
//    count += CheckForObj(root->children[1], pobj);
//    return count;
//}

typedef boost::shared_ptr<fcl::BroadPhaseCollisionManager> BroadPhaseCollisionManagerPtr;
typedef boost::weak_ptr<fcl::BroadPhaseCollisionManager> BroadPhaseCollisionManagerWeakPtr;

struct EnvironmentState
{
    std::vector< std::pair<int, uint64_t> > bodyids; ///< the bodies with the enabled/disabled links inside
};

/// \brief A broadphase collision manager together with cache data of the bodies it contains
///
/// used to maintain the correct state of the broadphase manager
class FCLCollisionManagerInstance : public boost::enable_shared_from_this<FCLCollisionManagerInstance>
{
    ///< cache data of body that is managed
    struct KinBodyCache
    {
        KinBodyCache()
            : nLastStamp(0), nLinkUpdateStamp(0), nGeometryUpdateStamp(0), nAttachedBodiesUpdateStamp(0), nActiveDOFUpdateStamp(0)
        {
        }
<<<<<<< HEAD
        KinBodyCache(const KinBodyConstPtr& pbody, const FCLSpace::KinBodyInfoPtr& pinfo) {
=======

        KinBodyCache(const KinBodyConstPtr& pbody, const FCLSpace::KinBodyInfoPtr& pinfo)
        {
            Set(pbody, pinfo);
        }

        void Set(const KinBodyConstPtr& pbody, const FCLSpace::KinBodyInfoPtr& pinfo)
        {
>>>>>>> f29e0a53
            pwbody = pbody;
            pwinfo = pinfo;
            nLastStamp = pinfo->nLastStamp;
            nLinkUpdateStamp = pinfo->nLinkUpdateStamp;
            nGeometryUpdateStamp = pinfo->nGeometryUpdateStamp;
            geometrygroup = pinfo->_geometrygroup;
            nAttachedBodiesUpdateStamp = pinfo->nAttachedBodiesUpdateStamp;
            nActiveDOFUpdateStamp = pinfo->nActiveDOFUpdateStamp;
            pbody->GetLinkEnableStates(linkEnableStates);

            if (!vcolobjs.empty()) {
                std::stringstream ss;
                ss << "FCLCollisionManagerInstance 0x" << hex << this;
                ss << " has " << dec << vcolobjs.size() << " collion objects (";
                for (const CollisionObjectPtr& obj : vcolobjs) {
                    ss << "0x" << hex << obj << ", ";
                }
                ss << "), but leaving untouched.";
                RAVELOG_WARN_FORMAT("%s", ss.str());
            }
        }

        ~KinBodyCache() {
            Invalidate();
        }

        inline void Invalidate()
        {
            if (!IsValid()) {
                //RAVELOG_INFO_FORMAT("0x%x is previously invalidated, or was never valid.", this);
                return;
            }
            if( vcolobjs.size() > 0 ) { // should never happen
                KinBodyConstPtr pbody = pwbody.lock();
                std::string name;
                if( !!pbody ) {
                    name = pbody->GetName();
                }
                RAVELOG_WARN_FORMAT("there are %d fcl collision objects left for body %s", vcolobjs.size()%name);
            }

            pwbody.reset();
            pwinfo.reset();
            nLastStamp = 0;
            nLinkUpdateStamp = 0;
            nGeometryUpdateStamp = 0;
            nAttachedBodiesUpdateStamp = 0;
            nActiveDOFUpdateStamp = 0;
            linkEnableStates.clear();
            // vcolobjs is left as is without clearing on purpose
            // clearing should happen together with manager unregisterObject
            //vcolobjs.clear();

            geometrygroup.clear();
        }

        /// checks if weak pointer is expired (either reset or KinBody that it was pointing to is destructed
        // note, this doesn't check if KinBody has non-zero env body index, so it's not the same check as (pwbody.lock() && pwbody.lock()->GetEnvironmentBodyIndex())
        inline bool IsValid() const
        {
            return !pwbody.expired(); // expired is slightly faster than lock
        }

        KinBodyConstWeakPtr pwbody; ///< weak pointer to body
        FCLSpace::KinBodyInfoWeakPtr pwinfo; ///< weak pointer to info
        int nLastStamp; ///< copyied from FCLSpace::KinBodyInfo when body was last updated
        int nLinkUpdateStamp; ///< copied from FCLSpace::KinBodyInfo when body was last updated
        int nGeometryUpdateStamp; ///< copied from FCLSpace::KinBodyInfo when geometry was last updated
        int nAttachedBodiesUpdateStamp; /// copied from FCLSpace::KinBodyInfo when attached bodies was last updated
        int nActiveDOFUpdateStamp; ///< update stamp when the active dof changed
        std::vector<uint8_t> linkEnableStates; ///< links that are currently inside the manager
        std::vector<CollisionObjectPtr> vcolobjs; ///< collision objects used for each link (use link index). have to hold pointers so that KinBodyInfo does not remove them!
        std::string geometrygroup; ///< cached geometry group
    };

public:
    FCLCollisionManagerInstance(FCLSpace& fclspace, BroadPhaseCollisionManagerPtr pmanager) : _fclspace(fclspace), pmanager(pmanager) {
        _lastSyncTimeStamp = OpenRAVE::utils::GetMilliTime();
    }
    ~FCLCollisionManagerInstance() {
        if( _tmpSortedBuffer.size() > 0 ) {
            RAVELOG_WARN_FORMAT("_tmpSortedBuffer has left over objects %d", _tmpSortedBuffer.size());
        }
        _tmpSortedBuffer.resize(0);

        pmanager->clear();
        // should clear all vcolobjs notifying the destructor that manager has the objects unregistered
        for (KinBodyCache& cache : vecCachedBodies) {
            cache.vcolobjs.clear();
        }
        if (vecCachedBodies.size() > 10000) { // don't know good threshold
            RAVELOG_WARN_FORMAT("0x%x: vecCachedBodies size=%d, and is probably too large. This should not grow more than maximum number of bodies simultaneously present in env. Maybe there is a bug.", this%vecCachedBodies.size());
        }
        vecCachedBodies.clear();
    }

    /// \brief sets up manager for body checking
    ///
    /// \param bTrackActiveDOF true if should be tracking the active dof
    void InitBodyManager(KinBodyConstPtr pbody, bool bTrackActiveDOF)
    {
        _ptrackingbody = pbody;
        std::set<KinBodyConstPtr> attachedBodies;
        pbody->GetAttached(attachedBodies);
        _bTrackActiveDOF = false;
        if( bTrackActiveDOF && pbody->IsRobot() ) {
            RobotBaseConstPtr probot = OpenRAVE::RaveInterfaceConstCast<RobotBase>(pbody);
            if( !!probot ) {
                _UpdateActiveLinks(probot);
                _bTrackActiveDOF = true;
            }
        }
        //RAVELOG_VERBOSE_FORMAT("env=%d, %x init with body %s, activedof=%d, att=%d", pbody->GetEnv()->GetId()%this%pbody->GetName()%(int)bTrackActiveDOF%attachedBodies.size());

        pmanager->clear();
        _tmpSortedBuffer.resize(0);
        // should clear all vcolobjs notifying the destructor that manager has the objects unregistered
        for (KinBodyCache& cache : vecCachedBodies) {
            cache.vcolobjs.resize(0);
        }
        std::vector<CollisionObjectPtr> vcolobjs;
        for (KinBodyCache& bodyCache : vecCachedBodies) {
            bodyCache.Invalidate();
        }
        int maxBodyId = pbody->GetEnv()->GetMaxEnvironmentBodyIndex();
        EnsureVectorSize(vecCachedBodies, maxBodyId+1);

        FOREACH(itbody, attachedBodies) {
            FCLSpace::KinBodyInfoPtr pinfo = _fclspace.GetInfo(**itbody);
            if( !pinfo ) {
                // don't init something that isn't initialized in this checker.
                RAVELOG_VERBOSE_FORMAT("body %s has attached body %s which is not initialized in this checker, ignoring for now", pbody->GetName()%(*itbody)->GetName());
                continue;
            }

            bool bsetUpdateStamp = false;
            _linkEnableStates.resize((*itbody)->GetLinks().size()); ///< links that are currently inside the manager
            std::fill(_linkEnableStates.begin(), _linkEnableStates.end(), 0);
            vcolobjs.clear(); // reset any existing collision objects
            vcolobjs.resize((*itbody)->GetLinks().size(),CollisionObjectPtr());
            FOREACH(itlink, (*itbody)->GetLinks()) {
                if( (*itlink)->IsEnabled() && (*itbody != pbody || !_bTrackActiveDOF || _vTrackingActiveLinks.at((*itlink)->GetIndex())) ) {
                    CollisionObjectPtr pcol = _fclspace.GetLinkBV(*pinfo, (*itlink)->GetIndex());
                    vcolobjs[(*itlink)->GetIndex()] = pcol;
                    if( !!pcol ) {
                        CollisionGroup::const_iterator it = std::lower_bound(_tmpSortedBuffer.begin(), _tmpSortedBuffer.end(), pcol.get());
                        // keep _tmpSortedBuffer sorted so that we can efficiently search
                        if (it == _tmpSortedBuffer.end() || *it != pcol.get()) {
                            _tmpSortedBuffer.insert(it, pcol.get());
                        }
                        else {
                            RAVELOG_WARN_FORMAT("env=%d body %s link %s is added multiple times", pbody->GetEnv()->GetId()%pbody->GetName()%(*itlink)->GetName());
                        }
                    }
                    bsetUpdateStamp = true;
                    _linkEnableStates.at((*itlink)->GetIndex()) = 1;
                }
            }

            // regardless if the linkmask, have to always add to cache in order to track!
            if( 1 ) {//bsetUpdateStamp ) {
<<<<<<< HEAD
                //RAVELOG_VERBOSE_FORMAT("env=%d, %x adding body %s (%d) linkmask=0x%x, _tmpSortedBuffer.size()=%d", (*itbody)->GetEnv()->GetId()%this%(*itbody)->GetName()%pbody->GetEnvironmentId()%_GetLinkMask(_linkEnableStates)%_tmpSortedBuffer.size());
                mapCachedBodies[(*itbody)->GetEnvironmentId()] = KinBodyCache(*itbody, pinfo);
                mapCachedBodies[(*itbody)->GetEnvironmentId()].linkEnableStates = _linkEnableStates;
                mapCachedBodies[(*itbody)->GetEnvironmentId()].vcolobjs.swap(vcolobjs);
=======
                //RAVELOG_VERBOSE_FORMAT("env=%d, %x adding body %s (%d) linkmask=0x%x, _tmpSortedBuffer.size()=%d", (*itbody)->GetEnv()->GetId()%this%(*itbody)->GetName()%pbody->GetEnvironmentBodyIndex()%_GetLinkMask(_linkEnableStates)%_tmpSortedBuffer.size());
                const int bodyId = (*itbody)->GetEnvironmentBodyIndex();
                //EnsureVectorSize(vecCachedBodies, bodyId);
                KinBodyCache& cache = vecCachedBodies.at(bodyId);
                cache.Set(*itbody, pinfo);
                cache.linkEnableStates = _linkEnableStates;
                cache.vcolobjs.swap(vcolobjs);
>>>>>>> f29e0a53
            }
            else {
//                if( IS_DEBUGLEVEL(OpenRAVE::Level_Verbose) ) {
//                    std::stringstream ss;
//                    for(size_t ilink = 0; ilink < (*itbody)->GetLinks().size(); ++ilink) {
//                        ss << (int)(*itbody)->GetLinks()[ilink]->IsEnabled();
//                        if( pbody == *itbody ) {
//                            ss << "(" << _vTrackingActiveLinks.at(ilink) << ")";
//                        }
//                        ss << ",";
//                    }
//                    RAVELOG_VERBOSE_FORMAT("env=%d, %x not tracking adding body %s: links=[%s]", (*itbody)->GetEnv()->GetId()%this%(*itbody)->GetName()%ss.str());
//                }
            }
        }
        if( _tmpSortedBuffer.size() > 0 ) {
#ifdef FCLRAVE_DEBUG_COLLISION_OBJECTS
            SaveCollisionObjectDebugInfos();
#endif
            pmanager->registerObjects(_tmpSortedBuffer); // bulk update
        }
        pmanager->setup();
    }

    /// \brief sets up manager for environment checking
    void InitEnvironment(const std::set<KinBodyConstPtr>& excludedbodies)
    {
        _ptrackingbody.reset();
        _setExcludeBodyIds.clear();
        pmanager->clear();
        for (KinBodyCache& bodyCache : vecCachedBodies) {
            bodyCache.Invalidate();
        }
        
        FOREACH(itbody, excludedbodies) {
            _setExcludeBodyIds.insert((*itbody)->GetEnvironmentBodyIndex());
        }
        pmanager->setup();
    }

    /// \brief makes sure that all the bodies are currently in the scene (if they are not explicitly excluded)
    void EnsureBodies(const std::set<KinBodyConstPtr>& vbodies)
    {
        _tmpSortedBuffer.resize(0);
<<<<<<< HEAD
        std::vector<CollisionObjectPtr> vcolobjs;
        for (const KinBodyConstPtr& pbody : vbodies) {
            const KinBody& body = *pbody;
            int bodyid = body.GetEnvironmentId();
            if( _setExcludeBodyIds.count(bodyid) == 0 ) {
                std::map<int, KinBodyCache>::iterator it = mapCachedBodies.find(bodyid);
                if( it == mapCachedBodies.end() ) {
                    FCLSpace::KinBodyInfoPtr pinfo = _fclspace.GetInfo(body);
                    _linkEnableStates.resize(body.GetLinks().size()); ///< links that are currently inside the manager
                    std::fill(_linkEnableStates.begin(), _linkEnableStates.end(), 0);
                    if( _AddBody(body, pinfo, vcolobjs, _linkEnableStates, false) ) { // new collision objects are already added to _tmpSortedBuffer
                        mapCachedBodies[bodyid] = KinBodyCache(pbody, pinfo);
                        mapCachedBodies[bodyid].vcolobjs.swap(vcolobjs);
                        mapCachedBodies[bodyid].linkEnableStates = _linkEnableStates;
=======
        if (vbodies.empty()) {
            return;
        }
        bool ensuredVecCachedBodies = false;
        std::vector<CollisionObjectPtr> vcolobjs;
        for (const KinBodyConstPtr& pbody : vbodies) {
            const KinBody& body = *pbody;
            if (!ensuredVecCachedBodies) {
                EnsureVectorSize(vecCachedBodies, body.GetEnv()->GetMaxEnvironmentBodyIndex() + 1);
                ensuredVecCachedBodies = true;
            }
            int bodyid = body.GetEnvironmentBodyIndex();
            if( _setExcludeBodyIds.count(bodyid) == 0 ) {
                bool bIsValid = vecCachedBodies.at(bodyid).IsValid();
                if( !bIsValid) {
                    FCLSpace::KinBodyInfoPtr pinfo = _fclspace.GetInfo(body);
                    if( _AddBody(body, pinfo, vcolobjs, _linkEnableStates, false) ) { // new collision objects are already added to _tmpSortedBuffer
                        KinBodyCache& cache = vecCachedBodies.at(bodyid);
                        cache.Set(pbody, pinfo);
                        cache.vcolobjs.swap(vcolobjs);
                        cache.linkEnableStates = _linkEnableStates;
>>>>>>> f29e0a53
                    }
                }
            }
        }
        if( _tmpSortedBuffer.size() > 0 ) {
#ifdef FCLRAVE_DEBUG_COLLISION_OBJECTS
            SaveCollisionObjectDebugInfos();
#endif
            pmanager->registerObjects(_tmpSortedBuffer); // bulk update
        }
    }

    /// \brief ensures that pbody is being tracked inside the manager
//    void EnsureBody(KinBodyConstPtr pbody)
//    {
//        _tmpSortedBuffer.resize(0);
<<<<<<< HEAD
//        std::map<int, KinBodyCache>::iterator it = mapCachedBodies.find(pbody->GetEnvironmentId());
//        if( it == mapCachedBodies.end() ) {
=======
//        std::map<int, KinBodyCache>::iterator it = vecCachedBodies.find(pbody->GetEnvironmentBodyIndex());
//        if( it == vecCachedBodies.end() ) {
>>>>>>> f29e0a53
//            std::vector<CollisionObjectPtr> vcolobjs;
//            FCLSpace::KinBodyInfoPtr pinfo = _fclspace.GetInfo(pbody);
//            uint64_t linkmask=0;
//            if( _AddBody(pbody, pinfo, vcolobjs, linkmask, false) ) { // new collision objects are already added to _tmpSortedBuffer
<<<<<<< HEAD
//                mapCachedBodies[(pbody)->GetEnvironmentId()] = KinBodyCache(pbody, pinfo);
//                mapCachedBodies[(pbody)->GetEnvironmentId()].vcolobjs.swap(vcolobjs);
//                mapCachedBodies[(pbody)->GetEnvironmentId()].linkmask = linkmask;
=======
//                vecCachedBodies[(pbody)->GetEnvironmentBodyIndex()] = KinBodyCache(pbody, pinfo);
//                vecCachedBodies[(pbody)->GetEnvironmentBodyIndex()].vcolobjs.swap(vcolobjs);
//                vecCachedBodies[(pbody)->GetEnvironmentBodyIndex()].linkmask = linkmask;
>>>>>>> f29e0a53
//            }
//        }
//        if( _tmpSortedBuffer.size() > 0 ) {
//#ifdef FCLRAVE_DEBUG_COLLISION_OBJECTS
//            SaveCollisionObjectDebugInfos();
//#endif
//            pmanager->registerObjects(_tmpSortedBuffer); // bulk update
//        }
//
//    }

    /// \brief remove tracking of the body, return true if body was removed
    bool RemoveBody(const KinBody &body)
    {
        RAVELOG_VERBOSE_FORMAT("%u removing body %s", _lastSyncTimeStamp% body.GetName());

        const int bodyid = body.GetEnvironmentBodyIndex();
        if( vecCachedBodies.size() > bodyid) {
            KinBodyCache& cache = vecCachedBodies.at(bodyid);
            if (cache.IsValid()) {
                for (CollisionObjectPtr& col : cache.vcolobjs) {
                    if( !!col.get() ) {
                        pmanager->unregisterObject(col.get());
                    }
                }
                cache.vcolobjs.resize(0);
                cache.Invalidate();

                //_RemoveTrailingInvalidCachedBodies();

                return true;
            }
        }

        return false;
    }

    uint64_t _GetLinkMask(const std::vector<uint8_t>& linkEnableStates)
    {
        uint64_t linkmask=0;
        for(size_t ilink = 0; ilink < linkEnableStates.size(); ++ilink) {
            if( linkEnableStates[ilink] ) {
                linkmask |= 1 << ilink;
            }
        }
        return linkmask;
    }

    /// \brief Synchronizes the element of the manager instance whose update stamps are outdated
    void Synchronize()
    {
        _tmpSortedBuffer.resize(0);
        _lastSyncTimeStamp = OpenRAVE::utils::GetMilliTime();
        bool bcallsetup = false;
        bool bAttachedBodiesChanged = false;
        KinBodyConstPtr ptrackingbody = _ptrackingbody.lock();
        if( !!ptrackingbody && _bTrackActiveDOF ) {
            const KinBody& trackingbody = *ptrackingbody;
            EnsureVectorSize(vecCachedBodies, trackingbody.GetEnv()->GetMaxEnvironmentBodyIndex() + 1);

            const int bodyId = trackingbody.GetEnvironmentBodyIndex();
            KinBodyCache& cache = vecCachedBodies.at(bodyId);
            bool isValid = cache.IsValid();
            if (!isValid) {
                std::string ssinfo;
                int bodyIdCached = -1;
                for (const KinBodyCache& cache : vecCachedBodies) {
                    ++bodyIdCached;
                    if( !cache.IsValid() ) {
                        continue;
                    }
                    KinBodyConstPtr pbody = cache.pwbody.lock(); ///< weak pointer to body
                    if( !!pbody ) {
                        ssinfo += str(boost::format("(id=%d, linkmask=0x%x, numcols=%d, name=%s), ")%bodyIdCached%_GetLinkMask(cache.linkEnableStates)%cache.vcolobjs.size()%pbody->GetName());
                    }
                    else {
                        ssinfo += str(boost::format("id=%d, linkmask=0x%x, numcols=%d")%bodyIdCached%_GetLinkMask(cache.linkEnableStates)%cache.vcolobjs.size());
                    }
                }
                RAVELOG_WARN_FORMAT("%x tracking body not in current cached bodies (valid=%d) (tracking body %s (id=%d)) (env %d). Current cache is: %s", this%isValid%trackingbody.GetName()%bodyId%trackingbody.GetEnv()->GetId()%ssinfo);
            }
            else {
                FCLSpace::KinBodyInfoPtr pinfo = cache.pwinfo.lock();
                FCLSpace::KinBodyInfoPtr pnewinfo = _fclspace.GetInfo(trackingbody); // necessary in case pinfos were swapped!
                if( cache.nActiveDOFUpdateStamp != pnewinfo->nActiveDOFUpdateStamp ) {
                    if( trackingbody.IsRobot() ) {
                        RobotBaseConstPtr probot = OpenRAVE::RaveInterfaceConstCast<RobotBase>(ptrackingbody);
                        if( !!probot ) {
                            if( pinfo != pnewinfo ) {
                                // going to recreate everything in below step anyway, so no need to update collision objects
                                _UpdateActiveLinks(probot);
                            }
                            else {
                                // check for any tracking link changes
                                _vTrackingActiveLinks.resize(probot->GetLinks().size(), 0);
                                // the active links might have changed
                                _linkEnableStates.resize(probot->GetLinks().size()); ///< links that are currently inside the manager
                                std::fill(_linkEnableStates.begin(), _linkEnableStates.end(), 0);
                                for(size_t ilink = 0; ilink < probot->GetLinks().size(); ++ilink) {
                                    int isLinkActive = 0;
                                    FOREACH(itindex, probot->GetActiveDOFIndices()) {
                                        if( probot->DoesAffect(probot->GetJointFromDOFIndex(*itindex)->GetJointIndex(), ilink) ) {
                                            isLinkActive = 1;
                                            break;
                                        }
                                    }

                                    bool bIsActiveLinkEnabled = probot->GetLinks()[ilink]->IsEnabled() && isLinkActive;

                                    if( bIsActiveLinkEnabled ) {
                                        _linkEnableStates.at(ilink) = 1;
                                    }
                                    if( _vTrackingActiveLinks[ilink] != isLinkActive ) {
                                        _vTrackingActiveLinks[ilink] = isLinkActive;
                                        CollisionObjectPtr pcolobj = _fclspace.GetLinkBV(*pnewinfo, probot->GetLinks()[ilink]->GetIndex());
                                        if( bIsActiveLinkEnabled && !!pcolobj ) {
#ifdef FCLRAVE_USE_REPLACEOBJECT
#ifdef FCLRAVE_DEBUG_COLLISION_OBJECTS
                                            SaveCollisionObjectDebugInfos(pcolobj.get());
#endif
                                            if( !!cache.vcolobjs.at(ilink) ) {
                                                pmanager->replaceObject(cache.vcolobjs.at(ilink).get(), pcolobj.get(), false);
                                            }
                                            else {
                                                pmanager->registerObject(pcolobj.get());
                                            }
#else
                                            // no replace
                                            if( !!cache.vcolobjs.at(ilink) ) {
                                                pmanager->unregisterObject(cache.vcolobjs.at(ilink).get());
                                            }
#ifdef FCLRAVE_DEBUG_COLLISION_OBJECTS
                                            SaveCollisionObjectDebugInfos(pcolobj.get());
#endif
                                            pmanager->registerObject(pcolobj.get());
#endif
                                            bcallsetup = true;
                                        }
                                        else {
                                            if( !!cache.vcolobjs.at(ilink) ) {
                                                pmanager->unregisterObject(cache.vcolobjs.at(ilink).get());
                                            }
                                        }
                                        cache.vcolobjs.at(ilink) = pcolobj;
                                    }
                                    else {
                                        if( !bIsActiveLinkEnabled && !!cache.vcolobjs.at(ilink) ) {
                                            //RAVELOG_VERBOSE_FORMAT("env=%d %x resetting cached colobj %s %d", probot->GetEnv()->GetId()%this%probot->GetName()%ilink);
                                            pmanager->unregisterObject(cache.vcolobjs.at(ilink).get());
                                            cache.vcolobjs.at(ilink).reset();
                                        }
                                    }
                                }

                                cache.nActiveDOFUpdateStamp = pnewinfo->nActiveDOFUpdateStamp;
                                cache.linkEnableStates = _linkEnableStates;
                            }
                        }
                    }
                }
            }
        }


        for (KinBodyCache& cache : vecCachedBodies) {
            KinBodyConstPtr pbody = cache.pwbody.lock();
            if( !pbody || pbody->GetEnvironmentBodyIndex() == 0 ) {
                // should happen when parts are removed
                RAVELOG_VERBOSE_FORMAT("%u manager contains invalid body %s, removing for now (env %d)", _lastSyncTimeStamp%(!pbody ? std::string() : pbody->GetName())%(!pbody ? -1 : pbody->GetEnv()->GetId()));
                FOREACH(itcolobj, cache.vcolobjs) {
                    if( !!itcolobj->get() ) {
                        pmanager->unregisterObject(itcolobj->get());
                    }
                }
                cache.vcolobjs.resize(0);
                cache.Invalidate();
                continue;
            }

            FCLSpace::KinBodyInfoPtr pinfo = cache.pwinfo.lock();
            const KinBody& body = *pbody;
            FCLSpace::KinBodyInfoPtr pnewinfo = _fclspace.GetInfo(body); // necessary in case pinfos were swapped!
            if( pinfo != pnewinfo ) {
                // everything changed!
                RAVELOG_VERBOSE_FORMAT("%u body %s entire KinBodyInfo changed", _lastSyncTimeStamp%pbody->GetName());
                FOREACH(itcolobj, cache.vcolobjs) {
                    if( !!itcolobj->get() ) {
                        pmanager->unregisterObject(itcolobj->get());
                    }
                }
<<<<<<< HEAD
                itcache->second.vcolobjs.resize(0);
                _AddBody(*pbody, pnewinfo, itcache->second.vcolobjs, itcache->second.linkEnableStates, _bTrackActiveDOF&&pbody==ptrackingbody);
                itcache->second.pwinfo = pnewinfo;
                //itcache->second.ResetStamps();
=======
                cache.vcolobjs.resize(0);
                _AddBody(body, pnewinfo, cache.vcolobjs, cache.linkEnableStates, _bTrackActiveDOF&&pbody==ptrackingbody);
                cache.pwinfo = pnewinfo;
                //cache.ResetStamps();
>>>>>>> f29e0a53
                // need to update the stamps here so that we do not try to unregisterObject below and get into an error
                cache.nLastStamp = pnewinfo->nLastStamp;
                cache.nLinkUpdateStamp = pnewinfo->nLinkUpdateStamp;
                cache.nGeometryUpdateStamp = pnewinfo->nGeometryUpdateStamp;
                cache.nAttachedBodiesUpdateStamp = -1;
                cache.nActiveDOFUpdateStamp = pnewinfo->nActiveDOFUpdateStamp;
                cache.geometrygroup = pnewinfo->_geometrygroup;
                pinfo = pnewinfo;
                if( _tmpSortedBuffer.size() > 0 ) {
#ifdef FCLRAVE_DEBUG_COLLISION_OBJECTS
                    SaveCollisionObjectDebugInfos();
#endif
                    pmanager->registerObjects(_tmpSortedBuffer); // bulk update
                    _tmpSortedBuffer.resize(0);
                }
            }

            if( pinfo->nLinkUpdateStamp != cache.nLinkUpdateStamp ) {
                // links changed
                std::vector<uint8_t> newLinkEnableStates;
                body.GetLinkEnableStates(newLinkEnableStates);
                if( _bTrackActiveDOF && ptrackingbody == pbody ) {
                    for(size_t itestlink = 0; itestlink < _vTrackingActiveLinks.size(); ++itestlink) {
                        if( !_vTrackingActiveLinks[itestlink] ) {
                            newLinkEnableStates.at(itestlink) = 0;
                        }
                    }
                }

                //uint64_t changed = cache.linkmask ^ newlinkmask;
                //RAVELOG_VERBOSE_FORMAT("env=%d, %x (self=%d), lastsync=%u body %s (%d) for cache changed link %d != %d, linkmask=0x%x", body.GetEnv()->GetId()%this%_fclspace.IsSelfCollisionChecker()%_lastSyncTimeStamp%body.GetName()%body.GetEnvironmentBodyIndex()%pinfo->nLinkUpdateStamp%cache.nLinkUpdateStamp%_GetLinkMask(newLinkEnableStates));
                for(uint64_t ilink = 0; ilink < pinfo->vlinks.size(); ++ilink) {
                    uint8_t changed = cache.linkEnableStates.at(ilink) != newLinkEnableStates.at(ilink);
                    if( changed ) {
                        if( newLinkEnableStates.at(ilink) ) {
                            CollisionObjectPtr pcolobj = _fclspace.GetLinkBV(*pinfo, ilink);
                            if( !!pcolobj ) {
#ifdef FCLRAVE_USE_REPLACEOBJECT
#ifdef FCLRAVE_DEBUG_COLLISION_OBJECTS
                                SaveCollisionObjectDebugInfos(pcolobj.get());
#endif
                                if( !!cache.vcolobjs.at(ilink) ) {
                                    pmanager->replaceObject(cache.vcolobjs.at(ilink).get(), pcolobj.get(), false);
                                }
                                else {
                                    pmanager->registerObject(pcolobj.get());
                                }
#else

                                // no replace
                                if( !!cache.vcolobjs.at(ilink) ) {
                                    pmanager->unregisterObject(cache.vcolobjs.at(ilink).get());
                                }
#ifdef FCLRAVE_DEBUG_COLLISION_OBJECTS
                                SaveCollisionObjectDebugInfos(pcolobj.get());
#endif
                                pmanager->registerObject(pcolobj.get());
#endif
                                bcallsetup = true;
                            }
                            else {
                                if( !!cache.vcolobjs.at(ilink) ) {
                                    pmanager->unregisterObject(cache.vcolobjs.at(ilink).get());
                                }
                            }
                            cache.vcolobjs.at(ilink) = pcolobj;
                        }
                        else {
                            if( !!cache.vcolobjs.at(ilink) ) {
                                pmanager->unregisterObject(cache.vcolobjs.at(ilink).get());
                                cache.vcolobjs.at(ilink).reset();
                            }
                        }
                    }
                }

                cache.linkEnableStates = newLinkEnableStates;
                cache.nLinkUpdateStamp = pinfo->nLinkUpdateStamp;
            }
            if( pinfo->nGeometryUpdateStamp != cache.nGeometryUpdateStamp ) {

                if( cache.geometrygroup.size() == 0 || cache.geometrygroup != pinfo->_geometrygroup ) {
                    //RAVELOG_VERBOSE_FORMAT("env=%d, %x (self=%d), lastsync=%u body %s (%d) for cache changed geometry %d != %d, linkmask=0x%x", body.GetEnv()->GetId()%this%_fclspace.IsSelfCollisionChecker()%_lastSyncTimeStamp%body.GetName()%body.GetEnvironmentBodyIndex()%pinfo->nGeometryUpdateStamp%cache.nGeometryUpdateStamp%_GetLinkMask(cache.linkEnableStates));
                    // vcolobjs most likely changed
                    for(uint64_t ilink = 0; ilink < pinfo->vlinks.size(); ++ilink) {
                        if( cache.linkEnableStates.at(ilink) ) {
                            CollisionObjectPtr pcolobj = _fclspace.GetLinkBV(*pinfo, ilink);
                            if( !!pcolobj ) {
                                //RAVELOG_VERBOSE_FORMAT("env=%d, %x (self=%d), body %s adding obj %x from link %d", body.GetEnv()->GetId()%this%_fclspace.IsSelfCollisionChecker()%body.GetName()%pcolobj.get()%ilink);
#ifdef FCLRAVE_USE_REPLACEOBJECT
#ifdef FCLRAVE_DEBUG_COLLISION_OBJECTS
                                SaveCollisionObjectDebugInfos(pcolobj.get());
#endif
                                if( !!cache.vcolobjs.at(ilink) ) {
                                    //RAVELOG_VERBOSE_FORMAT("env=%d, %x (self=%d), body %s replacing cached obj %x with %x ", body.GetEnv()->GetId()%this%_fclspace.IsSelfCollisionChecker()%body.GetName()%cache.vcolobjs.at(ilink).get()%pcolobj.get());
                                    pmanager->replaceObject(cache.vcolobjs.at(ilink).get(), pcolobj.get(), false);
                                }
                                else {
                                    pmanager->registerObject(pcolobj.get());
                                }
#else

                                // no replace
                                if( !!cache.vcolobjs.at(ilink) ) {
                                    //RAVELOG_VERBOSE_FORMAT("env=%d, %x (self=%d), body %s unregister cached obj %x ", body.GetEnv()->GetId()%this%_fclspace.IsSelfCollisionChecker()%body.GetName()%cache.vcolobjs.at(ilink).get());
                                    fcl::CollisionObject* ptestobj = cache.vcolobjs.at(ilink).get();
                                    pmanager->unregisterObject(cache.vcolobjs.at(ilink).get());
                                }
#ifdef FCLRAVE_DEBUG_COLLISION_OBJECTS
                                SaveCollisionObjectDebugInfos(pcolobj.get());
#endif
                                pmanager->registerObject(pcolobj.get());
#endif
                                bcallsetup = true;
                                cache.vcolobjs.at(ilink) = pcolobj;
                            }
                            else {
                                if( !!cache.vcolobjs.at(ilink) ) {
                                    //RAVELOG_VERBOSE_FORMAT("env=%d, %x, body %s removing old obj from link %d", body.GetEnv()->GetId()%this%body.GetName()%ilink);
                                    pmanager->unregisterObject(cache.vcolobjs.at(ilink).get());
                                    cache.vcolobjs.at(ilink).reset();
                                }
                            }
                        }
                    }
                    cache.geometrygroup = pinfo->_geometrygroup;
                }
                else {
                    //RAVELOG_VERBOSE_FORMAT("env=%d, %x, lastsync=%u body %s (%d) for cache changed geometry but no update %d != %d, geometrygroup=%s", body.GetEnv()->GetId()%this%_lastSyncTimeStamp%body.GetName()%body.GetEnvironmentBodyIndex()%pinfo->nGeometryUpdateStamp%cache.nGeometryUpdateStamp%cache.geometrygroup);
                }
                cache.nGeometryUpdateStamp = pinfo->nGeometryUpdateStamp;
            }
            if( pinfo->nLastStamp != cache.nLastStamp ) {
                if( IS_DEBUGLEVEL(OpenRAVE::Level_Verbose) ) {
                    //Transform tpose = body.GetTransform();
                    //RAVELOG_VERBOSE_FORMAT("env=%d, %x (self=%d) %u body %s (%for cache changed transform %d != %d, num=%d, mask=0x%x, trans=(%.3f, %.3f, %.3f)", body.GetEnv()->GetId()%this%_fclspace.IsSelfCollisionChecker()%_lastSyncTimeStamp%body.GetName()%body.GetEnvironmentBodyIndex()%pinfo->nLastStamp%cache.nLastStamp%pinfo->vlinks.size()%_GetLinkMask(cache.linkEnableStates)%tpose.trans.x%tpose.trans.y%tpose.trans.z);
                }
                // transform changed
                for(uint64_t ilink = 0; ilink < pinfo->vlinks.size(); ++ilink) {
                    if( cache.linkEnableStates.at(ilink) ) {
                        CollisionObjectPtr pcolobj = _fclspace.GetLinkBV(*pinfo, ilink);
                        if( !!pcolobj ) {
                            //RAVELOG_VERBOSE_FORMAT("env=%d, %x (self=%d), body %s adding obj %x from link %d", body.GetEnv()->GetId()%this%_fclspace.IsSelfCollisionChecker()%body.GetName()%pcolobj.get()%ilink);
                            if( cache.vcolobjs.at(ilink) == pcolobj ) {
#ifdef FCLRAVE_USE_BULK_UPDATE
                                // same object, so just update
                                pmanager->update(cache.vcolobjs.at(ilink).get(), false);
#else
                                // Performance issue !!
                                pmanager->update(cache.vcolobjs.at(ilink).get());
#endif
                            }
                            else {
#ifdef FCLRAVE_USE_REPLACEOBJECT
#ifdef FCLRAVE_DEBUG_COLLISION_OBJECTS
                                SaveCollisionObjectDebugInfos(pcolobj.get());
#endif

                                // different object, have to replace
                                if( !!cache.vcolobjs.at(ilink) ) {
                                    //RAVELOG_VERBOSE_FORMAT("env=%d, %x (self=%d), body %s replacing cached obj %x with %x ", body.GetEnv()->GetId()%this%_fclspace.IsSelfCollisionChecker()%body.GetName()%cache.vcolobjs.at(ilink).get()%pcolobj.get());
                                    pmanager->replaceObject(cache.vcolobjs.at(ilink).get(), pcolobj.get(), false);
                                }
                                else {
                                    pmanager->registerObject(pcolobj.get());
                                }
#else // FCLRAVE_USE_REPLACEOBJECT

                                // no replace
                                if( !!cache.vcolobjs.at(ilink) ) {
                                    //RAVELOG_VERBOSE_FORMAT("env=%d, %x (self=%d), body %s unregister cached obj %x ", body.GetEnv()->GetId()%this%_fclspace.IsSelfCollisionChecke()%body.GetName()%cache.vcolobjs.at(ilink).get());
                                    fcl::CollisionObject* ptestobj = cache.vcolobjs.at(ilink).get();
                                    pmanager->unregisterObject(cache.vcolobjs.at(ilink).get());
                                }
#ifdef FCLRAVE_DEBUG_COLLISION_OBJECTS
                                SaveCollisionObjectDebugInfos(pcolobj.get());
#endif
                                pmanager->registerObject(pcolobj.get());
#endif // FCLRAVE_USE_REPLACEOBJECT
                            }

                            bcallsetup = true;
                            cache.vcolobjs.at(ilink) = pcolobj;
                        }
                        else {
                            if( !!cache.vcolobjs.at(ilink) ) {
                                //RAVELOG_VERBOSE_FORMAT("env=%d, %x, body %s removing old obj from link %d", body.GetEnv()->GetId()%this%body.GetName()%ilink);
                                pmanager->unregisterObject(cache.vcolobjs.at(ilink).get());
                                cache.vcolobjs.at(ilink).reset();
                            }
                        }
                    }
                }

                cache.nLastStamp = pinfo->nLastStamp;
            }
            if( pinfo->nAttachedBodiesUpdateStamp != cache.nAttachedBodiesUpdateStamp ) {
                //RAVELOG_VERBOSE_FORMAT("env=%d, %u the nAttachedBodiesUpdateStamp changed %d != %d, trackingbody is %s", body.GetEnv()->GetId()%_lastSyncTimeStamp%pinfo->nAttachedBodiesUpdateStamp%cache.nAttachedBodiesUpdateStamp%(!!ptrackingbody ? trackingbody.GetName() : std::string()));
                // bodies changed!
                if( !!ptrackingbody ) {
                    bAttachedBodiesChanged = true;
                }

                cache.nAttachedBodiesUpdateStamp = pinfo->nAttachedBodiesUpdateStamp;
            }
        }

        if( bAttachedBodiesChanged && !!ptrackingbody ) {
            // since tracking have to update all the bodies
            std::set<KinBodyConstPtr> attachedBodies;
            ptrackingbody->GetAttached(attachedBodies);
            std::vector<CollisionObjectPtr> vcolobjs;
            //RAVELOG_VERBOSE_FORMAT("env=%d, %x %u setting %d attached bodies for body %s (%d)", ptrackingbody->GetEnv()->GetId()%this%_lastSyncTimeStamp%attachedBodies.size()%ptrackingbody->GetName()%ptrackingbody->GetEnvironmentBodyIndex());
            // add any new bodies
<<<<<<< HEAD
            FOREACH(itbody, attachedBodies) {
                if( mapCachedBodies.find((*itbody)->GetEnvironmentId()) == mapCachedBodies.end() ) {
                    FCLSpace::KinBodyInfoPtr pinfo = _fclspace.GetInfo(**itbody);
                    _linkEnableStates.resize((*itbody)->GetLinks().size()); ///< links that are currently inside the manager
                    std::fill(_linkEnableStates.begin(), _linkEnableStates.end(), 0);
                    vcolobjs.resize(0);
                    if( _AddBody(**itbody, pinfo, vcolobjs, _linkEnableStates, _bTrackActiveDOF&&(*itbody == ptrackingbody)) ) {
                        bcallsetup = true;
                    }
                    //RAVELOG_VERBOSE_FORMAT("env=%d, %x (self=%d) %u adding body %s (%d)", (*itbody)->GetEnv()->GetId()%this%_fclspace.IsSelfCollisionChecker()%_lastSyncTimeStamp%(*itbody)->GetName()%(*itbody)->GetEnvironmentId());
                    mapCachedBodies[(*itbody)->GetEnvironmentId()] = KinBodyCache(*itbody, pinfo);
                    mapCachedBodies[(*itbody)->GetEnvironmentId()].vcolobjs.swap(vcolobjs);
                    mapCachedBodies[(*itbody)->GetEnvironmentId()].linkEnableStates = _linkEnableStates;
//                    else {
//                        RAVELOG_VERBOSE_FORMAT("env=%d %x could not add attached body %s for tracking body %s", ptrackingbody->GetEnv()->GetId()%this%(*itbody)->GetName()%ptrackingbody->GetName());
//                    }
=======
            bool vectorSizeIsEnsured = false;
            for (const KinBodyConstPtr& pattached : attachedBodies) {
                const KinBody& attached = *pattached;
                if (!vectorSizeIsEnsured) {
                    EnsureVectorSize(vecCachedBodies, attached.GetEnv()->GetMaxEnvironmentBodyIndex() + 1);
                    vectorSizeIsEnsured = true;
                }
                const int attachedBodyId = attached.GetEnvironmentBodyIndex();
                
                KinBodyCache& cache = vecCachedBodies.at(attachedBodyId);
                if (cache.IsValid()) {
                    continue;
                }
                
                FCLSpace::KinBodyInfoPtr pinfo = _fclspace.GetInfo(attached);
                vcolobjs.resize(0);
                if( _AddBody(attached, pinfo, vcolobjs, _linkEnableStates, _bTrackActiveDOF&&(pattached == ptrackingbody)) ) {
                    bcallsetup = true;
>>>>>>> f29e0a53
                }
                //RAVELOG_VERBOSE_FORMAT("env=%d, %x (self=%d) %u adding body %s (%d)", cache.GetEnv()->GetId()%this%_fclspace.IsSelfCollisionChecker()%_lastSyncTimeStamp%cache.GetName()%attachedBodyId);
                cache.Set(pattached, pinfo);
                cache.vcolobjs.swap(vcolobjs);
                cache.linkEnableStates = _linkEnableStates;
                //                    else {
                //                        RAVELOG_VERBOSE_FORMAT("env=%d %x could not add attached body %s for tracking body %s", trackingbody.GetEnv()->GetId()%this%cache.GetName()%trackingbody.GetName());
                //                    }
            }

            // remove bodies not attached anymore
            
            int bodyId = -1;
            for (KinBodyCache& cache : vecCachedBodies) {
                ++bodyId;
                KinBodyConstPtr pbody = cache.pwbody.lock();
                // could be the case that the same pointer was re-added to the environment so have to check the environment id
                // make sure we don't need to make this asusmption of body id change when bodies are removed and re-added
                if( !pbody || attachedBodies.count(pbody) == 0 || pbody->GetEnvironmentBodyIndex() != bodyId ) {
                    RAVELOG_VERBOSE_FORMAT("env=%d, %x, %u removing old cache %d", pbody->GetEnv()->GetId()%this%_lastSyncTimeStamp%bodyId);
                    // not in attached bodies so should remove
                    FOREACH(itcol, cache.vcolobjs) {
                        if( !!itcol->get() ) {
                            pmanager->unregisterObject(itcol->get());
                        }
                    }
                    cache.vcolobjs.resize(0);
                    cache.Invalidate();
                }
            }
        }
<<<<<<< HEAD
=======

        //_RemoveTrailingInvalidCachedBodies();

>>>>>>> f29e0a53
        if( _tmpSortedBuffer.size() > 0 ) {
#ifdef FCLRAVE_DEBUG_COLLISION_OBJECTS
            SaveCollisionObjectDebugInfos();
#endif
            pmanager->registerObjects(_tmpSortedBuffer); // bulk update
        }
        if( bcallsetup ) {
            pmanager->setup();
        }
    }

    inline BroadPhaseCollisionManagerPtr GetManager() const {
        return pmanager;
    }

    inline uint32_t GetLastSyncTimeStamp() const {
        return _lastSyncTimeStamp;
    }

    inline const std::set<int>& GetExcludeBodyIds() const {
        return _setExcludeBodyIds;
    }

    void PrintStatus(uint32_t debuglevel)
    {
        if( IS_DEBUGLEVEL(debuglevel) ) {
            std::stringstream ss;
            ss << "bodies=[";
            for (KinBodyCache& cache : vecCachedBodies) {
                KinBodyConstPtr pbody = cache.pwbody.lock();
                if( !!pbody ) {
                    ss << pbody->GetName() << ", ";
                }
            }
            ss << "]";
            OpenRAVE::RavePrintfA(ss.str(), debuglevel);
        }
    }

private:
    /// \brief adds a body to the manager, returns true if something was added
    ///
<<<<<<< HEAD
    /// should not add anything to mapCachedBodies! insert to _tmpSortedBuffer
=======
    /// should not add anything to vecCachedBodies! insert to _tmpSortedBuffer
>>>>>>> f29e0a53
    bool _AddBody(const KinBody& body, const FCLSpace::KinBodyInfoPtr& pinfo, std::vector<CollisionObjectPtr>& vcolobjs, std::vector<uint8_t>& linkEnableStates, bool bTrackActiveDOF)
    {
        vcolobjs.resize(0); // reset so that existing collision objects can go away
        vcolobjs.resize(body.GetLinks().size(), CollisionObjectPtr());
        bool bsetUpdateStamp = false;
        body.GetLinkEnableStates(linkEnableStates);
        for (const KinBody::LinkPtr& plink : body.GetLinks()) {
            const KinBody::Link& link = *plink;
            const int linkIndex = link.GetIndex();
            linkEnableStates[linkIndex] &= (!bTrackActiveDOF || _vTrackingActiveLinks.at(linkIndex));
            if( linkEnableStates[linkIndex]) {
                //pinfo->vlinks.at(linkIndex).listRegisteredManagers.push_back(shared_from_this());
                
                CollisionObjectPtr pcol = _fclspace.GetLinkBV(*pinfo, linkIndex);
                if( !!pcol ) {
                    CollisionGroup::const_iterator it = std::lower_bound(_tmpSortedBuffer.begin(), _tmpSortedBuffer.end(), pcol.get());
                    // keep _tmpSortedBuffer sorted so that we can efficiently search
                    if (it == _tmpSortedBuffer.end() || *it != pcol.get()) {
                        _tmpSortedBuffer.insert(it, pcol.get());
                    }
                    else {
                        RAVELOG_WARN_FORMAT("env=%d body %s link %s is added multiple times", body.GetEnv()->GetId()%body.GetName()%link.GetName());
                    }
                    vcolobjs[linkIndex] = pcol;
                    bsetUpdateStamp = true;
                }
            }
        }
        return bsetUpdateStamp;
    }

    void _UpdateActiveLinks(RobotBaseConstPtr probot)
    {
        _vTrackingActiveLinks.resize(probot->GetLinks().size());
        for(size_t i = 0; i < probot->GetLinks().size(); ++i) {
            int isLinkActive = 0;
            FOREACH(itindex, probot->GetActiveDOFIndices()) {
                if( probot->DoesAffect(probot->GetJointFromDOFIndex(*itindex)->GetJointIndex(), i) ) {
                    isLinkActive = 1;
                    break;
                }
            }
            _vTrackingActiveLinks[i] = isLinkActive;
        }
    }

//    void CheckCount()
//    {
//        // count how many entries
//        std::vector<fcl::CollisionObject*> vobjs;
//        pmanager->getObjects(vobjs);
//        FOREACH(itobj, vobjs) {
//            if( *itobj == 0 ) {
//                continue;
//            }
//            int c = CountForObj(((fcl::DynamicAABBTreeCollisionManager*)pmanager.get())->getTree().getRoot(), *itobj);
//            if( c != 1 ) {
//                RAVELOG_WARN("asdfsadfasdf\n");
//            }
//        }
//    }
//
//    bool CheckForObjInManager(fcl::CollisionObject* pobj)
//    {
//        CheckCount();
//        bool bexists = CheckForObj(((fcl::DynamicAABBTreeCollisionManager*)pmanager.get())->getTree().getRoot(), pobj);
//        if( bexists ) {
//            RAVELOG_WARN("should not be in\n");
//        }
//        return bexists;
//    }


    FCLSpace& _fclspace; ///< reference for speed
    BroadPhaseCollisionManagerPtr pmanager;
    std::vector<KinBodyCache> vecCachedBodies; ///< vector of KinBodyCache(weak body, updatestamp)) where index is KinBody::GetEnvironmentBodyIndex. Index 0 has invalid entry because valid env id starts from 1.
    uint32_t _lastSyncTimeStamp; ///< timestamp when last synchronized

    std::set<int> _setExcludeBodyIds; ///< any bodies that should not be considered inside the manager, used with environment mode
    CollisionGroup _tmpSortedBuffer; ///< cache, sorted so that we can efficiently search

    KinBodyConstWeakPtr _ptrackingbody; ///< if set, then only tracking the attached bodies if this body
    std::vector<int> _vTrackingActiveLinks; ///< indices of which links are active for tracking body
    std::vector<uint8_t> _linkEnableStates; ///< links that are currently inside the manager

    bool _bTrackActiveDOF; ///< if true and _ptrackingbody is valid, then should be tracking the active dof of the _ptrackingbody

#ifdef FCLRAVE_DEBUG_COLLISION_OBJECTS
    void SaveCollisionObjectDebugInfos() {
        FOREACH(itpcollobj, _tmpSortedBuffer) {
            SaveCollisionObjectDebugInfos(*itpcollobj);
        }
    }

    void SaveCollisionObjectDebugInfos(fcl::CollisionObject* pcollobj) {
        FCLSpace::KinBodyInfo::LinkInfo* pLINK = static_cast<FCLSpace::KinBodyInfo::LinkInfo*>(pcollobj->getUserData());
        _mapDebugCollisionObjects.insert(std::make_pair(pcollobj, std::make_pair(pLINK->bodylinkname, _fclspace.GetInfo(pLINK->GetLink()->GetParent())->_geometrygroup)));
    }

    std::map< fcl::CollisionObject*, std::pair<std::string, std::string> > _mapDebugCollisionObjects;
#endif
};

typedef boost::shared_ptr<FCLCollisionManagerInstance> FCLCollisionManagerInstancePtr;
typedef boost::weak_ptr<FCLCollisionManagerInstance> FCLCollisionManagerInstanceWeakPtr;

} // end namespace fclrave

#endif<|MERGE_RESOLUTION|>--- conflicted
+++ resolved
@@ -62,9 +62,6 @@
             : nLastStamp(0), nLinkUpdateStamp(0), nGeometryUpdateStamp(0), nAttachedBodiesUpdateStamp(0), nActiveDOFUpdateStamp(0)
         {
         }
-<<<<<<< HEAD
-        KinBodyCache(const KinBodyConstPtr& pbody, const FCLSpace::KinBodyInfoPtr& pinfo) {
-=======
 
         KinBodyCache(const KinBodyConstPtr& pbody, const FCLSpace::KinBodyInfoPtr& pinfo)
         {
@@ -73,7 +70,6 @@
 
         void Set(const KinBodyConstPtr& pbody, const FCLSpace::KinBodyInfoPtr& pinfo)
         {
->>>>>>> f29e0a53
             pwbody = pbody;
             pwinfo = pinfo;
             nLastStamp = pinfo->nLastStamp;
@@ -235,12 +231,6 @@
 
             // regardless if the linkmask, have to always add to cache in order to track!
             if( 1 ) {//bsetUpdateStamp ) {
-<<<<<<< HEAD
-                //RAVELOG_VERBOSE_FORMAT("env=%d, %x adding body %s (%d) linkmask=0x%x, _tmpSortedBuffer.size()=%d", (*itbody)->GetEnv()->GetId()%this%(*itbody)->GetName()%pbody->GetEnvironmentId()%_GetLinkMask(_linkEnableStates)%_tmpSortedBuffer.size());
-                mapCachedBodies[(*itbody)->GetEnvironmentId()] = KinBodyCache(*itbody, pinfo);
-                mapCachedBodies[(*itbody)->GetEnvironmentId()].linkEnableStates = _linkEnableStates;
-                mapCachedBodies[(*itbody)->GetEnvironmentId()].vcolobjs.swap(vcolobjs);
-=======
                 //RAVELOG_VERBOSE_FORMAT("env=%d, %x adding body %s (%d) linkmask=0x%x, _tmpSortedBuffer.size()=%d", (*itbody)->GetEnv()->GetId()%this%(*itbody)->GetName()%pbody->GetEnvironmentBodyIndex()%_GetLinkMask(_linkEnableStates)%_tmpSortedBuffer.size());
                 const int bodyId = (*itbody)->GetEnvironmentBodyIndex();
                 //EnsureVectorSize(vecCachedBodies, bodyId);
@@ -248,7 +238,6 @@
                 cache.Set(*itbody, pinfo);
                 cache.linkEnableStates = _linkEnableStates;
                 cache.vcolobjs.swap(vcolobjs);
->>>>>>> f29e0a53
             }
             else {
 //                if( IS_DEBUGLEVEL(OpenRAVE::Level_Verbose) ) {
@@ -293,22 +282,6 @@
     void EnsureBodies(const std::set<KinBodyConstPtr>& vbodies)
     {
         _tmpSortedBuffer.resize(0);
-<<<<<<< HEAD
-        std::vector<CollisionObjectPtr> vcolobjs;
-        for (const KinBodyConstPtr& pbody : vbodies) {
-            const KinBody& body = *pbody;
-            int bodyid = body.GetEnvironmentId();
-            if( _setExcludeBodyIds.count(bodyid) == 0 ) {
-                std::map<int, KinBodyCache>::iterator it = mapCachedBodies.find(bodyid);
-                if( it == mapCachedBodies.end() ) {
-                    FCLSpace::KinBodyInfoPtr pinfo = _fclspace.GetInfo(body);
-                    _linkEnableStates.resize(body.GetLinks().size()); ///< links that are currently inside the manager
-                    std::fill(_linkEnableStates.begin(), _linkEnableStates.end(), 0);
-                    if( _AddBody(body, pinfo, vcolobjs, _linkEnableStates, false) ) { // new collision objects are already added to _tmpSortedBuffer
-                        mapCachedBodies[bodyid] = KinBodyCache(pbody, pinfo);
-                        mapCachedBodies[bodyid].vcolobjs.swap(vcolobjs);
-                        mapCachedBodies[bodyid].linkEnableStates = _linkEnableStates;
-=======
         if (vbodies.empty()) {
             return;
         }
@@ -330,7 +303,6 @@
                         cache.Set(pbody, pinfo);
                         cache.vcolobjs.swap(vcolobjs);
                         cache.linkEnableStates = _linkEnableStates;
->>>>>>> f29e0a53
                     }
                 }
             }
@@ -347,26 +319,15 @@
 //    void EnsureBody(KinBodyConstPtr pbody)
 //    {
 //        _tmpSortedBuffer.resize(0);
-<<<<<<< HEAD
-//        std::map<int, KinBodyCache>::iterator it = mapCachedBodies.find(pbody->GetEnvironmentId());
-//        if( it == mapCachedBodies.end() ) {
-=======
 //        std::map<int, KinBodyCache>::iterator it = vecCachedBodies.find(pbody->GetEnvironmentBodyIndex());
 //        if( it == vecCachedBodies.end() ) {
->>>>>>> f29e0a53
 //            std::vector<CollisionObjectPtr> vcolobjs;
 //            FCLSpace::KinBodyInfoPtr pinfo = _fclspace.GetInfo(pbody);
 //            uint64_t linkmask=0;
 //            if( _AddBody(pbody, pinfo, vcolobjs, linkmask, false) ) { // new collision objects are already added to _tmpSortedBuffer
-<<<<<<< HEAD
-//                mapCachedBodies[(pbody)->GetEnvironmentId()] = KinBodyCache(pbody, pinfo);
-//                mapCachedBodies[(pbody)->GetEnvironmentId()].vcolobjs.swap(vcolobjs);
-//                mapCachedBodies[(pbody)->GetEnvironmentId()].linkmask = linkmask;
-=======
 //                vecCachedBodies[(pbody)->GetEnvironmentBodyIndex()] = KinBodyCache(pbody, pinfo);
 //                vecCachedBodies[(pbody)->GetEnvironmentBodyIndex()].vcolobjs.swap(vcolobjs);
 //                vecCachedBodies[(pbody)->GetEnvironmentBodyIndex()].linkmask = linkmask;
->>>>>>> f29e0a53
 //            }
 //        }
 //        if( _tmpSortedBuffer.size() > 0 ) {
@@ -557,17 +518,10 @@
                         pmanager->unregisterObject(itcolobj->get());
                     }
                 }
-<<<<<<< HEAD
-                itcache->second.vcolobjs.resize(0);
-                _AddBody(*pbody, pnewinfo, itcache->second.vcolobjs, itcache->second.linkEnableStates, _bTrackActiveDOF&&pbody==ptrackingbody);
-                itcache->second.pwinfo = pnewinfo;
-                //itcache->second.ResetStamps();
-=======
                 cache.vcolobjs.resize(0);
                 _AddBody(body, pnewinfo, cache.vcolobjs, cache.linkEnableStates, _bTrackActiveDOF&&pbody==ptrackingbody);
                 cache.pwinfo = pnewinfo;
                 //cache.ResetStamps();
->>>>>>> f29e0a53
                 // need to update the stamps here so that we do not try to unregisterObject below and get into an error
                 cache.nLastStamp = pnewinfo->nLastStamp;
                 cache.nLinkUpdateStamp = pnewinfo->nLinkUpdateStamp;
@@ -782,24 +736,6 @@
             std::vector<CollisionObjectPtr> vcolobjs;
             //RAVELOG_VERBOSE_FORMAT("env=%d, %x %u setting %d attached bodies for body %s (%d)", ptrackingbody->GetEnv()->GetId()%this%_lastSyncTimeStamp%attachedBodies.size()%ptrackingbody->GetName()%ptrackingbody->GetEnvironmentBodyIndex());
             // add any new bodies
-<<<<<<< HEAD
-            FOREACH(itbody, attachedBodies) {
-                if( mapCachedBodies.find((*itbody)->GetEnvironmentId()) == mapCachedBodies.end() ) {
-                    FCLSpace::KinBodyInfoPtr pinfo = _fclspace.GetInfo(**itbody);
-                    _linkEnableStates.resize((*itbody)->GetLinks().size()); ///< links that are currently inside the manager
-                    std::fill(_linkEnableStates.begin(), _linkEnableStates.end(), 0);
-                    vcolobjs.resize(0);
-                    if( _AddBody(**itbody, pinfo, vcolobjs, _linkEnableStates, _bTrackActiveDOF&&(*itbody == ptrackingbody)) ) {
-                        bcallsetup = true;
-                    }
-                    //RAVELOG_VERBOSE_FORMAT("env=%d, %x (self=%d) %u adding body %s (%d)", (*itbody)->GetEnv()->GetId()%this%_fclspace.IsSelfCollisionChecker()%_lastSyncTimeStamp%(*itbody)->GetName()%(*itbody)->GetEnvironmentId());
-                    mapCachedBodies[(*itbody)->GetEnvironmentId()] = KinBodyCache(*itbody, pinfo);
-                    mapCachedBodies[(*itbody)->GetEnvironmentId()].vcolobjs.swap(vcolobjs);
-                    mapCachedBodies[(*itbody)->GetEnvironmentId()].linkEnableStates = _linkEnableStates;
-//                    else {
-//                        RAVELOG_VERBOSE_FORMAT("env=%d %x could not add attached body %s for tracking body %s", ptrackingbody->GetEnv()->GetId()%this%(*itbody)->GetName()%ptrackingbody->GetName());
-//                    }
-=======
             bool vectorSizeIsEnsured = false;
             for (const KinBodyConstPtr& pattached : attachedBodies) {
                 const KinBody& attached = *pattached;
@@ -818,7 +754,6 @@
                 vcolobjs.resize(0);
                 if( _AddBody(attached, pinfo, vcolobjs, _linkEnableStates, _bTrackActiveDOF&&(pattached == ptrackingbody)) ) {
                     bcallsetup = true;
->>>>>>> f29e0a53
                 }
                 //RAVELOG_VERBOSE_FORMAT("env=%d, %x (self=%d) %u adding body %s (%d)", cache.GetEnv()->GetId()%this%_fclspace.IsSelfCollisionChecker()%_lastSyncTimeStamp%cache.GetName()%attachedBodyId);
                 cache.Set(pattached, pinfo);
@@ -850,12 +785,9 @@
                 }
             }
         }
-<<<<<<< HEAD
-=======
 
         //_RemoveTrailingInvalidCachedBodies();
 
->>>>>>> f29e0a53
         if( _tmpSortedBuffer.size() > 0 ) {
 #ifdef FCLRAVE_DEBUG_COLLISION_OBJECTS
             SaveCollisionObjectDebugInfos();
@@ -898,11 +830,7 @@
 private:
     /// \brief adds a body to the manager, returns true if something was added
     ///
-<<<<<<< HEAD
-    /// should not add anything to mapCachedBodies! insert to _tmpSortedBuffer
-=======
     /// should not add anything to vecCachedBodies! insert to _tmpSortedBuffer
->>>>>>> f29e0a53
     bool _AddBody(const KinBody& body, const FCLSpace::KinBodyInfoPtr& pinfo, std::vector<CollisionObjectPtr>& vcolobjs, std::vector<uint8_t>& linkEnableStates, bool bTrackActiveDOF)
     {
         vcolobjs.resize(0); // reset so that existing collision objects can go away
