#ifndef OPENRAVE_FCL_COLLISION
#define OPENRAVE_FCL_COLLISION

#include <boost/unordered_set.hpp>
#include <boost/lexical_cast.hpp>
#include <openrave/utils.h>
#include <boost/function_output_iterator.hpp>

#include "fclspace.h"

#include "fclstatistics.h"

<<<<<<< HEAD
namespace fclrave {

#define START_TIMING_OPT(statistics, label, options, isRobot);           \
    START_TIMING(statistics, boost::str(boost::format("%s,%x,%d")%label%options%isRobot))
=======
#define START_TIMING_OPT(statistics, label, options, isRobot);          \
  START_TIMING(statistics, boost::str(boost::format("%s,%x,%d")%label%options%isRobot))
>>>>>>> 9310d0fa

typedef FCLSpace::KinBodyInfoConstPtr KinBodyInfoConstPtr;
typedef FCLSpace::KinBodyInfoPtr KinBodyInfoPtr;

template<typename T>
inline bool IsIn(T const& x, std::vector<T> const &collection) {
    return std::find(collection.begin(), collection.end(), x) != collection.end();
}


typedef std::pair<fcl::CollisionObject*, fcl::CollisionObject*> CollisionPair;
} // fclrave

namespace std {
template<>
struct hash<fclrave::CollisionPair>
{
    size_t operator()(const fclrave::CollisionPair& collpair) const {
        static const size_t shift = (size_t)log2(1 + sizeof(fcl::CollisionObject*));
        size_t seed = (size_t)(collpair.first) >> shift;
        boost::hash_combine(seed, (size_t)(collpair.second) >> shift);
        return seed;
    }

};
} // std


namespace fclrave {

typedef std::unordered_map<CollisionPair, fcl::Vec3f> NarrowCollisionCache;



class FCLCollisionChecker : public OpenRAVE::CollisionCheckerBase
{
public:

    struct SpatialHashData {
        SpatialHashData(fcl::FCL_REAL cellSize, const fcl::Vec3f& sceneMin, const fcl::Vec3f& sceneMax) : _cellSize(cellSize), _sceneMin(sceneMin), _sceneMax(sceneMax) {
        }
        fcl::FCL_REAL _cellSize;
        fcl::Vec3f _sceneMin, _sceneMax;
    };


    class CollisionCallbackData {
public:
        CollisionCallbackData(boost::shared_ptr<FCLCollisionChecker> pchecker, CollisionReportPtr report, std::vector<KinBodyConstPtr> vbodyexcluded = std::vector<KinBodyConstPtr>(), std::vector<LinkConstPtr> vlinkexcluded = std::vector<LinkConstPtr>()) : _pchecker(pchecker), _report(report), _vbodyexcluded(vbodyexcluded), _vlinkexcluded(vlinkexcluded), bselfCollision(false), _bStopChecking(false), _bCollision(false)
        {
            _bHasCallbacks = _pchecker->GetEnv()->HasRegisteredCollisionCallbacks();
            if( _bHasCallbacks && !_report ) {
                _report.reset(new CollisionReport());
            }

            // TODO : What happens if we have CO_AllGeometryContacts set and not CO_Contacts ?
            // TODO not sure what's happening with FCL's contact computation. is it really disabled?
            if( !!report && !!(_pchecker->GetCollisionOptions() & OpenRAVE::CO_Contacts) ) {
                _request.num_max_contacts = _pchecker->GetNumMaxContacts();
                _request.enable_contact = true;
            } else {
                _request.enable_contact = false; // explicitly disable
            }

            // set the gjk solver (collision checking between convex bodies) so that we can use hints
            _request.gjk_solver_type = fcl::GST_INDEP;

            if( !!_report ) {
                _report->Reset(_pchecker->GetCollisionOptions());
            }
        }

        const std::list<EnvironmentBase::CollisionCallbackFn>& GetCallbacks() {
            if( _bHasCallbacks &&( _listcallbacks.size() == 0) ) {
                _pchecker->GetEnv()->GetRegisteredCollisionCallbacks(_listcallbacks);
            }
            return _listcallbacks;
        }

        boost::shared_ptr<FCLCollisionChecker> _pchecker;
        fcl::CollisionRequest _request;
        fcl::CollisionResult _result;
        CollisionReportPtr _report;
        std::vector<KinBodyConstPtr> const& _vbodyexcluded;
        std::vector<LinkConstPtr> const& _vlinkexcluded;
        std::list<EnvironmentBase::CollisionCallbackFn> listcallbacks;

        bool bselfCollision;  ///< true if currently checking for self collision.
        bool _bStopChecking;  ///< if true, then stop the collision checking loop
        bool _bCollision;  ///< result of the collision

        bool _bHasCallbacks; ///< true if there's callbacks registered in the environment
        std::list<EnvironmentBase::CollisionCallbackFn> _listcallbacks;
    };

    typedef boost::shared_ptr<CollisionCallbackData> CollisionCallbackDataPtr;

    typedef boost::shared_ptr<FCLSpace::KinBodyInfo::LINK> LinkInfoPtr;

    // initialization of _broadPhaseCollisionManagerAlgorithm parameter :
    // Naive : initialization working
    // SaP : not working infinite loop at line 352 of Broadphase_SaP.cpp
    // SSaP : initialization working
    // IntervalTree : not working received SIGSEV at line 427 of interval_tree.cpp
    // DynamicAABBTree : initialization working
    // DynamicAABBTree_Array : initialization working, problems with unregister
    FCLCollisionChecker(OpenRAVE::EnvironmentBasePtr penv, std::istream& sinput)
        : OpenRAVE::CollisionCheckerBase(penv), _bIsSelfCollisionChecker(true), _broadPhaseCollisionManagerAlgorithm("DynamicAABBTree2_Array")
    {

        _userdatakey = std::string("fclcollision") + boost::lexical_cast<std::string>(this);
        _fclspace.reset(new FCLSpace(penv, _userdatakey));
        _options = 0;
        _numMaxContacts = std::numeric_limits<int>::max(); // TODO
        __description = ":Interface Author: Kenji Maillard\n\nFlexible Collision Library collision checker";
        SETUP_STATISTICS(_statistics, _userdatakey, GetEnv()->GetId());


        SETUP_STATISTICS(_statistics, _userdatakey, GetEnv()->GetId());

        RegisterCommand("SetBroadphaseAlgorithm", boost::bind(&FCLCollisionChecker::_SetBroadphaseAlgorithm, this, _1, _2), "sets the broadphase algorithm (Naive, SaP, SSaP, IntervalTree, DynamicAABBTree, DynamicAABBTree_Array)");

        RegisterCommand("SetBVHRepresentation", boost::bind(&FCLCollisionChecker::_SetBVHRepresentation, this, _1, _2), "sets the Bouding Volume Hierarchy representation for meshes (AABB, OBB, OBBRSS, RSS, kIDS)");
        // TODO : check that the coordinate are in the right order
        RegisterCommand("SetSpatialHashingBroadPhaseAlgorithm", boost::bind(&FCLCollisionChecker::SetSpatialHashingBroadPhaseAlgorithm, this, _1, _2), "sets the broadphase algorithm to spatial hashing with (cell size) (scene min x) (scene min y) (scene min z) (scene max x) (scene max y) (scene max z)");
        RAVELOG_VERBOSE_FORMAT("FCLCollisionChecker %s created in env %d", _userdatakey%penv->GetId());

        std::string broadphasealg, bvhrepresentation;
        sinput >> broadphasealg >> bvhrepresentation;
        if( broadphasealg != "" ) {
            if( broadphasealg == "SpatialHashing" ) {
                std::ostream nullout(nullptr);
                SetSpatialHashingBroadPhaseAlgorithm(nullout, sinput);
            } else {
                SetBroadphaseAlgorithm(broadphasealg);
            }
        }
        if( bvhrepresentation != "" ) {
            _fclspace->SetBVHRepresentation(bvhrepresentation);
        }
    }

    virtual ~FCLCollisionChecker() {
        RAVELOG_VERBOSE_FORMAT("FCLCollisionChecker %s destroyed in env %d", _userdatakey%GetEnv()->GetId());
        DestroyEnvironment();
    }

    void Clone(InterfaceBaseConstPtr preference, int cloningoptions)
    {
        CollisionCheckerBase::Clone(preference, cloningoptions);
        boost::shared_ptr<FCLCollisionChecker const> r = boost::dynamic_pointer_cast<FCLCollisionChecker const>(preference);
        _fclspace->SetGeometryGroup(r->GetGeometryGroup());
        _fclspace->SetBVHRepresentation(r->GetBVHRepresentation());

        const std::string &broadphaseAlgorithm = r->GetBroadphaseAlgorithm();
        if( broadphaseAlgorithm == "SpatialHashing" ) {
            SetSpatialHashingBroadPhaseAlgorithm(*r->GetSpatialHashData());
        } else {
            SetBroadphaseAlgorithm(broadphaseAlgorithm);
        }
        // We don't want to clone _bIsSelfCollisionChecker since a self collision checker can be created by cloning a environment collision checker
        _options = r->_options;
        _numMaxContacts = r->_numMaxContacts;
        RAVELOG_VERBOSE(str(boost::format("FCL User data cloning env %d into env %d") % r->GetEnv()->GetId() % GetEnv()->GetId()));
    }



    void SetNumMaxContacts(int numMaxContacts) {
        _numMaxContacts = numMaxContacts;
    }

    int GetNumMaxContacts() const {
        return _numMaxContacts;
    }

    void SetGeometryGroup(const std::string& groupname)
    {
        _fclspace->SetGeometryGroup(groupname);
    }

    const std::string& GetGeometryGroup() const
    {
        return _fclspace->GetGeometryGroup();
    }

<<<<<<< HEAD
    void SetBodyGeometryGroup(KinBodyConstPtr pbody, const std::string& groupname) {
        _fclspace->SetBodyGeometryGroup(pbody, groupname);
=======
    void SetBodyGeometryGroup(KinBodyConstPtr pbody, const std::string& groupname)
    {
      _fclspace->SetBodyGeometryGroup(pbody, groupname);
    }

    const std::string& GetBodyGeometryGroup(KinBodyConstPtr pbody) const
    {
      return _fclspace->GetBodyGeometryGroup(pbody);
>>>>>>> 9310d0fa
    }


    virtual bool SetCollisionOptions(int collision_options)
    {
        _options = collision_options;

        // TODO : remove when distance is implemented
        if( _options & OpenRAVE::CO_Distance ) {
            return false;
        }

        if( _options & OpenRAVE::CO_RayAnyHit ) {
            return false;
        }

        return true;
    }

    virtual int GetCollisionOptions() const
    {
        return _options;
    }

    virtual void SetTolerance(OpenRAVE::dReal tolerance)
    {
    }


    /// Sets the broadphase algorithm for collision checking
    /// The input algorithm can be one of : Naive, SaP, SSaP, IntervalTree, DynamicAABBTree, DynamicAABBTree_Array, SpatialHashing
    /// e.g. "SetBroadPhaseAlgorithm DynamicAABBTree"
    /// In order to use SpatialHashing, the spatial hashing data must be set beforehand with SetSpatialHashingBroadPhaseAlgorithm
    bool _SetBroadphaseAlgorithm(ostream& sout, istream& sinput)
    {
        std::string algorithm;
        sinput >> algorithm;
        SetBroadphaseAlgorithm(algorithm);
        return !!sinput;
    }

    void SetBroadphaseAlgorithm(const std::string &algorithm)
    {
        if(_broadPhaseCollisionManagerAlgorithm == algorithm) {
            return;
        }
        _broadPhaseCollisionManagerAlgorithm = algorithm;

        _fclspace->InvalidateCachedManagers();
    }

    const std::string & GetBroadphaseAlgorithm() const {
        return _broadPhaseCollisionManagerAlgorithm;
    }


    /// Sets the spatial hashing data and switch to the spatial hashing broadphase algorithm
    /// e.g. SetSpatialHashingBroadPhaseAlgorithm cell_size scene_min_x scene_min_y scene_min_z scene_max_x scene_max_y scene_max_z
    bool SetSpatialHashingBroadPhaseAlgorithm(ostream& sout, istream& sinput)
    {
        fcl::FCL_REAL cell_size;
        fcl::Vec3f scene_min, scene_max;
        sinput >> cell_size >> scene_min[0] >> scene_min[1] >> scene_min[2] >> scene_max[0] >> scene_max[1] >> scene_max[2];
        SetSpatialHashingBroadPhaseAlgorithm(SpatialHashData(cell_size, scene_min, scene_max));
        return !!sinput;
    }

    void SetSpatialHashingBroadPhaseAlgorithm(const SpatialHashData & data) {
        _spatialHashData = boost::make_shared<SpatialHashData>(data);
        SetBroadphaseAlgorithm("SpatialHashing");
    }

    boost::shared_ptr<const SpatialHashData> GetSpatialHashData() const {
        return boost::const_pointer_cast<SpatialHashData>(_spatialHashData);
    }


    /// Sets the bounding volume hierarchy representation which can be one of
    /// AABB, OBB, RSS, OBBRSS, kDOP16, kDOP18, kDOP24, kIOS
    /// e.g. "SetBVHRepresentation OBB"
    bool _SetBVHRepresentation(ostream& sout, istream& sinput)
    {
        std::string type;
        sinput >> type;
        _fclspace->SetBVHRepresentation(type);
        return !!sinput;
    }

    std::string const& GetBVHRepresentation() const {
        return _fclspace->GetBVHRepresentation();
    }


    virtual bool InitEnvironment()
    {
        RAVELOG_VERBOSE(str(boost::format("FCL User data initializing %s in env %d") % _userdatakey % GetEnv()->GetId()));
        _bIsSelfCollisionChecker = false;
        vector<KinBodyPtr> vbodies;
        GetEnv()->GetBodies(vbodies);
        FOREACHC(itbody, vbodies) {
            InitKinBody(*itbody);
        }
        return true;
    }

    virtual void DestroyEnvironment()
    {
        RAVELOG_VERBOSE(str(boost::format("FCL User data destroying %s in env %d") % _userdatakey % GetEnv()->GetId()));
        _fclspace->DestroyEnvironment();
    }

    virtual bool InitKinBody(OpenRAVE::KinBodyPtr pbody)
    {
        FCLSpace::KinBodyInfoPtr pinfo = boost::dynamic_pointer_cast<FCLSpace::KinBodyInfo>(pbody->GetUserData(_userdatakey));
        if( !pinfo || pinfo->GetBody() != pbody ) {
            pinfo = _fclspace->InitKinBody(pbody);
        }
        return !pinfo;
    }

    virtual void RemoveKinBody(OpenRAVE::KinBodyPtr pbody)
    {
        _fclspace->RemoveUserData(pbody);
    }





    virtual bool CheckCollision(KinBodyConstPtr pbody1, CollisionReportPtr report = CollisionReportPtr())
    {
<<<<<<< HEAD
        START_TIMING_OPT(_statistics, "Body/Env",_options,pbody1->IsRobot());
=======
      START_TIMING_OPT(_statistics, "Body/Env",_options,pbody1->IsRobot());
>>>>>>> 9310d0fa
        // TODO : tailor this case when stuff become stable enough
        return CheckCollision(pbody1, std::vector<KinBodyConstPtr>(), std::vector<LinkConstPtr>(), report);
    }

    virtual bool CheckCollision(KinBodyConstPtr pbody1, KinBodyConstPtr pbody2, CollisionReportPtr report = CollisionReportPtr())
    {
<<<<<<< HEAD
        START_TIMING_OPT(_statistics, "Body/Body",_options,(pbody1->IsRobot() || pbody2->IsRobot()));
=======
      START_TIMING_OPT(_statistics, "Body/Body",_options,(pbody1->IsRobot() || pbody2->IsRobot()));
>>>>>>> 9310d0fa
        if( !!report ) {
            report->Reset(_options);
        }

        if( pbody1->GetLinks().size() == 0 || !pbody1->IsEnabled() ) {
            return false;
        }

        if( pbody2->GetLinks().size() == 0 || !pbody2->IsEnabled() ) {
            return false;
        }

        if( pbody1->IsAttached(pbody2) ) {
            return false;
        }

        // Do we really want to synchronize everything ?
        // We could put the synchronization directly inside GetBodyManager
        //_fclspace->Synchronize();

        BroadPhaseCollisionManagerPtr body1Manager = GetBodyManager(pbody1, _options & OpenRAVE::CO_ActiveDOFs), body2Manager = GetBodyManager(pbody2, _options & OpenRAVE::CO_ActiveDOFs);

        if( _options & OpenRAVE::CO_Distance ) {
            RAVELOG_WARN("fcl doesn't support CO_Distance yet\n");
            return false; //TODO
        } else {
            CollisionCallbackData query(shared_checker(), report);
            ADD_TIMING(_statistics);
<<<<<<< HEAD
            body1Manager->collide(body2Manager.get(), &query, &FCLCollisionChecker::CheckNarrowPhaseCollision);
=======
            tmpManagerBody1Body2.Collide(query);
>>>>>>> 9310d0fa
            return query._bCollision;
        }

    }

    virtual bool CheckCollision(LinkConstPtr plink,CollisionReportPtr report = CollisionReportPtr())
    {
<<<<<<< HEAD
        START_TIMING_OPT(_statistics, "Link/Env",_options,false);
=======
      START_TIMING_OPT(_statistics, "Link/Env",_options,false);
>>>>>>> 9310d0fa
        // TODO : tailor this case when stuff become stable enough
        return CheckCollision(plink, std::vector<KinBodyConstPtr>(), std::vector<LinkConstPtr>(), report);
    }

    virtual bool CheckCollision(LinkConstPtr plink1, LinkConstPtr plink2, CollisionReportPtr report = CollisionReportPtr())
    {
<<<<<<< HEAD
        START_TIMING_OPT(_statistics, "Link/Link",_options,false);
=======
      START_TIMING_OPT(_statistics, "Link/Link",_options,false);
>>>>>>> 9310d0fa
        if( !!report ) {
            report->Reset(_options);
        }

        if( !plink1->IsEnabled() || !plink2->IsEnabled() ) {
            return false;
        }

        _fclspace->Synchronize(plink1->GetParent());
        _fclspace->Synchronize(plink2->GetParent());

        CollisionObjectPtr pcollLink1 = GetLinkBV(plink1), pcollLink2 = GetLinkBV(plink2);

        if( _options & OpenRAVE::CO_Distance ) {
            RAVELOG_WARN("fcl doesn't support CO_Distance yet\n");
            return false; // TODO
        } else {
            if( !pcollLink1->getAABB().overlap(pcollLink2->getAABB()) ) {
                return false;
            }
            CollisionCallbackData query(shared_checker(), report);
            ADD_TIMING(_statistics);
            CheckNarrowPhaseCollision(pcollLink1.get(), pcollLink2.get(), &query);
            return query._bCollision;
        }
    }

    virtual bool CheckCollision(LinkConstPtr plink, KinBodyConstPtr pbody,CollisionReportPtr report = CollisionReportPtr())
    {
<<<<<<< HEAD
        START_TIMING_OPT(_statistics, "Link/Body",_options,pbody->IsRobot());

=======
      START_TIMING_OPT(_statistics, "Link/Body",_options,pbody->IsRobot());
>>>>>>> 9310d0fa
        if( !!report ) {
            report->Reset(_options);
        }

        if( !plink->IsEnabled() ) {
            return false;
        }

        if( pbody->GetLinks().size() == 0 || !pbody->IsEnabled() ) {
            return false;
        }

        if( pbody->IsAttached(plink->GetParent()) ) {
            return false;
        }

        _fclspace->Synchronize(plink->GetParent());

        CollisionObjectPtr pcollLink = GetLinkBV(plink);
        // seems that activeDOFs are not considered in oderave : the check is done but it will always return true
        BroadPhaseCollisionManagerPtr bodyManager = GetBodyManager(pbody, false);

        if( _options & OpenRAVE::CO_Distance ) {
            RAVELOG_WARN("fcl doesn't support CO_Distance yet\n");
            return false; // TODO
        } else {
            CollisionCallbackData query(shared_checker(), report);
            ADD_TIMING(_statistics);
<<<<<<< HEAD
            bodyManager->collide(pcollLink.get(), &query, &FCLCollisionChecker::CheckNarrowPhaseCollision);
=======
            tmpManagerBodyLink.Collide(query);
>>>>>>> 9310d0fa
            return query._bCollision;
        }
    }

    virtual bool CheckCollision(LinkConstPtr plink, std::vector<KinBodyConstPtr> const &vbodyexcluded, std::vector<LinkConstPtr> const &vlinkexcluded, CollisionReportPtr report = CollisionReportPtr())
    {

        if( !!report ) {
            report->Reset(_options);
        }

        if( !plink->IsEnabled() || find(vlinkexcluded.begin(), vlinkexcluded.end(), plink) != vlinkexcluded.end() ) {
            return false;
        }

        _fclspace->Synchronize();


        CollisionObjectPtr pcollLink = GetLinkBV(plink);

        std::set<KinBodyConstPtr> attachedBodies;
        plink->GetParent()->GetAttached(attachedBodies);
        BroadPhaseCollisionManagerPtr envManager = GetEnvManager(attachedBodies);
//      BOOST_ASSERT(static_cast<fcl::DynamicAABBTreeCollisionManager_Array*>(envManager.get())->isValid());

        if( _options & OpenRAVE::CO_Distance ) {
            return false;
        } else {
<<<<<<< HEAD
            CollisionCallbackData query(shared_checker(), report, vbodyexcluded, vlinkexcluded);
            ADD_TIMING(_statistics);
            envManager->collide(pcollLink.get(), &query, &FCLCollisionChecker::CheckNarrowPhaseCollision);

            // TODO : consider testing this before the env
            // The robots are not contained in the envManager, we need to consider them separately
            if( !query._bStopChecking ) {
                // TODO : precompute the list of robots
                FOREACH(itbody, _fclspace->GetEnvBodies() ) {
                    if( (*itbody)->IsRobot() ) {

                        if( (*itbody)->IsAttached(plink->GetParent()) ) {
                            continue;
                        }
                        // seems that activeDOFs are not considered in oderave : the check is done but it will always return true
                        BroadPhaseCollisionManagerPtr robotManager = GetBodyManager(*itbody, false);
                        robotManager->collide(pcollLink.get(), &query, &FCLCollisionChecker::CheckNarrowPhaseCollision);

                        if( query._bStopChecking ) {
                            return query._bCollision;
                        }
                    }
                }
            }

=======
            CollisionCallbackData query(shared_checker(), report);
            ADD_TIMING(_statistics);
            tmpManagerLinkAgainstEnv.Collide(query);
>>>>>>> 9310d0fa
            return query._bCollision;
        }
    }

    virtual bool CheckCollision(KinBodyConstPtr pbody, std::vector<KinBodyConstPtr> const &vbodyexcluded, std::vector<LinkConstPtr> const &vlinkexcluded, CollisionReportPtr report = CollisionReportPtr())
    {
        if( !!report ) {
            report->Reset(_options);
        }

        if( (pbody->GetLinks().size() == 0) || !pbody->IsEnabled() ) {
            return false;
        }

        _fclspace->Synchronize();

        BroadPhaseCollisionManagerPtr bodyManager = GetBodyManager(pbody, _options & OpenRAVE::CO_ActiveDOFs);

        std::set<KinBodyConstPtr> attachedBodies;
        pbody->GetAttached(attachedBodies);
        BroadPhaseCollisionManagerPtr envManager = GetEnvManager(attachedBodies);

        if( _options & OpenRAVE::CO_Distance ) {
            RAVELOG_WARN("fcl doesn't support CO_Distance yet\n");
            return false; // TODO
        } else {
<<<<<<< HEAD
            CollisionCallbackData query(shared_checker(), report, vbodyexcluded, vlinkexcluded);
            ADD_TIMING(_statistics);
            envManager->collide(bodyManager.get(), &query, &FCLCollisionChecker::CheckNarrowPhaseCollision);

            // The robots are not contained in the envManager, we need to consider them separately
            if( !query._bStopChecking ) {
                FOREACH(itbody, _fclspace->GetEnvBodies() ) {
                    if( (*itbody)->IsRobot() ) {

                        if( (*itbody)->IsAttached(pbody) ) {
                            continue;
                        }
                        // seems that activeDOFs are not considered in oderave : the check is done but it will always return true
                        BroadPhaseCollisionManagerPtr robotManager = GetBodyManager(*itbody, false);
                        robotManager->collide(bodyManager.get(), &query, &FCLCollisionChecker::CheckNarrowPhaseCollision);

                        if( query._bStopChecking ) {
                            return query._bCollision;
                        }
                    }
                }
            }

=======
            CollisionCallbackData query(shared_checker(), report);
            ADD_TIMING(_statistics);
            tmpManagerBodyAgainstEnv.Collide(query);
>>>>>>> 9310d0fa
            return query._bCollision;
        }
    }

    virtual bool CheckCollision(RAY const &ray, LinkConstPtr plink,CollisionReportPtr report = CollisionReportPtr())
    {
        RAVELOG_WARN("fcl doesn't support Ray collisions\n");
        return false; //TODO
    }

    virtual bool CheckCollision(RAY const &ray, KinBodyConstPtr pbody, CollisionReportPtr report = CollisionReportPtr())
    {
        RAVELOG_WARN("fcl doesn't support Ray collisions\n");
        return false; //TODO
    }

    virtual bool CheckCollision(RAY const &ray, CollisionReportPtr report = CollisionReportPtr())
    {
        RAVELOG_WARN("fcl doesn't support Ray collisions\n");
        return false; //TODO
    }

    virtual bool CheckStandaloneSelfCollision(KinBodyConstPtr pbody, CollisionReportPtr report = CollisionReportPtr())
    {
<<<<<<< HEAD
        START_TIMING_OPT(_statistics, "BodySelf",_options,pbody->IsRobot());
=======
      START_TIMING_OPT(_statistics, "BodySelf",_options,pbody->IsRobot());
>>>>>>> 9310d0fa
        if( !!report ) {
            report->Reset(_options);
        }

        if( pbody->GetLinks().size() <= 1 ) {
            return false;
        }

        // We only want to consider the enabled links
        int adjacentOptions = KinBody::AO_Enabled;
        if( (_options & OpenRAVE::CO_ActiveDOFs) && pbody->IsRobot() ) {
            adjacentOptions |= KinBody::AO_ActiveDOFs;
        }

        const std::set<int> &nonadjacent = pbody->GetNonAdjacentLinks(adjacentOptions);
        // We need to synchronize after calling GetNonAdjacentLinks since it can move pbody even if it is const
        //_fclspace->Synchronize(pbody);

        if( _options & OpenRAVE::CO_Distance ) {
            RAVELOG_WARN("fcl doesn't support CO_Distance yet\n");
            return false; // TODO
        } else {
            CollisionCallbackData query(shared_checker(), report);
            ADD_TIMING(_statistics);
            query.bselfCollision = true;

            KinBodyInfoPtr pinfo = _fclspace->GetInfo(pbody);
            FOREACH(itset, nonadjacent) {
                size_t index1 = *itset&0xffff, index2 = *itset>>16;
                // We don't need to check if the links are enabled since we got adjacency information with AO_Enabled
                LinkInfoPtr pLINK1 = pinfo->vlinks[index1], pLINK2 = pinfo->vlinks[index2];
                _fclspace->SynchronizeGeometries(pbody->GetLinks()[index1], pLINK1);
                _fclspace->SynchronizeGeometries(pbody->GetLinks()[index2], pLINK2);
                FOREACH(itgeom1, pLINK1->vgeoms) {
                    FOREACH(itgeom2, pLINK2->vgeoms) {
                        CheckNarrowPhaseGeomCollision((*itgeom1).second.get(), (*itgeom2).second.get(), &query);
                        if( query._bStopChecking ) {
                            return query._bCollision;
                        }
                    }
                }
            }
            return query._bCollision;
        }
    }

    virtual bool CheckStandaloneSelfCollision(LinkConstPtr plink, CollisionReportPtr report = CollisionReportPtr())
    {
<<<<<<< HEAD
        START_TIMING_OPT(_statistics, "LinkSelf",_options,false);
        if( !!report ) {
            report->Reset(_options);
        }

=======
      START_TIMING_OPT(_statistics, "LinkSelf",_options,false);
>>>>>>> 9310d0fa
        KinBodyPtr pbody = plink->GetParent();
        if( pbody->GetLinks().size() <= 1 ) {
            return false;
        }

        // We only want to consider the enabled links
        int adjacentOptions = KinBody::AO_Enabled;
        if( (_options & OpenRAVE::CO_ActiveDOFs) && pbody->IsRobot() ) {
            adjacentOptions |= KinBody::AO_ActiveDOFs;
        }

        const std::set<int> &nonadjacent = pbody->GetNonAdjacentLinks(adjacentOptions);
        // We need to synchronize after calling GetNonAdjacentLinks since it can move pbody evn if it is const
        //_fclspace->Synchronize(pbody);


        if( _options & OpenRAVE::CO_Distance ) {
            RAVELOG_WARN("fcl doesn't support CO_Distance yet\n");
            return false; //TODO
        } else {
            CollisionCallbackData query(shared_checker(), report);
            ADD_TIMING(_statistics);
            query.bselfCollision = true;
            KinBodyInfoPtr pinfo = _fclspace->GetInfo(pbody);
            FOREACH(itset, nonadjacent) {
                int index1 = *itset&0xffff, index2 = *itset>>16;
                if( plink->GetIndex() == index1 || plink->GetIndex() == index2 ) {
                    LinkInfoPtr pLINK1 = pinfo->vlinks[index1], pLINK2 = pinfo->vlinks[index2];
                    _fclspace->SynchronizeGeometries(pbody->GetLinks()[index1], pLINK1);
                    _fclspace->SynchronizeGeometries(pbody->GetLinks()[index2], pLINK2);
                    FOREACH(itgeom1, pLINK1->vgeoms) {
                        FOREACH(itgeom2, pLINK2->vgeoms) {
                            CheckNarrowPhaseGeomCollision((*itgeom1).second.get(), (*itgeom2).second.get(), &query);
                            if( query._bStopChecking ) {
                                return query._bCollision;
                            }
                        }
                    }
                }
            }
            return query._bCollision;
        }
    }

    CollisionObjectPtr GetLinkBV(LinkConstPtr plink) {
        return GetLinkBV(plink->GetParent(), plink->GetIndex());
    }

    CollisionObjectPtr GetLinkBV(KinBodyConstPtr pbody, int index) {
        KinBodyInfoPtr pinfo = _fclspace->GetInfo(pbody);
        if( !!pinfo ) {
            return GetLinkBV(pinfo, index);
        } else {
            RAVELOG_WARN(str(boost::format("KinBody %s is not initialized in fclspace %s, env %d")%pbody->GetName()%_userdatakey%GetEnv()->GetId()));
            return CollisionObjectPtr();
        }
    }

    CollisionObjectPtr GetLinkBV(KinBodyInfoPtr pinfo, int index) {
        return pinfo->vlinks.at(index)->plinkBV->second;
    }

    BroadPhaseCollisionManagerPtr CreateManager() {
        return _CreateManagerFromBroadphaseAlgorithm(_broadPhaseCollisionManagerAlgorithm);
    }

private:
    inline boost::shared_ptr<FCLCollisionChecker> shared_checker() {
        return boost::dynamic_pointer_cast<FCLCollisionChecker>(shared_from_this());
    }


    inline std::vector<int> GetEnabledLinks(KinBodyConstPtr pbody) {
        std::vector<int> venabledLinks;
        venabledLinks.reserve(pbody->GetLinks().size());
        for(size_t i = 0; i < pbody->GetLinks().size(); ++i) {
            if( pbody->GetLinks()[i]->IsEnabled() ) {
                venabledLinks.push_back(i);
            }
        }
        return venabledLinks;
    }

    void CollectEnabledLinkBVs(KinBodyConstPtr pbody, CollisionGroup& group) {
        KinBodyInfoPtr pinfo = _fclspace->GetInfo(pbody);
        group.reserve(group.size() + pbody->GetLinks().size());
        FOREACH(itlink, pbody->GetLinks()) {
            if( ((*itlink)->IsEnabled()) ) {
                // not a very good idea to access it directly for code maintenance
                group.push_back(GetLinkBV(pinfo, (*itlink)->GetIndex()).get());
            }
        }
    }

    ///< \param pkey signature characterizing part of the environment
    ///< \return a ManagerInstancePtr containing the part of the environment indicated by pkey
    ManagerInstancePtr GetManagerInstance(const CollisionGroup &collisionGroup) {
        RAVELOG_VERBOSE_FORMAT("FCL COLLISION : Rebuilding manager (env = %d)", GetEnv()->GetId());
        ManagerInstancePtr managerInstance = boost::make_shared<ManagerInstance>();
        managerInstance->pmanager = CreateManager();
        managerInstance->pmanager->registerObjects(collisionGroup);
        managerInstance->pmanager->setup();
        return managerInstance;
    }

    /// \brief Updates the element of the manager instance whose update stamp is outdated
    void UpdateManagerInstance(ManagerInstancePtr pmanagerinstance) {
        if( _broadPhaseCollisionManagerAlgorithm == "Naive" ) {
            return;
        }
        FOREACH(itWkbodyStampPair, pmanagerinstance->vUpdateStamps) {
            KinBodyConstPtr pbody = itWkbodyStampPair->first.lock();
            if( !!pbody ) {
                KinBodyInfoPtr pinfo = _fclspace->GetInfo(pbody);
                if( !!pinfo && itWkbodyStampPair->second < pbody->GetUpdateStamp() ) {
                    itWkbodyStampPair->second = pbody->GetUpdateStamp();
                    FOREACH(itlink, pbody->GetLinks()) {
                        if( (*itlink)->IsEnabled() ) {
                            // Do not forget to setup the manager at the end since we are deactivating the automatic setup there
                            pmanagerinstance->pmanager->update(GetLinkBV(pinfo, (*itlink)->GetIndex()).get(), false);
                        }
                    }
                }
            }
        }
        pmanagerinstance->pmanager->setup();
    }

    BroadPhaseCollisionManagerPtr SetupManagerAllDOFs(KinBodyConstPtr pbody, KinBodyInfoPtr pinfo) {

        if( !pinfo->_bodyManager ) {

            pinfo->_bodyManager = boost::make_shared<ManagerInstance>();
            pinfo->_bodyManager->pmanager = CreateManager();

            std::set<KinBodyConstPtr> attachedBodies;
            pbody->GetAttached(attachedBodies);

            // Compute current collision objects
            _tmpbuffer.resize(0);
            FOREACH(itbody, attachedBodies) {
                CollectEnabledLinkBVs(*itbody, _tmpbuffer);
                pinfo->_bodyManager->vUpdateStamps.push_back(std::make_pair(KinBodyConstWeakPtr(*itbody), _fclspace->GetInfo(*itbody)->nLastStamp));
            }
            pinfo->_bodyManager->pmanager->registerObjects(_tmpbuffer);
            pinfo->_bodyManager->pmanager->setup();

            // Set the callbacks to invalidate the manager

            // if the bodyAttachedCallback is not set, we set it
            if( !pinfo->_bodyAttachedCallback ) {
                const boost::function<void()>& attachedBodiesChangedCallback = boost::bind(&FCLSpace::KinBodyInfo::_ResetBodyManagers, boost::bind(&OpenRAVE::utils::sptr_from<FCLSpace::KinBodyInfo>, boost::weak_ptr<FCLSpace::KinBodyInfo>(pinfo)));
                pinfo->_bodyAttachedCallback = pbody->RegisterChangeCallback(KinBody::Prop_BodyAttached, attachedBodiesChangedCallback);
            }

            const boost::function<void()>& linkEnabledChangedCallback = boost::bind(&FCLSpace::KinBodyInfo::_ResetBodyManagers, boost::bind(&OpenRAVE::utils::sptr_from<FCLSpace::KinBodyInfo>, boost::weak_ptr<FCLSpace::KinBodyInfo>(pinfo)));
            FOREACH(itbody, attachedBodies) {
                pinfo->_linkEnabledCallbacks.push_back((*itbody)->RegisterChangeCallback(KinBody::Prop_LinkEnable, linkEnabledChangedCallback));
            }

        } else {
            // if the pinfo->_bodyManager has not been created just now, we may need to update its content
            UpdateManagerInstance(pinfo->_bodyManager);
        }
        return pinfo->_bodyManager->pmanager;
    }

    BroadPhaseCollisionManagerPtr SetupManagerActiveDOFs(RobotBaseConstPtr probot, KinBodyInfoPtr pinfo) {
        if( pinfo->_bactiveDOFsDirty ) {
            // if the activeDOFs have changed the _pinfo->_bodyManagerActiveDOFsActiveDOFs must be invalid
            BOOST_ASSERT( !pinfo->_bodyManagerActiveDOFs );
            // (re)compute _vactiveLinks
            pinfo->_vactiveLinks.resize(0);
            pinfo->_vactiveLinks.resize(probot->GetLinks().size(), 0);
            for(size_t i = 0; i < probot->GetLinks().size(); ++i) {
                int isLinkActive = 0;
                FOREACH(itindex, probot->GetActiveDOFIndices()) {
                    if( probot->DoesAffect(probot->GetJointFromDOFIndex(*itindex)->GetJointIndex(), i) ) {
                        isLinkActive = 1;
                        break;
                    }
                }
                pinfo->_vactiveLinks[i] = isLinkActive;
            }
            pinfo->_bactiveDOFsDirty = false;
        }

        if( !pinfo->_bodyManagerActiveDOFs ) {

            pinfo->_bodyManagerActiveDOFs = boost::make_shared<ManagerInstance>();
            pinfo->_bodyManagerActiveDOFs->pmanager = CreateManager();

            // Compute current set of collision objects
            std::set<KinBodyConstPtr> attachedBodies;
            probot->GetAttached(attachedBodies);

            _tmpbuffer.resize(0);

            FOREACH(itbody, attachedBodies) {
                if( *itbody == probot ) {
                    _tmpbuffer.reserve(probot->GetLinks().size());
                    FOREACH(itlink, probot->GetLinks()) {
                        int index = (*itlink)->GetIndex();
                        if( (*itlink)->IsEnabled() && pinfo->_vactiveLinks[index] ) {
                            _tmpbuffer.push_back(GetLinkBV(pinfo, index).get());
                        }
                    }
                    pinfo->_bodyManagerActiveDOFs->vUpdateStamps.push_back(std::make_pair(KinBodyConstWeakPtr(probot), pinfo->nLastStamp));
                } else {
                    LinkConstPtr pgrabbinglink = probot->IsGrabbing(*itbody);
                    if( !!pgrabbinglink && pinfo->_vactiveLinks[pgrabbinglink->GetIndex()] ) {
                        CollectEnabledLinkBVs(*itbody, _tmpbuffer);
                        pinfo->_bodyManagerActiveDOFs->vUpdateStamps.push_back(std::make_pair(KinBodyConstWeakPtr(*itbody), _fclspace->GetInfo(*itbody)->nLastStamp));
                    }
                }
            }


            pinfo->_bodyManagerActiveDOFs->pmanager->registerObjects(_tmpbuffer);
            pinfo->_bodyManagerActiveDOFs->pmanager->setup();



            // Set the callbacks to invalidate the manager
            // if the activeDOFs callback is not set we set it
            if( !pinfo->_activeDOFsCallback ) {
                const boost::function<void()>& activeDOFsChangeCallback = boost::bind(&FCLSpace::KinBodyInfo::_ChangeActiveDOFsFlag,boost::bind(&OpenRAVE::utils::sptr_from<FCLSpace::KinBodyInfo>, boost::weak_ptr<FCLSpace::KinBodyInfo>(pinfo)));
                pinfo->_activeDOFsCallback = probot->RegisterChangeCallback(KinBody::Prop_RobotActiveDOFs, activeDOFsChangeCallback);
            }

            // if the attachedBodies callback is not set, we set it
            if( !pinfo->_bodyAttachedCallback ) {
                const boost::function<void()>& attachedBodiesChangedCallback = boost::bind(&FCLSpace::KinBodyInfo::_ResetBodyManagers, boost::bind(&OpenRAVE::utils::sptr_from<FCLSpace::KinBodyInfo>, boost::weak_ptr<FCLSpace::KinBodyInfo>(pinfo)));
                pinfo->_bodyAttachedCallback = probot->RegisterChangeCallback(KinBody::Prop_BodyAttached, attachedBodiesChangedCallback);
            }

            const boost::function<void()>& linkEnabledChangedCallback = boost::bind(&FCLSpace::KinBodyInfo::_ResetBodyManagers, boost::bind(&OpenRAVE::utils::sptr_from<FCLSpace::KinBodyInfo>, boost::weak_ptr<FCLSpace::KinBodyInfo>(pinfo)));
            FOREACH(itbody, attachedBodies) {
                pinfo->_linkEnabledCallbacks.push_back((*itbody)->RegisterChangeCallback(KinBody::Prop_LinkEnable, linkEnabledChangedCallback));
            }

        } else {
            // if the pinfo->_bodyManagerActiveDOFs has not been created just now, we may need to update its content
            UpdateManagerInstance(pinfo->_bodyManagerActiveDOFs);
        }

        return pinfo->_bodyManagerActiveDOFs->pmanager;
    }

    /// \param pbody The broadphase manager of this kinbody is (re)computed if needed
    /// \param bactiveDOFs true if we only need to consider active DOFs
    /// \return vmanagers vector filled with the relevant broadphase managers wrt pbody upon return
    BroadPhaseCollisionManagerPtr GetBodyManager(KinBodyConstPtr pbody, bool bactiveDOFs) {
        FCLSpace::KinBodyInfoPtr pinfo = _fclspace->GetInfo(pbody);
        if( !pinfo ) {
            RAVELOG_ERROR_FORMAT("The kinbody %s has no info in checker %s, env %d", pbody->GetName()%_userdatakey%GetEnv()->GetId());
            return BroadPhaseCollisionManagerPtr();
        }

        bool ballDOFs = true; ///< true if we consider all DOFs for the manager
        RobotBaseConstPtr probot;
        // if bactiveDOFs is false or pbody is not a robot we check all DOFs
        if( bactiveDOFs && pbody->IsRobot() ) {
            probot = OpenRAVE::RaveInterfaceConstCast<RobotBase>(pbody);
            // if the robot has affine DOF we check all DOFs
            ballDOFs = probot->GetAffineDOF();
        }

        // TODO : we may recompute the attached bodies twice per query if we need to reconstruct the manager
        std::set<KinBodyConstPtr> attachedBodies;
        pbody->GetAttached(attachedBodies);
        // we need to synchronize all the involved bodies before setting up the manager
        FOREACH(itbody, attachedBodies) {
            _fclspace->Synchronize(*itbody);
        }

        if( ballDOFs ) {
            return SetupManagerAllDOFs(pbody, pinfo);
        } else {
            return SetupManagerActiveDOFs(probot, pinfo);
        }
    }


    ///< \param _sexcludedbodies set of bodies which can be safely omitted from the collision checking
    ///< \return an up to date and setup broadphase collision manager containing at least the collision object of the enviroment which are relevant
    BroadPhaseCollisionManagerPtr GetEnvManager(const std::set<KinBodyConstPtr>&sexcludedbodies) {

        _fclspace->Synchronize();

        ManagerInstancePtr envManagerInstance = _fclspace->GetEnvManagerInstance();

        if( !envManagerInstance ) {

            RAVELOG_VERBOSE_FORMAT("FCL COLLISION : Rebuilding env manager (env = %d)", GetEnv()->GetId());

            _tmpbuffer.resize(0);
            envManagerInstance = boost::make_shared<ManagerInstance>();
            envManagerInstance->pmanager = CreateManager();
            FOREACH(itbody, _fclspace->GetEnvBodies()) {
                // we treat the case of robots separately
                if( (*itbody)->IsRobot() ) {
                    continue;
                }
                if( sexcludedbodies.count(*itbody) ) {
                    continue;
                }
                KinBodyInfoPtr pitinfo = _fclspace->GetInfo(*itbody);
                bool bsetUpdateStamp = false;
                FOREACH(itlink, (*itbody)->GetLinks()) {
                    if( (*itlink)->IsEnabled() ) {
                        // the link is set "as if" it was registered, but the actual registering is delayed to the end of the loop
                        _tmpbuffer.push_back(pitinfo->vlinks[(*itlink)->GetIndex()]->PrepareEnvManagerRegistering(envManagerInstance->pmanager).get());
                        bsetUpdateStamp = true;
                    }
                }
                if( bsetUpdateStamp ) {
                    envManagerInstance->vUpdateStamps.push_back(std::make_pair(KinBodyConstWeakPtr(*itbody), pitinfo->nLastStamp));
                }
            }
            // do not forget to register the objects which have been registered
            envManagerInstance->pmanager->registerObjects(_tmpbuffer);

            _fclspace->SetEnvExcludiedBodiesId(sexcludedbodies);
            _fclspace->SetEnvManagerInstance(envManagerInstance);

            // Set the callbacks to update the manager
            // For now we update the manager when a link is Reset (FCLSpace::KinBodyInfo::LINK::Reset)
            // And "exclude" an object from the envManager :
            // - when an object is added (FCLSpace::InitKinBody)
            // - when a geometry group is modified (FCLSpace::SetBodyGeometryGroup)
            // - when a link is enabled/disabled : (FCLSpace::InitKinBody)

        } else {

            std::set_difference(_fclspace->GetEnvExcludiedBodies().begin(),
                                _fclspace->GetEnvExcludiedBodies().end(),
                                sexcludedbodies.begin(),
                                sexcludedbodies.end(),
                                boost::make_function_output_iterator([this, &envManagerInstance](KinBodyConstPtr pbody) {
                                                                         KinBodyInfoPtr pinfo = _fclspace->GetInfo(pbody);
                                                                         if( !!pinfo && pinfo->UpdateLinksRegisterStatus(envManagerInstance->pmanager) ) {
                                                                             envManagerInstance->vUpdateStamps.push_back(std::make_pair(pinfo->_pbody, pinfo->nLastStamp));
                                                                         }
                                                                     }));
            _fclspace->SetEnvExcludiedBodiesId(sexcludedbodies);

            UpdateManagerInstance(envManagerInstance);
        }

        return envManagerInstance->pmanager;
    }

    LinkInfoPtr GetLinkInfo(LinkConstPtr plink) {
        KinBodyInfoPtr pinfo = _fclspace->GetInfo(plink->GetParent());
        return pinfo->vlinks[plink->GetIndex()];
    }

    inline bool HasMultipleGeometries(LinkInfoPtr pLINK) {
        return pLINK->vgeoms.size() > 1;
    }

    BroadPhaseCollisionManagerPtr GetLinkGeometriesManager(LinkConstPtr plink) {
        LinkInfoPtr pLINK = GetLinkInfo(plink);
        // why not synchronize geometries at this stage only ?
        _fclspace->SynchronizeGeometries(plink, pLINK);
        if( !pLINK->_linkManager && HasMultipleGeometries(pLINK) ) {
            pLINK->_linkManager = CreateManager();
            FOREACH(itgeompair, pLINK->vgeoms) {
                pLINK->_linkManager->registerObject(itgeompair->second.get());
            }
        }
        if( !!pLINK->_linkManager ) {
            pLINK->_linkManager->update();
        }
        return pLINK->_linkManager;
    }

    static bool CheckNarrowPhaseCollision(fcl::CollisionObject *o1, fcl::CollisionObject *o2, void *data) {
        CollisionCallbackData* pcb = static_cast<CollisionCallbackData *>(data);
        return pcb->_pchecker->CheckNarrowPhaseCollision(o1, o2, pcb);
    }

    bool CheckNarrowPhaseCollision(fcl::CollisionObject *o1, fcl::CollisionObject *o2, CollisionCallbackData* pcb) {

      //ADD_TIMING(_statistics);
        if( pcb->_bStopChecking ) {
            return true;     // don't test anymore
        }

        LinkConstPtr plink1 = GetCollisionLink(*o1), plink2 = GetCollisionLink(*o2);

        if( !plink1 || !plink2 ) {
            return false;
        }

        if( !plink1->IsEnabled() || !plink2->IsEnabled() ) {
            return false;
        }

        if( IsIn<KinBodyConstPtr>(plink1->GetParent(), pcb->_vbodyexcluded) || IsIn<KinBodyConstPtr>(plink2->GetParent(), pcb->_vbodyexcluded) || IsIn<LinkConstPtr>(plink1, pcb->_vlinkexcluded) || IsIn<LinkConstPtr>(plink2, pcb->_vlinkexcluded) ) {
            return false;
        }

        // Proceed to the next if the links are attached and not enabled
        if( !pcb->bselfCollision && plink1->GetParent()->IsAttached(KinBodyConstPtr(plink2->GetParent())) ) {
            return false;
        }

        BroadPhaseCollisionManagerPtr plink1Manager = GetLinkGeometriesManager(plink1), plink2Manager = GetLinkGeometriesManager(plink2);

        if( !!plink1Manager ) {
            if( !!plink2Manager ) {
                plink1Manager->setup();
                plink2Manager->setup();
                plink1Manager->collide(plink2Manager.get(), pcb, &FCLCollisionChecker::CheckNarrowPhaseGeomCollision);
            } else {
                plink1Manager->setup();
                plink1Manager->collide(o2, pcb, &FCLCollisionChecker::CheckNarrowPhaseGeomCollision);
            }
        } else {
            if( !!plink2Manager ) {
                plink2Manager->setup();
                plink2Manager->collide(o1, pcb, &FCLCollisionChecker::CheckNarrowPhaseGeomCollision);
            } else {
                CheckNarrowPhaseGeomCollision(o1, o2, pcb);
            }
        }

        if( pcb->_bCollision && !(_options & OpenRAVE::CO_AllLinkCollisions) ) {
            pcb->_bStopChecking = true; // stop checking collision
        }

        return pcb->_bStopChecking;
    }




    static bool CheckNarrowPhaseGeomCollision(fcl::CollisionObject *o1, fcl::CollisionObject *o2, void *data) {
        CollisionCallbackData* pcb = static_cast<CollisionCallbackData *>(data);
        return pcb->_pchecker->CheckNarrowPhaseGeomCollision(o1, o2, pcb);
    }

    bool CheckNarrowPhaseGeomCollision(fcl::CollisionObject *o1, fcl::CollisionObject *o2, CollisionCallbackData* pcb)
    {
        if( pcb->_bStopChecking ) {
            return true; // don't test anymore
        }

        pcb->_result.clear();

#ifdef NARROW_COLLISION_CACHING
        CollisionPair collpair = MakeCollisionPair(o1, o2);
        NarrowCollisionCache::iterator it = mCollisionCachedGuesses.find(collpair);
        if( it != mCollisionCachedGuesses.end() ) {
            pcb->_request.cached_gjk_guess = it->second;
        } else {
            // Is there anything more intelligent we could do there with the collision objects AABB ?
            pcb->_request.cached_gjk_guess = fcl::Vec3f(1,0,0);
        }
#endif
        size_t numContacts = fcl::collide(o1, o2, pcb->_request, pcb->_result);
#ifdef NARROW_COLLISION_CACHING
        mCollisionCachedGuesses[collpair] = pcb->_result.cached_gjk_guess;
#endif

        if( numContacts > 0 ) {

            if( !!pcb->_report ) {
                LinkConstPtr plink1 = GetCollisionLink(*o1), plink2 = GetCollisionLink(*o2);

                // these should be useless, just to make sure I haven't messed up
                BOOST_ASSERT( plink1 && plink2 );
                BOOST_ASSERT( plink1->IsEnabled() && plink2->IsEnabled() );
                BOOST_ASSERT( pcb->bselfCollision || !plink1->GetParent()->IsAttached(KinBodyConstPtr(plink2->GetParent())) );

                _reportcache.Reset(_options);
                _reportcache.plink1 = plink1;
                _reportcache.plink2 = plink2;

                // TODO : eliminate the contacts points (insertion sort (std::lower) + binary_search ?) duplicated
                // TODO : Collision points are really different from their ode variant
                if( _options & (OpenRAVE::CO_Contacts | OpenRAVE::CO_AllGeometryContacts) ) {
                    _reportcache.contacts.resize(numContacts);
                    for(size_t i = 0; i < numContacts; ++i) {
                        fcl::Contact const &c = pcb->_result.getContact(i);
                        _reportcache.contacts[i] = CollisionReport::CONTACT(ConvertVectorFromFCL(c.pos), ConvertVectorFromFCL(c.normal), c.penetration_depth);
                    }
                }


                if( pcb->_bHasCallbacks ) {
                    OpenRAVE::CollisionAction action = OpenRAVE::CA_DefaultAction;
                    CollisionReportPtr preport(&_reportcache, OpenRAVE::utils::null_deleter());
                    FOREACH(callback, pcb->GetCallbacks()) {
                        action = (*callback)(preport, false);
                        if( action == OpenRAVE::CA_Ignore ) {
                            return false;
                        }
                    }
                }

                pcb->_report->plink1 = _reportcache.plink1;
                pcb->_report->plink2 = _reportcache.plink2;
                if(pcb->_report->contacts.size() + numContacts < pcb->_report->contacts.capacity()) {
                    pcb->_report->contacts.reserve(pcb->_report->contacts.capacity() + numContacts); // why capacity instead of size ?
                }
                copy(_reportcache.contacts.begin(),_reportcache.contacts.end(), back_inserter(pcb->_report->contacts));
                // pcb->_report->contacts.swap(_report.contacts); // would be faster but seems just wrong...

                if( _options & OpenRAVE::CO_AllLinkCollisions ) {
                    // We maintain vLinkColliding ordered
                    LinkPair linkPair = MakeLinkPair(plink1, plink2);
                    typedef std::vector< std::pair< LinkConstPtr, LinkConstPtr > >::iterator PairIterator;
                    PairIterator end = pcb->_report->vLinkColliding.end(), first = std::lower_bound(pcb->_report->vLinkColliding.begin(), end, linkPair);
                    if( first == end || *first != linkPair ) {
                        pcb->_report->vLinkColliding.insert(first, linkPair);
                    }
                }

                pcb->_bCollision = true;
                if( !(_options & (OpenRAVE::CO_AllLinkCollisions | OpenRAVE::CO_AllGeometryContacts)) ) {
                    pcb->_bStopChecking = true; // stop checking collision
                }
                return pcb->_bStopChecking;
            }

            pcb->_bCollision = true;
            pcb->_bStopChecking = true; // since the report is NULL, there is no reason to continue
            return pcb->_bStopChecking;
        }

        return false; // keep checking collision
    }

    static bool CheckNarrowPhaseDistance(fcl::CollisionObject *o1, fcl::CollisionObject *o2, void *data)
    {
        // TODO
        return false;
    }

    static CollisionPair MakeCollisionPair(fcl::CollisionObject* o1, fcl::CollisionObject* o2)
    {
        if( o1 < o2 ) {
            return make_pair(o1, o2);
        } else {
            return make_pair(o2, o1);
        }
    }

    static LinkPair MakeLinkPair(LinkConstPtr plink1, LinkConstPtr plink2)
    {
        if( plink1.get() < plink2.get() ) {
            return make_pair(plink1, plink2);
        } else {
            return make_pair(plink2, plink1);
        }
    }


    LinkConstPtr GetCollisionLink(const fcl::CollisionObject &collObj) {
        FCLSpace::KinBodyInfo::LINK *link_raw = static_cast<FCLSpace::KinBodyInfo::LINK *>(collObj.getUserData());
        if( link_raw != NULL ) {
            LinkConstPtr plink = link_raw->GetLink();
            if( !plink ) {
                RAVELOG_WARN(str(boost::format("The link %s was lost from fclspace")%link_raw->bodylinkname));
            }
            return plink;
        }
        RAVELOG_WARN("fcl collision object does not have a link attached");
        return LinkConstPtr();
    }

    // TODO : This is becoming really stupid, I should just add optional additional data for DynamicAABBTree
    BroadPhaseCollisionManagerPtr _CreateManagerFromBroadphaseAlgorithm(std::string const &algorithm)
    {
        if(algorithm == "Naive") {
            return boost::make_shared<fcl::NaiveCollisionManager>();
        } else if(algorithm == "SaP") {
            return boost::make_shared<fcl::SaPCollisionManager>();
        } else if(algorithm == "SSaP") {
            return boost::make_shared<fcl::SSaPCollisionManager>();
        } else if(algorithm == "SpatialHashing") {
            if( _spatialHashData ) {
                // TODO : add other HashTables (GoogleDenseHashTable ?)
                return boost::make_shared< fcl::SpatialHashingCollisionManager< fcl::SparseHashTable<fcl::AABB, fcl::CollisionObject*, fcl::SpatialHash> > >(_spatialHashData->_cellSize, _spatialHashData->_sceneMin, _spatialHashData->_sceneMax);
            } else {
                throw OPENRAVE_EXCEPTION_FORMAT0("No spatial data provided, spatial hashing needs to be set up  with SetSpatialHashingBroadPhaseAlgorithm", OpenRAVE::ORE_InvalidArguments);
            }
        } else if(algorithm == "IntervalTree") {
            return boost::make_shared<fcl::IntervalTreeCollisionManager>();
        } else if(algorithm == "DynamicAABBTree") {
            return boost::make_shared<fcl::DynamicAABBTreeCollisionManager>();
        } else if(algorithm == "DynamicAABBTree1") {
            boost::shared_ptr<fcl::DynamicAABBTreeCollisionManager> pmanager = boost::make_shared<fcl::DynamicAABBTreeCollisionManager>();
            pmanager->tree_init_level = 1;
            return pmanager;
        } else if(algorithm == "DynamicAABBTree2") {
            boost::shared_ptr<fcl::DynamicAABBTreeCollisionManager> pmanager = boost::make_shared<fcl::DynamicAABBTreeCollisionManager>();
            pmanager->tree_init_level = 2;
            return pmanager;
        } else if(algorithm == "DynamicAABBTree3") {
            boost::shared_ptr<fcl::DynamicAABBTreeCollisionManager> pmanager = boost::make_shared<fcl::DynamicAABBTreeCollisionManager>();
            pmanager->tree_init_level = 3;
            return pmanager;
        } else if(algorithm == "DynamicAABBTree_Array") {
            return boost::make_shared<fcl::DynamicAABBTreeCollisionManager_Array>();
        } else if(algorithm == "DynamicAABBTree1_Array") {
            boost::shared_ptr<fcl::DynamicAABBTreeCollisionManager_Array> pmanager = boost::make_shared<fcl::DynamicAABBTreeCollisionManager_Array>();
            pmanager->tree_init_level = 1;
            return pmanager;
        } else if(algorithm == "DynamicAABBTree2_Array") {
            boost::shared_ptr<fcl::DynamicAABBTreeCollisionManager_Array> pmanager = boost::make_shared<fcl::DynamicAABBTreeCollisionManager_Array>();
            pmanager->tree_init_level = 2;
            return pmanager;
        } else if(algorithm == "DynamicAABBTree3_Array") {
            boost::shared_ptr<fcl::DynamicAABBTreeCollisionManager_Array> pmanager = boost::make_shared<fcl::DynamicAABBTreeCollisionManager_Array>();
            pmanager->tree_init_level = 3;
            return pmanager;
        } else {
            throw OPENRAVE_EXCEPTION_FORMAT("Unknown broad-phase algorithm '%s'.", algorithm, OpenRAVE::ORE_InvalidArguments);
        }
    }




    int _options;
    boost::shared_ptr<FCLSpace> _fclspace;
    int _numMaxContacts;
    std::string _userdatakey;
<<<<<<< HEAD
    bool _bIsSelfCollisionChecker;
    CollisionReport _reportcache;

    std::string _broadPhaseCollisionManagerAlgorithm;
    boost::shared_ptr<SpatialHashData> _spatialHashData;

#ifdef NARROW_COLLISION_CACHING
    NarrowCollisionCache mCollisionCachedGuesses;
#endif
=======
    bool _bIsSelfCollisionChecker; ///< if true, then this collision checker will be solely used for self collision checking. a collision checker is environment if InitEnvironment is called.
    CollisionReport _reportcache; ///< cache the report
>>>>>>> 9310d0fa

#ifdef FCLUSESTATISTICS
    FCLStatisticsPtr _statistics;
#endif
<<<<<<< HEAD
    CollisionGroup _tmpbuffer;
=======
>>>>>>> 9310d0fa
};

} // fclrave

#endif<|MERGE_RESOLUTION|>--- conflicted
+++ resolved
@@ -10,15 +10,10 @@
 
 #include "fclstatistics.h"
 
-<<<<<<< HEAD
 namespace fclrave {
 
 #define START_TIMING_OPT(statistics, label, options, isRobot);           \
     START_TIMING(statistics, boost::str(boost::format("%s,%x,%d")%label%options%isRobot))
-=======
-#define START_TIMING_OPT(statistics, label, options, isRobot);          \
-  START_TIMING(statistics, boost::str(boost::format("%s,%x,%d")%label%options%isRobot))
->>>>>>> 9310d0fa
 
 typedef FCLSpace::KinBodyInfoConstPtr KinBodyInfoConstPtr;
 typedef FCLSpace::KinBodyInfoPtr KinBodyInfoPtr;
@@ -205,10 +200,6 @@
         return _fclspace->GetGeometryGroup();
     }
 
-<<<<<<< HEAD
-    void SetBodyGeometryGroup(KinBodyConstPtr pbody, const std::string& groupname) {
-        _fclspace->SetBodyGeometryGroup(pbody, groupname);
-=======
     void SetBodyGeometryGroup(KinBodyConstPtr pbody, const std::string& groupname)
     {
       _fclspace->SetBodyGeometryGroup(pbody, groupname);
@@ -217,7 +208,6 @@
     const std::string& GetBodyGeometryGroup(KinBodyConstPtr pbody) const
     {
       return _fclspace->GetBodyGeometryGroup(pbody);
->>>>>>> 9310d0fa
     }
 
 
@@ -349,22 +339,14 @@
 
     virtual bool CheckCollision(KinBodyConstPtr pbody1, CollisionReportPtr report = CollisionReportPtr())
     {
-<<<<<<< HEAD
         START_TIMING_OPT(_statistics, "Body/Env",_options,pbody1->IsRobot());
-=======
-      START_TIMING_OPT(_statistics, "Body/Env",_options,pbody1->IsRobot());
->>>>>>> 9310d0fa
         // TODO : tailor this case when stuff become stable enough
         return CheckCollision(pbody1, std::vector<KinBodyConstPtr>(), std::vector<LinkConstPtr>(), report);
     }
 
     virtual bool CheckCollision(KinBodyConstPtr pbody1, KinBodyConstPtr pbody2, CollisionReportPtr report = CollisionReportPtr())
     {
-<<<<<<< HEAD
         START_TIMING_OPT(_statistics, "Body/Body",_options,(pbody1->IsRobot() || pbody2->IsRobot()));
-=======
-      START_TIMING_OPT(_statistics, "Body/Body",_options,(pbody1->IsRobot() || pbody2->IsRobot()));
->>>>>>> 9310d0fa
         if( !!report ) {
             report->Reset(_options);
         }
@@ -393,11 +375,7 @@
         } else {
             CollisionCallbackData query(shared_checker(), report);
             ADD_TIMING(_statistics);
-<<<<<<< HEAD
             body1Manager->collide(body2Manager.get(), &query, &FCLCollisionChecker::CheckNarrowPhaseCollision);
-=======
-            tmpManagerBody1Body2.Collide(query);
->>>>>>> 9310d0fa
             return query._bCollision;
         }
 
@@ -405,22 +383,14 @@
 
     virtual bool CheckCollision(LinkConstPtr plink,CollisionReportPtr report = CollisionReportPtr())
     {
-<<<<<<< HEAD
         START_TIMING_OPT(_statistics, "Link/Env",_options,false);
-=======
-      START_TIMING_OPT(_statistics, "Link/Env",_options,false);
->>>>>>> 9310d0fa
         // TODO : tailor this case when stuff become stable enough
         return CheckCollision(plink, std::vector<KinBodyConstPtr>(), std::vector<LinkConstPtr>(), report);
     }
 
     virtual bool CheckCollision(LinkConstPtr plink1, LinkConstPtr plink2, CollisionReportPtr report = CollisionReportPtr())
     {
-<<<<<<< HEAD
         START_TIMING_OPT(_statistics, "Link/Link",_options,false);
-=======
-      START_TIMING_OPT(_statistics, "Link/Link",_options,false);
->>>>>>> 9310d0fa
         if( !!report ) {
             report->Reset(_options);
         }
@@ -450,12 +420,8 @@
 
     virtual bool CheckCollision(LinkConstPtr plink, KinBodyConstPtr pbody,CollisionReportPtr report = CollisionReportPtr())
     {
-<<<<<<< HEAD
         START_TIMING_OPT(_statistics, "Link/Body",_options,pbody->IsRobot());
 
-=======
-      START_TIMING_OPT(_statistics, "Link/Body",_options,pbody->IsRobot());
->>>>>>> 9310d0fa
         if( !!report ) {
             report->Reset(_options);
         }
@@ -484,11 +450,7 @@
         } else {
             CollisionCallbackData query(shared_checker(), report);
             ADD_TIMING(_statistics);
-<<<<<<< HEAD
             bodyManager->collide(pcollLink.get(), &query, &FCLCollisionChecker::CheckNarrowPhaseCollision);
-=======
-            tmpManagerBodyLink.Collide(query);
->>>>>>> 9310d0fa
             return query._bCollision;
         }
     }
@@ -517,7 +479,6 @@
         if( _options & OpenRAVE::CO_Distance ) {
             return false;
         } else {
-<<<<<<< HEAD
             CollisionCallbackData query(shared_checker(), report, vbodyexcluded, vlinkexcluded);
             ADD_TIMING(_statistics);
             envManager->collide(pcollLink.get(), &query, &FCLCollisionChecker::CheckNarrowPhaseCollision);
@@ -543,11 +504,6 @@
                 }
             }
 
-=======
-            CollisionCallbackData query(shared_checker(), report);
-            ADD_TIMING(_statistics);
-            tmpManagerLinkAgainstEnv.Collide(query);
->>>>>>> 9310d0fa
             return query._bCollision;
         }
     }
@@ -574,7 +530,6 @@
             RAVELOG_WARN("fcl doesn't support CO_Distance yet\n");
             return false; // TODO
         } else {
-<<<<<<< HEAD
             CollisionCallbackData query(shared_checker(), report, vbodyexcluded, vlinkexcluded);
             ADD_TIMING(_statistics);
             envManager->collide(bodyManager.get(), &query, &FCLCollisionChecker::CheckNarrowPhaseCollision);
@@ -598,11 +553,6 @@
                 }
             }
 
-=======
-            CollisionCallbackData query(shared_checker(), report);
-            ADD_TIMING(_statistics);
-            tmpManagerBodyAgainstEnv.Collide(query);
->>>>>>> 9310d0fa
             return query._bCollision;
         }
     }
@@ -627,11 +577,7 @@
 
     virtual bool CheckStandaloneSelfCollision(KinBodyConstPtr pbody, CollisionReportPtr report = CollisionReportPtr())
     {
-<<<<<<< HEAD
         START_TIMING_OPT(_statistics, "BodySelf",_options,pbody->IsRobot());
-=======
-      START_TIMING_OPT(_statistics, "BodySelf",_options,pbody->IsRobot());
->>>>>>> 9310d0fa
         if( !!report ) {
             report->Reset(_options);
         }
@@ -680,15 +626,11 @@
 
     virtual bool CheckStandaloneSelfCollision(LinkConstPtr plink, CollisionReportPtr report = CollisionReportPtr())
     {
-<<<<<<< HEAD
         START_TIMING_OPT(_statistics, "LinkSelf",_options,false);
         if( !!report ) {
             report->Reset(_options);
         }
 
-=======
-      START_TIMING_OPT(_statistics, "LinkSelf",_options,false);
->>>>>>> 9310d0fa
         KinBodyPtr pbody = plink->GetParent();
         if( pbody->GetLinks().size() <= 1 ) {
             return false;
@@ -1321,7 +1263,6 @@
     boost::shared_ptr<FCLSpace> _fclspace;
     int _numMaxContacts;
     std::string _userdatakey;
-<<<<<<< HEAD
     bool _bIsSelfCollisionChecker;
     CollisionReport _reportcache;
 
@@ -1331,18 +1272,11 @@
 #ifdef NARROW_COLLISION_CACHING
     NarrowCollisionCache mCollisionCachedGuesses;
 #endif
-=======
-    bool _bIsSelfCollisionChecker; ///< if true, then this collision checker will be solely used for self collision checking. a collision checker is environment if InitEnvironment is called.
-    CollisionReport _reportcache; ///< cache the report
->>>>>>> 9310d0fa
 
 #ifdef FCLUSESTATISTICS
     FCLStatisticsPtr _statistics;
 #endif
-<<<<<<< HEAD
     CollisionGroup _tmpbuffer;
-=======
->>>>>>> 9310d0fa
 };
 
 } // fclrave
