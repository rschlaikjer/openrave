// -*- coding: utf-8 -*-
// Copyright (C) 2012-2016 Rosen Diankov, Gustavo Puche, OpenGrasp Team
//
// OpenRAVE Qt/OpenSceneGraph Viewer is licensed under the Apache License, Version 2.0 (the "License");
// you may not use this file except in compliance with the License.
// You may obtain a copy of the License at
//     http://www.apache.org/licenses/LICENSE-2.0
//
// Unless required by applicable law or agreed to in writing, software
// distributed under the License is distributed on an "AS IS" BASIS,
// WITHOUT WARRANTIES OR CONDITIONS OF ANY KIND, either express or implied.
// See the License for the specific language governing permissions and
// limitations under the License.
#include "osgviewerwidget.h"
#include "osgcartoon.h"
#include "osgskybox.h"

#include <osg/ShadeModel>
#include <osgDB/ReadFile>
#include <osg/FrontFace>
#include <osg/CullFace>
#include <osg/CoordinateSystemNode>
#include <osg/BlendFunc>
#include <osgGA/NodeTrackerManipulator>
#include <osgManipulator/CommandManager>
#include <osgManipulator/TabBoxDragger>
#include <osgManipulator/TabPlaneDragger>
#include <osgManipulator/TabPlaneTrackballDragger>
#include <osgManipulator/TrackballDragger>
#include <osgManipulator/Translate1DDragger>
#include <osgManipulator/Translate2DDragger>
#include <osgManipulator/TranslateAxisDragger>

namespace qtosgrave {

class OpenRAVETracker : public osgGA::NodeTrackerManipulator {
public:
    OpenRAVETracker()
    {
        _currentTransitionAnimationTime = 0;
        _transitionAnimationPath = new osg::AnimationPath();
        _transitionAnimationPath->setLoopMode(osg::AnimationPath::NO_LOOPING);
    }

<<<<<<< HEAD
    void TrackNode(osg::Node* node, const osg::Vec3d& offset, double trackDistance, osg::Camera* currentCamera, const osg::Vec3d& worldUpVector)
=======
    void TrackNode(OSGNodePtr node, const osg::Vec3d& offset, double trackDistance, osg::Camera* currentCamera, const osg::Vec3d& worldUpVector)
>>>>>>> badf5189
    {
        _offset = offset;
        _distance = trackDistance;
        osg::NodePathList nodeParents = node->getParentalNodePaths();
        if(nodeParents.empty()) {
            RAVELOG_WARN("Could not track node, node has no transform chain");
            return;
        }
        NodeTrackerManipulator::setTrackNodePath(nodeParents[0]);
        _transitionAnimationDuration = 1.0; //< transition animation time
        _currentTransitionAnimationTime = 0;
<<<<<<< HEAD
        _CreateTransitionAnimationPath(node, currentCamera, worldUpVector);
=======
        _CreateTransitionAnimationPath(currentCamera, worldUpVector);
>>>>>>> badf5189
        _time.restart();
    }

    // OSG overloaded methods
public:

    virtual osg::Matrixd getMatrix() const
    {
        osg::Vec3d nodeCenter;
        osg::Quat nodeRotation;
        computeNodeCenterAndRotation(nodeCenter, nodeRotation);

        osg::Matrixd localToWorld;
        computeNodeLocalToWorld(localToWorld);

        nodeCenter = osg::Vec3d(_offset) * localToWorld;

        return osg::Matrixd::translate(0.0,0.0,_distance) * osg::Matrixd::rotate(_rotation) * osg::Matrix::translate(nodeCenter);
    }

    // need to reimplement this method so we can track based on nodes origin instead of center of bounding sphere
    virtual osg::Matrixd getInverseMatrix() const
    {
        if(!_IsTransitionAnimationFinished()) {
            // a very small const encapsulation break, since this allow all animation logic to be totally contained in the manipulator
            return const_cast<OpenRAVETracker*>(this)->_GetTransitionAnimationMatrix();
        }

        osg::Vec3d nodeCenter;
        osg::Quat nodeRotation;
        computeNodeCenterAndRotation(nodeCenter,nodeRotation);

        osg::Matrixd localToWorld, worldToLocal;
        computeNodeLocalToWorld(localToWorld);

        nodeCenter = osg::Vec3d(_offset) * localToWorld;
        return osg::Matrixd::translate(-nodeCenter) * osg::Matrixd::rotate(_rotation.inverse()) * osg::Matrixd::translate(0.0,0.0,-_distance);
    }

    virtual void setByInverseMatrix(const osg::Matrixd& matrix)
    {
        _rotation = matrix.getRotate().inverse();
    }

private:
<<<<<<< HEAD
    void _CreateTransitionAnimationPath(osg::Node* node, osg::Camera* currentCamera, const osg::Vec3d& worldUpVector)
=======
    void _CreateTransitionAnimationPath(osg::Camera* currentCamera, const osg::Vec3d& worldUpVector)
>>>>>>> badf5189
    {
        _transitionAnimationPath->clear();

        // create animation frames in world space
        osg::Matrixd viewMatrix = osg::Matrixd::inverse(currentCamera->getViewMatrix());

        osg::Vec3d cameraWorldPos(viewMatrix(3,0), viewMatrix(3,1), viewMatrix(3,2));

         // now calculate a pose that will look to the node using current position
        osg::Matrixd localToWorld;
        computeNodeLocalToWorld(localToWorld);

        // openscenegraph has transposed matrix form to match opengl spec
        osg::Vec3d nodeCenterWorld = osg::Vec3d(_offset) * localToWorld;
        osg::Vec3d towardsNodeVector = nodeCenterWorld - cameraWorldPos;
        if(towardsNodeVector.length() < 1e-3) {
            // already very close to desired position, no need to animate
            _transitionAnimationDuration = 0;
            return;
        }


        osg::Quat cameraRotation = viewMatrix.getRotate();
        _transitionAnimationPath->insert(0,osg::AnimationPath::ControlPoint(cameraWorldPos, cameraRotation));

        // last frame pose is looking at the node from a distance _distance
        osg::Matrixd lookAtNodeMatrix;
        // // check if we are already at a proper distance from tracked node - if so, no need to navigate to there, just skip this keyframe
        // if( abs(towardsNodeVector.length() -_distance ) < 1e-3 ) {
        //     return;
        // }
        towardsNodeVector.normalize();
        lookAtNodeMatrix.makeLookAt(nodeCenterWorld - towardsNodeVector * _distance, nodeCenterWorld, worldUpVector);
        _transitionAnimationPath->insert(_transitionAnimationDuration,
            osg::AnimationPath::ControlPoint(nodeCenterWorld - (towardsNodeVector * _distance), lookAtNodeMatrix.getRotate().inverse()));
    }

    bool _IsTransitionAnimationFinished() const
    {
        return _transitionAnimationDuration == 0 || _currentTransitionAnimationTime >= _transitionAnimationDuration;
    }

    osg::Matrixd _GetTransitionAnimationMatrix()
    {
        if(_IsTransitionAnimationFinished()) {
            return osg::Matrixd();
        }
        double dt = _time.restart() / 1000.0;
        osg::AnimationPath::ControlPoint controlPoint;
        _transitionAnimationPath->getInterpolatedControlPoint(_currentTransitionAnimationTime, controlPoint);
        _currentTransitionAnimationTime =_currentTransitionAnimationTime+dt;
        osg::Quat lookAtRotation = controlPoint.getRotation().inverse();
        osg::Vec3d lookAtTranslation = lookAtRotation * -controlPoint.getPosition();

        // build a lookat matrix from position and camera axis
        osg::Matrixd result;
        result.makeRotate(lookAtRotation);
        result(3,0) = lookAtTranslation.x();
        result(3,1) = lookAtTranslation.y();
        result(3,2) = lookAtTranslation.z();

        // set final manipulator rotation so it matches the last animation rotation, so when it finishes (or get stopped),
        // we start manipulating from there
        _rotation = controlPoint.getRotation();
        return result;
    }

private:
    QTime _time;
    osg::Vec3d _offset;
    double _transitionAnimationDuration; //< specifies how long the transition will take
    double _currentTransitionAnimationTime;
    osg::ref_ptr<osg::AnimationPath> _transitionAnimationPath;
};

class OpenRAVETrackball : public osgGA::TrackballManipulator
{
public:
    OpenRAVETrackball(QOSGViewerWidget* osgviewerwidget) {
        _bInSeekMode = false;
        _posgviewerwidget = osgviewerwidget;
        _pviewer = osgviewerwidget->GetViewer();
        setAnimationTime(0.25);
    }

    void SetSeekMode(bool bInSeekMode) {
        _bInSeekMode = bInSeekMode;
        osgViewer::Viewer::Windows windows;
        _pviewer->getWindows(windows);
        if( _bInSeekMode ) {
            QCursor cursor = _bInSeekMode ? Qt::CrossCursor : Qt::ArrowCursor;
            _posgviewerwidget->setCursor(cursor);
        }
        else {
            _posgviewerwidget->RestoreCursor();
        }
    }

    bool InSeekMode() const {
        return _bInSeekMode;
    }

protected:
    class OpenRAVEAnimationData : public OrbitAnimationData {
public:
        osg::Vec3d _eyemovement;
    };

    virtual void allocAnimationData() {
        _animationData = new OpenRAVEAnimationData();
    }

    virtual bool performMovement() {
        // return if less then two events have been added
        if( _ga_t0.get() == NULL || _ga_t1.get() == NULL ) {
            return false;
        }
        // get delta time
        double eventTimeDelta = _ga_t0->getTime() - _ga_t1->getTime();
        if( eventTimeDelta < 0. ) {
            OSG_WARN << "Manipulator warning: eventTimeDelta = " << eventTimeDelta << std::endl;
            eventTimeDelta = 0.;
        }

        // get deltaX and deltaY
        float dx = _ga_t0->getXnormalized() - _ga_t1->getXnormalized();
        float dy = _ga_t0->getYnormalized() - _ga_t1->getYnormalized();

        // return if there is no movement.
        if( dx == 0. && dy == 0. ) {
            return false;
        }

        unsigned int buttonMask = _ga_t1->getButtonMask();
        if( (buttonMask & osgGA::GUIEventAdapter::LEFT_MOUSE_BUTTON) && (_ga_t1->getModKeyMask()&osgGA::GUIEventAdapter::MODKEY_SHIFT) ) {
            return performMovementMiddleMouseButton( eventTimeDelta, dx, dy );
        }

        return osgGA::TrackballManipulator::performMovement();
    }

    // make zooming faster
    bool performMovementRightMouseButton( const double eventTimeDelta, const double dx, const double dy )
    {
        return osgGA::TrackballManipulator::performMovementRightMouseButton(eventTimeDelta, dx, dy*2);
    }
    void applyAnimationStep( const double currentProgress, const double prevProgress )
    {
        OpenRAVEAnimationData *ad = dynamic_cast< OpenRAVEAnimationData* >( _animationData.get() );
        assert( ad );

        // compute new center
        osg::Vec3d prevCenter, prevEye, prevUp;
        getTransformation( prevEye, prevCenter, prevUp );
        osg::Vec3d newCenter = osg::Vec3d(prevCenter) + (ad->_movement * (currentProgress - prevProgress));
        osg::Vec3d newEye = osg::Vec3d(prevEye) + (ad->_eyemovement * (currentProgress - prevProgress));

        // fix vertical axis
        if( getVerticalAxisFixed() )
        {
            osg::CoordinateFrame coordinateFrame = getCoordinateFrame( newCenter );
            osg::Vec3d localUp = getUpVector( coordinateFrame );

            fixVerticalAxis( newCenter - newEye, prevUp, prevUp, localUp, false );
        }

        // apply new transformation
        setTransformation( newEye, newCenter, prevUp );
    }

    virtual bool handle( const osgGA::GUIEventAdapter& ea, osgGA::GUIActionAdapter& us )
    {
        if (osgGA::TrackballManipulator::handle(ea, us)) {
            return true;
        }
        switch( ea.getEventType() )
        {
        case osgGA::GUIEventAdapter::DOUBLECLICK:
            return handleMouseDoubleClick( ea, us );

        default:
            return false;
        }
    }

    bool setCenterByMousePointerIntersection( const osgGA::GUIEventAdapter& ea, osgGA::GUIActionAdapter& us )
    {
        using namespace osg;
        using namespace osgUtil; // to preserve struct with osg library
        osg::View* view = us.asView();
        if( !view )
            return false;

        Camera *camera = view->getCamera();
        if( !camera )
            return false;

        // prepare variables
        float x = ( ea.getX() - ea.getXmin() ) / ( ea.getXmax() - ea.getXmin() );
        float y = ( ea.getY() - ea.getYmin() ) / ( ea.getYmax() - ea.getYmin() );
        LineSegmentIntersector::CoordinateFrame cf;
        Viewport *vp = camera->getViewport();
        if( vp ) {
            cf = Intersector::WINDOW;
            x *= vp->width();
            y *= vp->height();
        } else
            cf = Intersector::PROJECTION;

        // perform intersection computation
        ref_ptr< LineSegmentIntersector > picker = new LineSegmentIntersector( cf, x, y );
        IntersectionVisitor iv( picker.get() );
        iv.setTraversalMask(OSG_IS_PICKABLE_MASK); // different from OSG implementation!
        camera->accept( iv );

        // return on no intersections
        if( !picker->containsIntersections() )
            return false;

        // get all intersections
        LineSegmentIntersector::Intersections& intersections = picker->getIntersections();

        // get current transformation
        osg::Vec3d eye, oldCenter, up;
        getTransformation( eye, oldCenter, up );

        // new center
        osg::Vec3d newCenter = (*intersections.begin()).getWorldIntersectPoint();

        // make vertical axis correction
        if( getVerticalAxisFixed() )
        {

            CoordinateFrame coordinateFrame = getCoordinateFrame( newCenter );
            Vec3d localUp = getUpVector( coordinateFrame );

            fixVerticalAxis( newCenter - eye, up, up, localUp, true );

        }

        // set the new center
        setTransformation( eye, newCenter, up );


        // warp pointer
        // note: this works for me on standard camera on GraphicsWindowEmbedded and Qt,
        //       while it was necessary to implement requestWarpPointer like follows:
        //
        // void QOSGWidget::requestWarpPointer( float x, float y )
        // {
        //    osgViewer::Viewer::requestWarpPointer( x, y );
        //    QCursor::setPos( this->mapToGlobal( QPoint( int( x+.5f ), int( y+.5f ) ) ) );
        // }
        //
        // Additions of .5f are just for the purpose of rounding.
        centerMousePointer( ea, us );

        return true;
    }


    virtual bool seekToMousePointer( const osgGA::GUIEventAdapter& ea, osgGA::GUIActionAdapter& us )
    {
        SetSeekMode(false);
        if( !isAnimating() ) {
            // get current transformation
            osg::Vec3d prevCenter, prevEye, prevUp;
            getTransformation( prevEye, prevCenter, prevUp );

            // center by mouse intersection
            if( !setCenterByMousePointerIntersection( ea, us ) ) {
                return false;
            }

            OpenRAVEAnimationData *ad = dynamic_cast< OpenRAVEAnimationData*>( _animationData.get() );
            BOOST_ASSERT( !!ad );

            // setup animation data and restore original transformation
            ad->_eyemovement = (osg::Vec3d(_center) - prevEye) * 0.5;
            ad->start( osg::Vec3d(_center) - prevCenter, ea.getTime() );
            setTransformation( prevEye, prevCenter, prevUp );
            return true;
        }
        return false;
    }

    virtual bool handleMouseDoubleClick( const osgGA::GUIEventAdapter& ea, osgGA::GUIActionAdapter& us )
    {
        if (seekToMousePointer(ea, us)) {
            return true;
        }
        return false;
    }

    virtual bool handleMousePush( const osgGA::GUIEventAdapter& ea, osgGA::GUIActionAdapter& us )
    {
        if( _bInSeekMode ) {
            if (seekToMousePointer(ea, us)) {
                return true;
            }
        }
        return osgGA::TrackballManipulator::handleMousePush(ea, us);
    }

    virtual bool handleKeyDown( const osgGA::GUIEventAdapter& ea, osgGA::GUIActionAdapter& us )
    {
        int key = ea.getKey();
        int modkeymask = ea.getModKeyMask();
        switch(key) {
        case osgGA::GUIEventAdapter::KEY_Left:
        case osgGA::GUIEventAdapter::KEY_Right:
        case osgGA::GUIEventAdapter::KEY_Up:
        case osgGA::GUIEventAdapter::KEY_Down: {
            osg::Matrixd m = getMatrix();
            osg::Vec3d center = getCenter();
            osg::Vec3d dir;
            if( (modkeymask & osgGA::GUIEventAdapter::MODKEY_SHIFT) ) {
                if( key == osgGA::GUIEventAdapter::KEY_Up ) {
                    dir = osg::Vec3d(-m(2,0), -m(2,1), -m(2,2));
                }
                else if( key == osgGA::GUIEventAdapter::KEY_Down ) {
                    dir = osg::Vec3d(m(2,0), m(2,1), m(2,2));
                }

            }
            else {
                if( key == osgGA::GUIEventAdapter::KEY_Left ) {
                    dir = osg::Vec3d(-m(0,0), -m(0,1), -m(0,2));
                }
                else if( key == osgGA::GUIEventAdapter::KEY_Right ) {
                    dir = osg::Vec3d(m(0,0), m(0,1), m(0,2));
                }
                else if( key == osgGA::GUIEventAdapter::KEY_Down ) {
                    dir = osg::Vec3d(-m(1,0), -m(1,1), -m(1,2));
                }
                else if( key == osgGA::GUIEventAdapter::KEY_Up ) {
                    dir = osg::Vec3d(m(1,0), m(1,1), m(1,2));
                }
            }
            setCenter(center + dir*getDistance()*0.05);
            return true;
        }
        }

        return osgGA::TrackballManipulator::handleKeyDown(ea, us);
    }

private:
    QOSGViewerWidget* _posgviewerwidget;
    osg::ref_ptr<osgViewer::CompositeViewer> _pviewer;
    bool _bInSeekMode; ///< if true, in seek mode
};

// \ brief rigid transformation dragger (does not allow scale)
class DualDraggerTransformCallback : public osgManipulator::DraggerCallback
{
public:
    DualDraggerTransformCallback(osg::MatrixTransform* sourcetransform, osg::MatrixTransform* updatetransform) : osgManipulator::DraggerCallback(), _sourcetransform(sourcetransform), _updatetransform(updatetransform) {
    }

    virtual bool receive(const osgManipulator::MotionCommand& command) {
        if( !!_sourcetransform && !!_updatetransform ) {
            if( command.getStage() == osgManipulator::MotionCommand::FINISH || command.getStage() == osgManipulator::MotionCommand::MOVE) {
                _updatetransform->setMatrix(_sourcetransform->getMatrix());
                return true;
            }
        }

        return false;
    }

protected:
    osg::observer_ptr<osg::MatrixTransform> _sourcetransform, _updatetransform;

};

class OpenRAVEKeyboardEventHandler : public osgGA::GUIEventHandler
{
public:
    OpenRAVEKeyboardEventHandler(const boost::function<bool(const osgGA::GUIEventAdapter&, osgGA::GUIActionAdapter&)>& onKeyDown) : _onKeyDown(onKeyDown) {
    }

    virtual bool handle(const osgGA::GUIEventAdapter& ea,osgGA::GUIActionAdapter& aa)
    {
        switch(ea.getEventType())
        {
        case (osgGA::GUIEventAdapter::KEYDOWN): {
            return _onKeyDown(ea, aa);
        }
        default:
            return false;
        }
    }

private:
    boost::function<bool(const osgGA::GUIEventAdapter&, osgGA::GUIActionAdapter&)> _onKeyDown; ///< called when key is pressed
};

//void QOSGViewerWidget::_ShowSceneGraph(const std::string& currLevel,OSGNodePtr currNode)
//{
//    std::string level;
//    OSGGroupPtr currGroup;
//
//    level = currLevel;
//
//    // check to see if we have a valid (non-NULL) node.
//    // if we do have a null node, return NULL.
//    if ( !!currNode) {
//        RAVELOG_WARN_FORMAT("|%sNode class:%s (%s)",currLevel%currNode->className()%currNode->getName());
//        level = level + "-";
//        currGroup = currNode->asGroup(); // returns NULL if not a group.
//        if ( currGroup ) {
//            for (unsigned int i = 0; i < currGroup->getNumChildren(); i++) {
//                _ShowSceneGraph(level,currGroup->getChild(i));
//            }
//        }
//    }
//}

QOSGViewerWidget::QOSGViewerWidget(EnvironmentBasePtr penv, const std::string& userdatakey,
                                   const boost::function<bool(int)>& onKeyDown, double metersinunit,
                                   QWidget* parent) : QOpenGLWidget(parent), _onKeyDown(onKeyDown)
{

    setFocus( Qt::ActiveWindowFocusReason );
    setMouseTracking(true);
    _userdatakey = userdatakey;
    _penv = penv;
    _bSwitchMouseLeftMiddleButton = false;
    _bLightOn = true;
    _bIsSelectiveActive = false;
    _metersinunit = metersinunit;
    _osgview = new osgViewer::View();
    _osghudview = new osgViewer::View();
    _osgviewer = new osgViewer::CompositeViewer();
    _osgviewer->setKeyEventSetsDone(0); // disable Escape key from killing the viewer!
    // Qt5 specific thread model
    _osgviewer->setThreadingModel(osgViewer::CompositeViewer::SingleThreaded);

    _SetupCamera(_CreateCamera(0, 0, 100, 100, metersinunit), _osgview,
                 _CreateHUDCamera(0, 0, 100, 100, metersinunit), _osghudview);

    //  Sets pickhandler
    _picker = new OSGPickHandler(boost::bind(&QOSGViewerWidget::HandleRayPick, this, _1, _2, _3), boost::bind(&QOSGViewerWidget::UpdateFromOSG,this));
    _osgview->addEventHandler(_picker);

    _keyhandler = new OpenRAVEKeyboardEventHandler(boost::bind(&QOSGViewerWidget::HandleOSGKeyDown, this, _1, _2));
    _osgview->addEventHandler(_keyhandler);

    _osgview->addEventHandler( new osgViewer::StatsHandler );

    // initialize the environment
    _osgSceneRoot = new osg::Group();
    {
        _osgFigureRoot = new osg::Group();
        osg::ref_ptr<osg::StateSet> stateset = _osgFigureRoot->getOrCreateStateSet();
        stateset->setMode(GL_LIGHTING, osg::StateAttribute::OFF|osg::StateAttribute::OVERRIDE ); // need to do this, otherwise will be using the light sources
        stateset->setMode(GL_BLEND, osg::StateAttribute::ON);
        stateset->setAttributeAndModes(new osg::BlendFunc(osg::BlendFunc::SRC_ALPHA, osg::BlendFunc::ONE_MINUS_SRC_ALPHA ));

        _osgFigureRoot->setStateSet(stateset);

    }

    {
        _osgSkybox = new Skybox;
        _osgFigureRoot->addChild(_osgSkybox);
        _osgFigureRoot->setNodeMask(~OSG_IS_PICKABLE_MASK);
    }

    // create world axis
    _osgWorldAxis = new osg::MatrixTransform();

    _osgWorldAxis->addChild(CreateOSGXYZAxes(32.0, 2.0));

    if( !!_osgCameraHUD ) {
        // in order to get the axes to render without lighting:

        osg::ref_ptr<osg::LightSource> lightSource = new osg::LightSource();
        osg::ref_ptr<osg::Light> light(new osg::Light());
        // each light must have a unique number
        light->setLightNum(0);
        // we set the light's position via a PositionAttitudeTransform object
        light->setPosition(osg::Vec4(0.0, 0.0, 0.0, 1.0));
        light->setDiffuse(osg::Vec4(0, 0, 0, 1.0));
        light->setSpecular(osg::Vec4(0, 0, 0, 1.0));
        light->setAmbient( osg::Vec4(1, 1, 1, 1.0));
        lightSource->setLight(light.get());

        _osgCameraHUD->addChild(lightSource.get());
        lightSource->addChild(_osgWorldAxis.get());

        _osgHudText = new osgText::Text();

        //Set the screen alignment - always face the screen
        _osgHudText->setAxisAlignment(osgText::Text::SCREEN);
        _osgHudText->setBackdropType(osgText::Text::DROP_SHADOW_BOTTOM_RIGHT);
        _osgHudText->setBackdropColor(osg::Vec4(1,1,1,1));
        //setBackdropOffset
        _osgHudText->setColor(osg::Vec4(0,0,0,1));
        //text->setFontResolution(32,32);

        _osgHudText->getOrCreateStateSet()->setMode(GL_LIGHTING, osg::StateAttribute::OFF|osg::StateAttribute::OVERRIDE ); // need to do this, otherwise will be using the light sources

        osg::ref_ptr<osg::Geode> geodetext = new osg::Geode;
        geodetext->addDrawable(_osgHudText);
        _osgCameraHUD->addChild(geodetext);
    }

    _InitializeLights(2);

    {
        osg::ref_ptr<qtosgrave::OpenRAVECartoon> toon = new qtosgrave::OpenRAVECartoon();
        //toon->setOutlineColor(osg::Vec4(0,1,0,1));
        _osgLightsGroup->addChild(toon);
        toon->addChild(_osgSceneRoot);
    }

    connect( &_timer, SIGNAL(timeout()), this, SLOT(update()) );
    _timer.start( 10 );

    RestoreCursor();
}

QOSGViewerWidget::~QOSGViewerWidget()
{
    if( !!_selectedItem ) {
        _selectedItem->SetGrab(false);
    }
    _selectedItem.reset();
}

osg::ref_ptr<osgViewer::CompositeViewer> QOSGViewerWidget::GetViewer()
{
    return _osgviewer;
}

bool QOSGViewerWidget::HandleOSGKeyDown(const osgGA::GUIEventAdapter& ea,osgGA::GUIActionAdapter& aa)
{
    int key = ea.getKey();
    if( !!_onKeyDown ) {
        if( _onKeyDown(key) ) {
            return true;
        }
    }

    if( key == 'f' ) {
        _osgDefaultManipulator->SetSeekMode(!_osgDefaultManipulator->InSeekMode());
    }
    return false;
}

void QOSGViewerWidget::RestoreCursor()
{
    osgViewer::Viewer::Windows windows;
    _osgviewer->getWindows(windows);
    for(osgViewer::Viewer::Windows::iterator itr = windows.begin(); itr != windows.end(); ++itr) {
        // can do (*itr)->setCursor(osgViewer::GraphicsWindow::HandCursor), but cursors are limited so have to use Qt
        QCursor _currentCursor;
        if( _bIsSelectiveActive ) {
            if( _draggerName == "TranslateTrackballDragger" ) {
                _currentCursor = QCursor(Qt::ArrowCursor);
            }
            else {
                QPixmap pixmap(":/images/no_edit.png");
                _currentCursor = QCursor(pixmap.scaled(QSize(32,32)), Qt::KeepAspectRatio);
            }
        }
        else {
            // need a custom cursor
            _currentCursor = QCursor(QPixmap(":/images/rotation-icon.png"));
        }
        this->setCursor(_currentCursor);
    }
}

void QOSGViewerWidget::ActivateSelection(bool active)
{
    _bIsSelectiveActive = active;
    RestoreCursor();
}

void QOSGViewerWidget::SetDraggerMode(const std::string& draggerName)
{
    if( draggerName.size() > 0 ) {
        _draggerName = draggerName;
        SelectItem(_selectedItem);
    }
    else {
        _ClearDragger();
        _draggerName.clear();
    }
}

void QOSGViewerWidget::SelectItem(KinBodyItemPtr item, KinBody::JointPtr joint)
{
    if( _selectedItem != item ) {
        if( !!_selectedItem ) {
            _selectedItem->SetGrab(false);
        }
        _selectedItem = item;
        if( !!_selectedItem ) {
            _selectedItem->SetGrab(true);
        }

        if (!!_selectedItem) {
            _AddDraggerToObject(_draggerName, _selectedItem, joint);
        }
        else {
            // no dragger so clear?
            _ClearDragger();
        }
    }
}

void QOSGViewerWidget::SelectItemFromName(const std::string& name)
{
    SelectItem(GetItemFromName(name));
}

void QOSGViewerWidget::SetSceneData()
{
    OSGGroupPtr rootscene(new osg::Group());
    //  Normalize object normals
    rootscene->getOrCreateStateSet()->setMode(GL_NORMALIZE,osg::StateAttribute::ON);
    rootscene->getOrCreateStateSet()->setMode(GL_DEPTH_TEST,osg::StateAttribute::ON);

    if (_bLightOn) {
        rootscene->addChild(_osgLightsGroup);
    }
    else {
        osg::ref_ptr<qtosgrave::OpenRAVECartoon> toon = new qtosgrave::OpenRAVECartoon();
        //toon->setOutlineColor(osg::Vec4(0,1,0,1));
        rootscene->addChild(toon);
        toon->addChild(_osgSceneRoot);
    }

    rootscene->addChild(_osgFigureRoot);
    _osgview->setSceneData(rootscene.get());
}

void QOSGViewerWidget::ResetViewToHome()
{
    SetHome();
    _osgview->home();
}

void QOSGViewerWidget::SetHome()
{
    if (!!_osgLightsGroup) {
        const osg::BoundingSphere& bs = _osgSceneRoot->getBound();
        _osgview->getCameraManipulator()->setHomePosition(osg::Vec3d(1.5*bs.radius(),0,1.5*bs.radius()),bs.center(),osg::Vec3d(0.0,0.0,1.0));
        _osgview->home();
    }
}

void QOSGViewerWidget::SetLight(bool enabled)
{
    _bLightOn = enabled;
    SetSceneData();
}

void QOSGViewerWidget::SetFacesMode(bool enabled)
{
    if( !_osgview->getSceneData() ) {
        return;
    }
    osg::ref_ptr<osg::StateSet> stateset = _osgview->getSceneData()->getOrCreateStateSet();
    if (enabled) {
        stateset->setAttribute(new osg::CullFace(osg::CullFace::FRONT));
        stateset->setMode(GL_CULL_FACE, osg::StateAttribute::OFF);
        stateset->setAttributeAndModes(new osg::CullFace, osg::StateAttribute::OFF);
    }
    else
    {
        stateset->setAttribute(new osg::CullFace(osg::CullFace::FRONT));
        stateset->setMode(GL_CULL_FACE, osg::StateAttribute::ON);
        stateset->setAttributeAndModes(new osg::CullFace, osg::StateAttribute::ON);
    }

    _osgview->getSceneData()->setStateSet(stateset);
}

void QOSGViewerWidget::SetPolygonMode(int mode)
{
    osg::ref_ptr<osg::PolygonMode> poly(new osg::PolygonMode());
    osg::ref_ptr<osg::ShadeModel> sm(new osg::ShadeModel());
    switch (mode)
    {
    case 0:
        poly->setMode(osg::PolygonMode::FRONT_AND_BACK,osg::PolygonMode::FILL);
        sm->setMode(osg::ShadeModel::SMOOTH);
        _osgview->getSceneData()->getOrCreateStateSet()->setAttribute(poly);
        _osgview->getSceneData()->getOrCreateStateSet()->setAttribute(sm);
        break;
    case 1:
        poly->setMode(osg::PolygonMode::FRONT_AND_BACK,osg::PolygonMode::FILL);
        sm->setMode(osg::ShadeModel::FLAT);
        _osgview->getSceneData()->getOrCreateStateSet()->setAttributeAndModes(poly,osg::StateAttribute::ON);
        _osgview->getSceneData()->getOrCreateStateSet()->setAttribute(sm);
        break;
    case 2:
        poly->setMode(osg::PolygonMode::FRONT_AND_BACK,osg::PolygonMode::LINE);
        sm->setMode(osg::ShadeModel::SMOOTH);
        _osgview->getSceneData()->getOrCreateStateSet()->setAttribute(poly);
        _osgview->getSceneData()->getOrCreateStateSet()->setAttribute(sm);
        break;
    }
}

void QOSGViewerWidget::SetWire(OSGNodePtr node)
{
    osg::ref_ptr<osg::PolygonMode> poly(new osg::PolygonMode());
    osg::ref_ptr<osg::ShadeModel> sm(new osg::ShadeModel());

    poly->setMode(osg::PolygonMode::FRONT_AND_BACK,osg::PolygonMode::LINE);
    sm->setMode(osg::ShadeModel::SMOOTH);

    node->getOrCreateStateSet()->setAttribute(poly.get());
    node->getOrCreateStateSet()->setAttribute(sm.get());
}

void QOSGViewerWidget::HandleRayPick(const osgUtil::LineSegmentIntersector::Intersection& intersection, int buttonPressed, int modkeymask)
{
    if (intersection.nodePath.empty()) {
        _strRayInfoText.clear();
        _UpdateHUDText();
        if( buttonPressed ) {
            _osgDefaultManipulator->SetSeekMode(false);
        }
        if( _bIsSelectiveActive && buttonPressed ) {
            SelectOSGLink(OSGNodePtr(), modkeymask);
        }
    }
    else {
        OSGNodePtr node = intersection.nodePath.back();

        // something hit
        if( buttonPressed ) {
            if( _bIsSelectiveActive ) {
                if( !!node ) {
                    SelectOSGLink(node, modkeymask);
                }
            }
            else {
                // ignore...
            }
        }
        else {
            // draw the intersection point in the HUD
            KinBodyItemPtr item = FindKinBodyItemFromOSGNode(node);

            if( !!item ) {
                osg::Vec3d pos = intersection.getWorldIntersectPoint();
                osg::Vec3d normal = intersection.getWorldIntersectNormal();
                KinBody::LinkPtr link = item->GetLinkFromOSG(node);
                std::string linkname;
                if( !!link ) {
                    linkname = link->GetName();
                }
                KinBody::Link::GeometryPtr geom = item->GetGeomFromOSG(node);
                std::string geomname;
                if( !!geom ) {
                    geomname = geom->GetName();
                }
                _strRayInfoText = str(boost::format("mouse on %s:%s:%s: (%.5f, %.5f, %.5f), n=(%.5f, %.5f, %.5f)")%item->GetName()%linkname%geomname%pos.x()%pos.y()%pos.z()%normal.x()%normal.y()%normal.z());
            }
            else {
                _strRayInfoText.clear();
            }
            _UpdateHUDText();
        }
    }
}

void QOSGViewerWidget::UpdateFromOSG()
{
    if( !!_selectedItem ) {
        // have to update the underlying openrave model since dragger is most likely changing the positions
        _selectedItem->UpdateFromOSG();
        Transform t = _selectedItem->GetTransform();
        _strSelectedItemText = str(boost::format("Selected %s. trans=(%.5f, %.5f, %.5f)")%_selectedItem->GetName()%t.trans.x%t.trans.y%t.trans.z);
    }
    else {
        _strSelectedItemText.clear();
    }
}

void QOSGViewerWidget::SelectOSGLink(OSGNodePtr node, int modkeymask)
{
    if (!node) {
        if( !(modkeymask & osgGA::GUIEventAdapter::MODKEY_CTRL) ) {
            // user clicked on empty region, so remove selection
            SelectItem(KinBodyItemPtr());
        }
        return;
    }

    KinBody::JointPtr joint;
    KinBodyItemPtr item = FindKinBodyItemFromOSGNode(node);
    if (!!item) {
        KinBody::LinkPtr link = item->GetLinkFromOSG(node);

        // Find joint of a link name given
        joint = _FindJoint(item, link);
        if( (modkeymask & osgGA::GUIEventAdapter::MODKEY_CTRL) ) {
        }
        else {
            // select new body
            SelectItem(item, joint);
        }
    }

    if( !item ) {
        if( !(modkeymask & osgGA::GUIEventAdapter::MODKEY_CTRL) ) {
            // user clicked on empty region, so remove selection
            _ClearDragger();
        }
    }
}

void QOSGViewerWidget::TrackNode(OSGNodePtr node, const std::string& trackInfoText, const osg::Vec3d& offset, double trackDistance)
{
    _strTrackInfoText = str(boost::format("Tracking %s")%trackInfoText);
    SetCurrentCameraManipulator(_osgTrackModeManipulator.get());

    osg::Vec3d worldUpVector;
    _GetRAVEEnvironmentUpVector(worldUpVector);
<<<<<<< HEAD
    _osgTrackModeManipulator->TrackNode(node.get(), offset, trackDistance, GetCamera(), worldUpVector);
=======
    _osgTrackModeManipulator->TrackNode(node, offset, trackDistance, GetCamera(), worldUpVector);
>>>>>>> badf5189
}

void QOSGViewerWidget::StopTrackNode()
{
    _strTrackInfoText = "";
    RestoreDefaultManipulator();
}

void QOSGViewerWidget::_ClearDragger()
{
    if( !!_osgSelectedNodeByDragger && !!_osgDraggerRoot ) {
        OSGGroupPtr parent;
        if( _osgDraggerRoot->getNumParents() > 0 ) {
            parent = _osgDraggerRoot->getParent(0);
        }
        else {
            parent = _osgSceneRoot; // fallback
        }
        if( !parent->replaceChild(_osgDraggerRoot, _osgSelectedNodeByDragger) ) {
            RAVELOG_WARN("failed to replace child when restoring dragger\n");
        }
        if( !!_draggerMatrix ) {
            _draggerMatrix->setMatrix(osg::Matrix::identity());
        }
        if( !!_selectedItem ) {
            _selectedItem->UpdateFromModel(); // since the scene graph changed ,have to update the OSG nodes!
        }
    }

    FOREACH(itdragger, _draggers) {
        if (!!*itdragger && (*itdragger)->getNumParents() > 0) {
            (*itdragger)->getParents().at(0)->removeChild(*itdragger);
        }
    }
    _draggers.resize(0);
    _osgSelectedNodeByDragger.release();
    _osgDraggerRoot.release();
}

void QOSGViewerWidget::SetUserHUDText(const std::string& text)
{
    _strUserText = text;
    _UpdateHUDText();
}

void QOSGViewerWidget::_UpdateHUDText()
{
    std::string s;
    if( _strRayInfoText.size() > 0 ) {
        s += _strRayInfoText;
    }
    if( _strUserText.size() > 0 ) {
        if( s.size() > 0 ) {
            s += "\n";
        }
        s += _strRayInfoText;
    }
    if( _strSelectedItemText.size() > 0 ) {
        if( s.size() > 0 ) {
            s += "\n";
        }
        s += _strSelectedItemText;
    }
    if( _strTrackInfoText.size() > 0 ) {
        if( s.size() > 0 ) {
            s += "\n";
        }
        s += _strTrackInfoText;
    }
    _osgHudText->setText(s);
}

void QOSGViewerWidget::SetNearPlane(double nearplane)
{
    _zNear = nearplane;
    if( _osgview->getCamera()->getProjectionMatrix()(2,3) == 0 ) {
        // orthogonal
        double left, right, bottom, top, zNear, zFar;
        _osgview->getCamera()->getProjectionMatrixAsOrtho(left, right, bottom, top, zNear, zFar);
        _osgview->getCamera()->setProjectionMatrixAsOrtho(left, right, bottom, top, nearplane, 10000.0 * nearplane);
    }
    else {
        double fovy, aspectRatio, zNear, zFar;
        _osgview->getCamera()->getProjectionMatrixAsPerspective(fovy, aspectRatio, zNear, zFar);
        _osgview->getCamera()->setProjectionMatrixAsPerspective(fovy, aspectRatio, nearplane, 10000.0 * nearplane);
    }
}


void QOSGViewerWidget::RotateCameraXDirection(float thetaX)
{
    // rotation in X direction is over y
    _RotateCameraOverDirection(thetaX, osg::Vec3d(0,1,0));
}

void QOSGViewerWidget::RotateCameraYDirection(float thetaY)
{
    // rotation in Y direction is over x
    _RotateCameraOverDirection(thetaY, osg::Vec3d(1,0,0));
}

void QOSGViewerWidget::PanCameraXDirection(float dx)
{
    _PanCameraTowardsDirection(dx, osg::Vec3d(1,0,0));
}

void QOSGViewerWidget::PanCameraYDirection(float dy)
{
    _PanCameraTowardsDirection(dy, osg::Vec3d(0,1,0));
}

double QOSGViewerWidget::GetCameraNearPlane()
{
    return _zNear;
}

void QOSGViewerWidget::SetViewType(int isorthogonal)
{
    int width = _osgview->getCamera()->getViewport()->width();
    int height = _osgview->getCamera()->getViewport()->height();
    double aspect = static_cast<double>(width)/static_cast<double>(height);
    if( isorthogonal ) {
        double distance = 0.5*_osgDefaultManipulator->getDistance();
        _osgview->getCamera()->setProjectionMatrixAsOrtho(-distance, distance, -distance/aspect, distance/aspect, _zNear, _zNear * 10000.0);
    }
    else {
        _osgview->getCamera()->setProjectionMatrixAsPerspective(45.0f, aspect, _zNear, _zNear * 10000.0);
    }
}

void QOSGViewerWidget::SetViewport(int width, int height)
{
    float scale = this->devicePixelRatio();
    _osgview->getCamera()->setViewport(0,0,width*scale,height*scale);
    _osghudview->getCamera()->setViewport(0,0,width*scale,height*scale);
    _osghudview->getCamera()->setProjectionMatrix(osg::Matrix::ortho(-width*scale/2, width*scale/2, -height*scale/2, height*scale/2, 0.01/_metersinunit, 100.0/_metersinunit));

    osgViewer::Viewer::Windows windows;
    _osgviewer->getWindows(windows);
    for (osgViewer::Viewer::Windows::iterator itr = windows.begin(); itr != windows.end(); ++itr) {
        osgViewer::GraphicsWindowEmbedded *gw = dynamic_cast<osgViewer::GraphicsWindowEmbedded *>(*itr);
        gw->getEventQueue()->windowResize(this->x() * scale, this->y() * scale, width * scale, height * scale);
        gw->resized(this->x() * scale, this->y() * scale, width * scale, height * scale);
    }

    osg::Camera *camera = _osgview->getCamera();
    camera->setViewport(0, 0, width * scale, height * scale);
    osg::Camera *hudcamera = _osghudview->getCamera();
    hudcamera->setViewport(0, 0, width * scale, height * scale);

    double textheight = 12*scale;
    _osgHudText->setPosition(osg::Vec3(-width * scale / 2 + 10, height * scale / 2 - textheight, -50));
    _osgHudText->setCharacterSize(textheight);
    _UpdateHUDAxisTransform(width, height);
}

void QOSGViewerWidget::_UpdateHUDAxisTransform(int width, int height)
{
    float scale = this->devicePixelRatio();
    osg::Matrix m = GetCurrentCameraManipulator()->getInverseMatrix();
    m.setTrans(width*scale/2 - 40, -height*scale/2 + 40, -50);
    _osgWorldAxis->setMatrix(m);
}

void QOSGViewerWidget::_RotateCameraOverDirection(double angle, const osg::Vec3d& camSpaceRotationOverDirection, bool useCameraUpDirection)
{
    osg::Matrixd cameraToWorld = osg::Matrixd::inverse(GetCamera()->getViewMatrix());
    double cameraDistanceToFocus = GetCurrentManipulatorDistanceToFocus();
    osg::Quat cameraToWorldRotate = cameraToWorld.getRotate();

    osg::Vec3d upVector;
    if(useCameraUpDirection) {
        upVector.set(cameraToWorld(1,0),cameraToWorld(1,1), cameraToWorld(1,2));
    }
    else {
        _GetRAVEEnvironmentUpVector(upVector);
    }
    osg::Vec3d targetVector = cameraToWorldRotate * osg::Vec3d(0,0,-cameraDistanceToFocus);

    osg::Vec3d cameraWorldPos(cameraToWorld(3,0), cameraToWorld(3,1), cameraToWorld(3,2));
    osg::Vec3d focusPoint = cameraWorldPos + targetVector;

    osg::Vec3d rotationOverDirectionWorld = cameraToWorldRotate * camSpaceRotationOverDirection;

    // rotate the camera dir over the rotationOverDirection in world space
    osg::Vec3d rotatedCameraDir = osg::Quat(angle, rotationOverDirectionWorld) * (-targetVector);

    osg::Vec3d viewDir = rotatedCameraDir;
    viewDir.normalize();
    if(!useCameraUpDirection && 1-abs(viewDir * upVector) < 1e-3)
    {
        // if using world up, prevent camera from being upside down and also from calculating a degenerated lookat.
        // we rotate over X until our view direction in world is roughly aligned with world up direction
        return;
    }

    osg::Vec3d newCameraPos = focusPoint + rotatedCameraDir;
    // send rotationOverDirection to wor

    osg::Matrixd newViewMatrix;
    newViewMatrix.makeLookAt(newCameraPos, newCameraPos - rotatedCameraDir, upVector);
    GetCurrentCameraManipulator()->setByInverseMatrix(newViewMatrix);
}

void QOSGViewerWidget::_PanCameraTowardsDirection(double delta, const osg::Vec3d& camSpacePanDirection)
{
    osg::Matrixd viewMatrix = GetCamera()->getViewMatrix();

    osg::Vec3d panTranslation = camSpacePanDirection;
    panTranslation.normalize();
    panTranslation = panTranslation * (delta / _metersinunit);

    viewMatrix(3,0) = viewMatrix(3,0) + panTranslation.x();
    viewMatrix(3,1) = viewMatrix(3,1) + panTranslation.y();
    viewMatrix(3,2) = viewMatrix(3,2) + panTranslation.z();
    GetCurrentCameraManipulator()->setByInverseMatrix(viewMatrix);
}

void QOSGViewerWidget::MoveCameraZoom(float factor, bool isPan, float panDelta)
{
    if(isPan) {
        // move focal point along with camera position by using camera space foward direction to pan
        _PanCameraTowardsDirection((panDelta / _metersinunit), osg::Vec3d(0,0,1));
        return;
    }

    Zoom(factor);
}


void QOSGViewerWidget::Zoom(float factor)
{
    // Ortho
    if ( _osgview->getCamera()->getProjectionMatrix()(2,3) == 0 ) {
        const int width = _osgview->getCamera()->getViewport()->width();
        const int height = _osgview->getCamera()->getViewport()->height();
        const double aspect = static_cast<double>(width)/static_cast<double>(height);
        const double nearplane = GetCameraNearPlane();
        factor = std::min(std::max(factor, 0.01f), 100.0f);
        const double distance = 0.5 * _osgDefaultManipulator->getDistance() / factor;

        _osgview->getCamera()->setProjectionMatrixAsOrtho(-distance, distance, -distance/aspect, distance/aspect, nearplane, 10000*nearplane);
    } else {
        SetCurrentManipulatorDistanceToFocus(GetCurrentManipulatorDistanceToFocus() / factor);
    }
}


void QOSGViewerWidget::SetTextureCubeMap(const std::string& posx, const std::string& negx, const std::string& posy,
                                         const std::string& negy, const std::string& posz, const std::string& negz)
{
    _osgSkybox->setTextureCubeMap(posx, negx, posy, negy, posz, negz);
}

void QOSGViewerWidget::_SetupCamera(osg::ref_ptr<osg::Camera> camera, osg::ref_ptr<osgViewer::View> view,
                                    osg::ref_ptr<osg::Camera> hudcamera, osg::ref_ptr<osgViewer::View> hudview)
{
    view->setCamera( camera.get() );
    hudview->setCamera( hudcamera.get() );
    _osgviewer->addView( view.get() );
    _osgviewer->addView( hudview.get() );

    _osgDefaultManipulator = new OpenRAVETrackball(this);
    _osgDefaultManipulator->setWheelZoomFactor(0.2);
    _osgDefaultManipulator->setAllowThrow(false);
    view->setCameraManipulator( _osgDefaultManipulator.get() );

    _osgTrackModeManipulator = new OpenRAVETracker();
    _osgTrackModeManipulator->setWheelZoomFactor(0.2);
    _osgTrackModeManipulator->setAllowThrow(false);
    _osgTrackModeManipulator->setRotationMode(osgGA::NodeTrackerManipulator::TRACKBALL);

    _osgCameraHUD = new osg::MatrixTransform();
    hudcamera->addChild( _osgCameraHUD.get() );
    _osgCameraHUD->setMatrix(osg::Matrix::identity());

    _osgGraphicWindow = dynamic_cast<osgViewer::GraphicsWindowEmbedded*>( camera->getGraphicsContext() );
    hudcamera->setGraphicsContext(_osgGraphicWindow);
    hudcamera->setViewport(0,0,_osgGraphicWindow->getTraits()->width, _osgGraphicWindow->getTraits()->height);
}

void QOSGViewerWidget::_GetRAVEEnvironmentUpVector(osg::Vec3d& upVector)
{
    OpenRAVE::Vector gravityDir = _penv->GetPhysicsEngine()->GetGravity();

    // assume world up is the oposite direction of gravity
    upVector.set(-gravityDir[0], -gravityDir[1], -gravityDir[2]);
    upVector.normalize();
}


osg::ref_ptr<osg::Camera> QOSGViewerWidget::_CreateCamera( int x, int y, int w, int h, double metersinunit)
{
    osg::ref_ptr<osg::DisplaySettings> ds = osg::DisplaySettings::instance();

    osg::ref_ptr<osg::GraphicsContext::Traits> traits = new osg::GraphicsContext::Traits;
    traits->windowName = "";
    traits->windowDecoration = false;
    traits->x = x;
    traits->y = y;
    traits->width = w;
    traits->height = h;
    traits->doubleBuffer = true;
    traits->alpha = ds->getMinimumNumAlphaBits();
    traits->stencil = ds->getMinimumNumStencilBits();
    traits->sampleBuffers = ds->getMultiSamples();
    traits->samples = ds->getNumMultiSamples();

    osg::ref_ptr<osg::Camera> camera(new osg::Camera());
    camera->setGraphicsContext(new osgViewer::GraphicsWindowEmbedded(traits.get()));

    camera->setClearColor(osg::Vec4(0.95, 0.95, 0.95, 1.0));
    camera->setViewport(new osg::Viewport(0, 0, traits->width, traits->height));
    _zNear = 0.01/metersinunit;
    camera->setProjectionMatrixAsPerspective(45.0f, static_cast<double>(traits->width)/static_cast<double>(traits->height), _zNear, 100.0/metersinunit);
    camera->setCullingMode(camera->getCullingMode() & ~osg::CullSettings::SMALL_FEATURE_CULLING); // need this for allowing small points with zero bunding voluem to be displayed correctly
    return camera;
}

osg::ref_ptr<osg::Camera> QOSGViewerWidget::_CreateHUDCamera( int x, int y, int w, int h, double metersinunit)
{
    osg::ref_ptr<osg::Camera> camera(new osg::Camera());
    camera->setProjectionMatrix(osg::Matrix::ortho(-1,1,-1,1,1,10));

    // draw subgraph after main camera view.
    camera->setRenderOrder(osg::Camera::POST_RENDER);

    // only clear the depth buffer
    camera->setClearMask(GL_DEPTH_BUFFER_BIT);

    // we don't want the camera to grab event focus from the viewers main camera(s).
    camera->setAllowEventFocus(false);

    // set the view matrix
    camera->setReferenceFrame(osg::Transform::ABSOLUTE_RF);
    camera->setViewMatrix(osg::Matrix::identity());
    camera->setCullingMode(camera->getCullingMode() & ~osg::CullSettings::SMALL_FEATURE_CULLING); // need this for allowing small points with zero bunding voluem to be displayed correctly
    return camera;
}

KinBodyItemPtr QOSGViewerWidget::GetItemFromName(const std::string& name)
{
    KinBodyPtr pbody = _penv->GetKinBody(name);
    return GetItemFromKinBody(pbody);
}

KinBodyItemPtr QOSGViewerWidget::GetItemFromKinBody(KinBodyPtr kinBody)
{
    return boost::dynamic_pointer_cast<KinBodyItem>(kinBody->GetUserData(_userdatakey));
}

KinBodyItemPtr QOSGViewerWidget::FindKinBodyItemFromOSGNode(OSGNodePtr node)
{
    if (!node) {
        return KinBodyItemPtr();
    }

    if( !!node->getUserData() ) {
        OSGItemUserData* pdata = dynamic_cast<OSGItemUserData*>(node->getUserData());
        if( !!pdata ) {
            ItemPtr pitem = pdata->GetItem();
            if( !pitem ) {
                RAVELOG_WARN("trying to use a deleted item\n");
            }
            return boost::dynamic_pointer_cast<KinBodyItem>(pitem);
        }
    }

    // go up the parent chain until can find OSGItemUserData
    for(size_t iparent = 0; iparent < node->getParents().size(); ++iparent) {
        osg::Group* parent = node->getParents().at(iparent);
        KinBodyItemPtr pitem = FindKinBodyItemFromOSGNode(parent);
        if( !!pitem ) {
            return pitem;
        };
    }

    return KinBodyItemPtr();
}


KinBody::JointPtr QOSGViewerWidget::_FindJoint(KinBodyItemPtr pitem, KinBody::LinkPtr link)
{
    if( !!pitem && !!pitem->GetBody() && !!link ) {
        // search for the joint whose child link is this link
        FOREACHC(itjoint, pitem->GetBody()->GetJoints() ) {
            if( (*itjoint)->GetHierarchyChildLink() == link ) {
                return *itjoint;
            }
        }
    }
    return KinBody::JointPtr();
}

osg::ref_ptr<osg::Material> QOSGViewerWidget::_CreateSimpleMaterial(osg::Vec4 color)
{
    osg::ref_ptr<osg::Material> material(new osg::Material());
    material->setDiffuse(osg::Material::FRONT,  osg::Vec4(0.0, 0.0, 0.0, 1.0));
    material->setEmission(osg::Material::FRONT, color);
    return material;
}

osg::ref_ptr<osg::Light> QOSGViewerWidget::_CreateLight(osg::Vec4 color, int lightid)
{
    osg::ref_ptr<osg::Light> light(new osg::Light());
    // each light must have a unique number
    light->setLightNum(lightid);
    // we set the light's position via a PositionAttitudeTransform object
    light->setPosition(osg::Vec4(0.0, 0.0, 0.0, 1.0));
    light->setDiffuse(color);
    light->setSpecular(osg::Vec4(0.8, 0.8, 0.8, 1.0));
    light->setAmbient( osg::Vec4(0.2, 0.2, 0.2, 1.0));
    //light->setConstantAttenuation(1);
    //light->setQuadraticAttenuation(0.1);
    //light->setSpotCutoff(70.0);
    return light;
}

osg::ref_ptr<osg::Light> QOSGViewerWidget::_CreateAmbientLight(osg::Vec4 color, int lightid)
{
    osg::ref_ptr<osg::Light> light(new osg::Light());
    // each light must have a unique number
    light->setLightNum(lightid);
    // we set the light's position via a PositionAttitudeTransform object
    light->setPosition(osg::Vec4(0.0, 0.0, 0.0, 1.0));
    light->setDiffuse(color);
    light->setSpecular(osg::Vec4(0, 0, 0, 1.0));
    light->setAmbient( osg::Vec4(0.5, 0.5, 0.5, 1.0));

    //  Attenuation
    light->setConstantAttenuation(1);
    light->setQuadraticAttenuation(0.2);
    return light;
}

void QOSGViewerWidget::_InitializeLights(int nlights)
{
    _vLightTransform.resize(nlights);

    // we need the scene's state set to enable the light for the entire scene
    _osgLightsGroup = new osg::Group();
    _lightStateSet = _osgLightsGroup->getOrCreateStateSet();

    // Create 3 Lights
    osg::Vec4 lightColors[] = { osg::Vec4(1.0, 1.0, 1.0, 1.0),
                                osg::Vec4(1.0, 1.0, 1.0, 1.0), osg::Vec4(1.0, 1.0, 1.0, 1.0),
                                osg::Vec4(1.0, 1.0, 1.0, 1.0), osg::Vec4(1.0, 1.0, 1.0, 1.0) };

    osg::Vec3 lightPosition[] = { osg::Vec3(0, 0, 3.5),
                                  osg::Vec3(0, 0, 2.5), osg::Vec3(-2, -2.5, 2.5),
                                  osg::Vec3(2, 2.5, 2.5), osg::Vec3(-2, 2.5, 2.5) };

    osg::Vec3 lightDirection[] = {osg::Vec3(0.0, 0.0, -1.0),
                                  osg::Vec3(0.0, 0.0, -1.0), osg::Vec3(0.0, 0.0, -1.0),
                                  osg::Vec3(0.0, 0.0, -1.0), osg::Vec3(0.0, 0.0, -1.0) };

    int lightid = 0;
    for (int i = 0; i < nlights; i++)
    {
        // osg::ref_ptr<osg::Geode> lightMarker = new osg::Geode();
        // lightMarker->addDrawable(new osg::ShapeDrawable(new osg::Sphere(osg::Vec3(), 1)));
        // lightMarker->getOrCreateStateSet()->setAttribute(_CreateSimpleMaterial(lightColors[i]));

        osg::ref_ptr<osg::LightSource> lightSource = new osg::LightSource();

        if (i == 0) {
            osg::ref_ptr<osg::Light> light = _CreateAmbientLight(lightColors[i], lightid++);
            lightSource->setLight(light.get());
        }
        else {
            osg::ref_ptr<osg::Light> light = _CreateLight(lightColors[i], lightid++);
            lightSource->setLight(light.get());
        }

        lightSource->getLight()->setDirection(lightDirection[i]);
        lightSource->setLocalStateSetModes(osg::StateAttribute::ON);
        lightSource->setStateSetModes(*_lightStateSet, osg::StateAttribute::ON);
        //lightSource->setReferenceFrame(osg::LightSource::ABSOLUTE_RF);

        _vLightTransform[i] = new osg::PositionAttitudeTransform();
        _vLightTransform[i]->addChild(lightSource.get());
        // _vLightTransform[i]->addChild(lightMarker);
        _vLightTransform[i]->setPosition(lightPosition[i]);
        _vLightTransform[i]->setScale(osg::Vec3(0.1,0.1,0.1));
        _osgLightsGroup->addChild(_vLightTransform[i].get());
    }
}

//void QOSGViewerWidget::_UpdateFromOSG()
//{
//    std::vector<KinBody::BodyState> vecbodies;
//    _penv->GetPublishedBodies(vecbodies);
//    FOREACH(itbody,vecbodies) {
//        BOOST_ASSERT( !!itbody->pbody );
//        KinBodyPtr pbody = itbody->pbody; // try to use only as an id, don't call any methods!
//        KinBodyItemPtr pitem = boost::dynamic_pointer_cast<KinBodyItem>(pbody->GetUserData(_userdatakey));
//        if (!!pitem) {
//            pitem->UpdateFromOSG();
//        }
//    }
//}

osg::Camera *QOSGViewerWidget::GetCamera()
{
    return _osgview->getCamera();
}

osg::ref_ptr<osgGA::CameraManipulator> QOSGViewerWidget::GetCurrentCameraManipulator()
{
    return _osgview->getCameraManipulator();
}

void QOSGViewerWidget::SetCurrentCameraManipulator(osgGA::CameraManipulator* manipulator)
{
    _osgview->setCameraManipulator(manipulator);
}

double QOSGViewerWidget::GetCurrentManipulatorDistanceToFocus()
{
    osgGA::OrbitManipulator* currentManip = dynamic_cast<osgGA::OrbitManipulator*>(GetCurrentCameraManipulator().get());
    return currentManip->getDistance();

}

void QOSGViewerWidget::SetCurrentManipulatorDistanceToFocus(double distance)
{
    if( distance <= 0 ) {
        return;
    }
    osgGA::OrbitManipulator* currentManip = dynamic_cast<osgGA::OrbitManipulator*>(GetCurrentCameraManipulator().get());
    currentManip->setDistance(distance);
}

void QOSGViewerWidget::RestoreDefaultManipulator()
{
    if(_osgview->getCameraManipulator() == _osgDefaultManipulator.get()) {
        return;
    }
    // save current distance to focus so to apply to the default manipulator
    double currentDistanceToFocus = GetCurrentManipulatorDistanceToFocus();
    // copy matrix from trackManipulator to default one so change of manipulators occurs seamless
    // SetCurrentCameraManipulator must be called before setByMatrix in order to take effect
    SetCurrentCameraManipulator(_osgDefaultManipulator.get());
    SetCurrentManipulatorDistanceToFocus(currentDistanceToFocus);
    _osgDefaultManipulator->setByMatrix(_osgTrackModeManipulator->getMatrix());
}

osg::ref_ptr<osgGA::TrackballManipulator> QOSGViewerWidget::GetDefaultCameraManipulator() {
    return osg::dynamic_pointer_cast<osgGA::TrackballManipulator>(_osgDefaultManipulator);
}

osg::ref_ptr<osgGA::NodeTrackerManipulator> QOSGViewerWidget::GetTrackModeManipulator() {
    return osg::dynamic_pointer_cast<osgGA::NodeTrackerManipulator>(_osgTrackModeManipulator);
}

OSGMatrixTransformPtr QOSGViewerWidget::GetCameraHUD()
{
    return _osgCameraHUD;
}

void QOSGViewerWidget::_StoreMatrixTransform()
{
    _viewCameraMatrix = _osgview->getCamera()->getViewMatrix();
}

void QOSGViewerWidget::_LoadMatrixTransform()
{
    _osgview->getCamera()->setViewMatrix(_viewCameraMatrix);
}

std::vector<osg::ref_ptr<osgManipulator::Dragger> > QOSGViewerWidget::_CreateDragger(const std::string& draggerName)
{
    std::vector<osg::ref_ptr<osgManipulator::Dragger> > draggers;
    if ("TabPlaneDragger" == draggerName)
    {
        osgManipulator::TabPlaneDragger* d = new osgManipulator::TabPlaneDragger();
        d->setupDefaultGeometry();
        draggers.push_back(d);
    }
    else if ("TabPlaneTrackballDragger" == draggerName)
    {
        osgManipulator::TabPlaneTrackballDragger* d = new osgManipulator::TabPlaneTrackballDragger();
        d->setupDefaultGeometry();
        draggers.push_back(d);
    }
    else if ("TrackballDragger" == draggerName)
    {
        osgManipulator::TrackballDragger* d = new osgManipulator::TrackballDragger();
        d->setupDefaultGeometry();
        draggers.push_back(d);
    }
    else if ("TranslateTrackballDragger" == draggerName)
    {
        osgManipulator::TrackballDragger* d = new osgManipulator::TrackballDragger();
        d->setupDefaultGeometry();
        draggers.push_back(d);
        osgManipulator::TranslateAxisDragger* d2 = new osgManipulator::TranslateAxisDragger();
        d2->setupDefaultGeometry();

        // scale the axes so that they are bigger. since d and d2 need to share the same transform, have to add a scale node in between
        osg::ref_ptr<osg::MatrixTransform> pscaleparent(new osg::MatrixTransform);
        pscaleparent->setMatrix(osg::Matrix::scale(1.3, 1.3, 1.3));
        for(size_t ichild = 0; ichild < d2->getNumChildren(); ++ichild) {
            pscaleparent->addChild(d2->getChild(ichild));
        }
        d2->removeChildren(0, d2->getNumChildren());
        d2->addChild(pscaleparent);
        draggers.push_back(d2);
    }
    else if ("Translate1DDragger" == draggerName)
    {
        osgManipulator::Translate1DDragger* d = new osgManipulator::Translate1DDragger();
        d->setupDefaultGeometry();
        draggers.push_back(d);
    }
    else if ("Translate2DDragger" == draggerName)
    {
        osgManipulator::Translate2DDragger* d = new osgManipulator::Translate2DDragger();
        d->setupDefaultGeometry();
        draggers.push_back(d);
    }
    else if ("TranslateAxisDragger" == draggerName)
    {
        osgManipulator::TranslateAxisDragger* d = new osgManipulator::TranslateAxisDragger();
        d->setupDefaultGeometry();
        draggers.push_back(d);
    }
    else if ("RotateCylinderDragger" == draggerName)
    {
        osgManipulator::RotateCylinderDragger* d = new osgManipulator::RotateCylinderDragger();
        d->setupDefaultGeometry();
        draggers.push_back(d);
    }
    return draggers;
}

OSGNodePtr QOSGViewerWidget::_AddDraggerToObject(const std::string& draggerName, KinBodyItemPtr item, KinBody::JointPtr pjoint)
{
    // Clears dragger
    _ClearDragger();

    //  New selection
    _draggerMatrix = new osg::MatrixTransform;

    //  Create a new dragger
    _draggers = _CreateDragger(draggerName);
    _osgDraggerRoot = new osg::Group;
    for(size_t idragger = 0; idragger < _draggers.size(); ++idragger) {
        _osgDraggerRoot->addChild(_draggers[idragger]);
    }
    _osgDraggerRoot->addChild(_draggerMatrix);

    //  Store object selected in global variable _osgSelectedNodeByDragger
    osg::Matrixd selectedmatrix;

    if( draggerName == "RotateCylinderDragger" && !!pjoint ) {
        OSGMatrixTransformPtr osglinktrans = item->GetOSGLink(pjoint->GetHierarchyChildLink()->GetIndex());
        selectedmatrix = osglinktrans->getMatrix();
        _osgSelectedNodeByDragger = osglinktrans->getParent(0);
    }
    else {
        _osgSelectedNodeByDragger = item->GetOSGRoot();
        selectedmatrix = item->GetOSGRoot()->getMatrix();
    }

    if (draggerName == "RotateCylinderDragger" && !!pjoint) {
        //  Change view of dragger since a joint is selected
        SetWire(_draggers.at(0));
        OSGGroupPtr(_osgSelectedNodeByDragger->getParent(0))->replaceChild(_osgSelectedNodeByDragger, _osgDraggerRoot);
    }
    else if (draggerName != "RotateCylinderDragger") {
        _osgSceneRoot->replaceChild(_osgSelectedNodeByDragger, _osgDraggerRoot);
    }

    //  Adds object to selection
    _draggerMatrix->addChild(_osgSelectedNodeByDragger);
    float scale = _osgSelectedNodeByDragger->getBound().radius() * 1.2;

    if (draggerName == "RotateCylinderDragger" && !!pjoint) {
        Vector axis;
        Vector anchor;
        Vector dragger_direction;
        Vector dragger_rotation;
        osg::Matrix matrix;

        Transform tbodyinv = item->GetTransform().inverse();

        // need to be in the body coord system
        axis = tbodyinv.rotate(pjoint->GetAxis());
        anchor = item->GetTransform().inverse() * pjoint->GetAnchor();
        dragger_direction = Vector(0,0,1);
        dragger_rotation = quatRotateDirection(dragger_direction,axis);
        matrix.makeRotate(osg::Quat(dragger_rotation.y,dragger_rotation.z,dragger_rotation.w,dragger_rotation.x));
        matrix.setTrans(osg::Vec3(anchor.x, anchor.y, anchor.z));
        matrix.preMult(osg::Matrix::scale(scale, scale, scale));
        _draggers.at(0)->setMatrix(matrix);
    }
    else {
        selectedmatrix.preMult(osg::Matrix::scale(scale, scale, scale));
        for(size_t idragger = 0; idragger < _draggers.size(); ++idragger) {
            _draggers[idragger]->setMatrix(selectedmatrix);
        }
    }

    FOREACH(itdragger, _draggers) {
        (*itdragger)->addTransformUpdating(_draggerMatrix.get()); // in version 3.2 can specify what to transform
        // we want the dragger to handle it's own events automatically
        (*itdragger)->setHandleEvents(true);

        // if we don't set an activation key or mod mask then any mouse click on
        // the dragger will activate it, however if do define either of ActivationModKeyMask or
        // and ActivationKeyEvent then you'll have to press either than mod key or the specified key to
        // be able to activate the dragger when you mouse click on it.  Please note the follow allows
        // activation if either the ctrl key or the 'a' key is pressed and held down.
        (*itdragger)->setActivationModKeyMask(osgGA::GUIEventAdapter::MODKEY_CTRL);
        //(*itdragger)->setActivationKeyEvent('a');
    }

    for(size_t idragger0 = 0; idragger0 < _draggers.size(); ++idragger0) {
        for(size_t idragger1 = 0; idragger1 < _draggers.size(); ++idragger1) {
            if( idragger0 != idragger1 ) {
                _draggers[idragger0]->addDraggerCallback(new DualDraggerTransformCallback(_draggers[idragger0].get(), _draggers[idragger1].get()));
            }
        }
    }

    return _osgDraggerRoot;
}

void QOSGViewerWidget::initializeGL() {
    resizeGL(width(), height());
}

void QOSGViewerWidget::paintGL()
{
    try {
        _osgviewer->frame(); // osgViewer::CompositeViewer
    }
    catch(const std::exception& ex) {
        RAVELOG_WARN_FORMAT("got exception in paint event: %s", ex.what());
    }
}

void QOSGViewerWidget::resizeGL(int width, int height)
{
    SetViewport(width, height);
}

void QOSGViewerWidget::mouseMoveEvent(QMouseEvent *event)
{
    float scale = this->devicePixelRatio();
    SetKeyboardModifiers(event);
    _osgGraphicWindow->getEventQueue()->mouseMotion(event->x() * scale, event->y() * scale);
}

void QOSGViewerWidget::GetSwitchedButtonValue(unsigned int &button) {
    if (this->_bSwitchMouseLeftMiddleButton && button < 3) {
        // left button = 1
        // middle button = 2
        button = (button << 1) % 3;
    }
}

void QOSGViewerWidget::mousePressEvent(QMouseEvent *event)
{
    float scale = this->devicePixelRatio();
    unsigned int button = qtOSGKeyEventTranslator.GetOSGButtonValue(event);
    SetKeyboardModifiers(event);
    GetSwitchedButtonValue(button);
    _osgGraphicWindow->getEventQueue()->mouseButtonPress(event->x() * scale, event->y() * scale, button);
}

void QOSGViewerWidget::mouseReleaseEvent(QMouseEvent *event)
{
    float scale = this->devicePixelRatio();
    unsigned int button = qtOSGKeyEventTranslator.GetOSGButtonValue(event);
    SetKeyboardModifiers(event);
    GetSwitchedButtonValue(button);
    _osgGraphicWindow->getEventQueue()->mouseButtonRelease(event->x() * scale, event->y() * scale, button);
}

void QOSGViewerWidget::mouseDoubleClickEvent(QMouseEvent *event)
{
    float scale = this->devicePixelRatio();
    unsigned int button = qtOSGKeyEventTranslator.GetOSGButtonValue(event);
    SetKeyboardModifiers(event);
    GetSwitchedButtonValue(button);
    // OSG's event loop has 2 kinds of timestamp, one is frame reference time and the other is up time
    // in order to properly handle event related to frame e.g. animation. need to create event using frame referece time
    _osgGraphicWindow->getEventQueue()->mouseDoubleButtonPress(event->x() * scale, event->y() * scale, button,
                                                               _osgviewer->getFrameStamp()->getReferenceTime());
}

void QOSGViewerWidget::wheelEvent(QWheelEvent *event)
{
    int delta = event->delta();
    osgGA::GUIEventAdapter::ScrollingMotion motion = delta > 0 ?
                                                     osgGA::GUIEventAdapter::SCROLL_UP
                                                     : osgGA::GUIEventAdapter::SCROLL_DOWN;
    SetKeyboardModifiers(event);
    _osgGraphicWindow->getEventQueue()->mouseScroll(motion);
}

void QOSGViewerWidget::keyPressEvent(QKeyEvent *event)
{
    SetKeyboardModifiers(event);
    _osgGraphicWindow->getEventQueue()->keyPress(qtOSGKeyEventTranslator.GetOSGKeyValue(event));

}

void QOSGViewerWidget::keyReleaseEvent(QKeyEvent *event)
{
    SetKeyboardModifiers(event);
    if (event->isAutoRepeat()) {
        event->ignore();
    } else {
        SetKeyboardModifiers(event);
        _osgGraphicWindow->getEventQueue()->keyRelease(qtOSGKeyEventTranslator.GetOSGKeyValue(event));
    }
}

bool QOSGViewerWidget::event(QEvent *event)
{
    bool handled = QOpenGLWidget::event(event);
    this->update();
    return handled;
}

void QOSGViewerWidget::SetKeyboardModifiers(QInputEvent *event)
{
    int modifierKeys = event->modifiers() & (Qt::ShiftModifier | Qt::ControlModifier | Qt::AltModifier);
    unsigned int mask = 0;
    if ( modifierKeys & Qt::ShiftModifier ) mask |= osgGA::GUIEventAdapter::MODKEY_SHIFT;
    if ( modifierKeys & Qt::ControlModifier ) mask |= osgGA::GUIEventAdapter::MODKEY_CTRL;
    if ( modifierKeys & Qt::AltModifier ) mask |= osgGA::GUIEventAdapter::MODKEY_ALT;
    _osgGraphicWindow->getEventQueue()->getCurrentEventState()->setModKeyMask(mask);
}


} // end namespace qtosgrave<|MERGE_RESOLUTION|>--- conflicted
+++ resolved
@@ -42,11 +42,7 @@
         _transitionAnimationPath->setLoopMode(osg::AnimationPath::NO_LOOPING);
     }
 
-<<<<<<< HEAD
-    void TrackNode(osg::Node* node, const osg::Vec3d& offset, double trackDistance, osg::Camera* currentCamera, const osg::Vec3d& worldUpVector)
-=======
     void TrackNode(OSGNodePtr node, const osg::Vec3d& offset, double trackDistance, osg::Camera* currentCamera, const osg::Vec3d& worldUpVector)
->>>>>>> badf5189
     {
         _offset = offset;
         _distance = trackDistance;
@@ -58,11 +54,7 @@
         NodeTrackerManipulator::setTrackNodePath(nodeParents[0]);
         _transitionAnimationDuration = 1.0; //< transition animation time
         _currentTransitionAnimationTime = 0;
-<<<<<<< HEAD
-        _CreateTransitionAnimationPath(node, currentCamera, worldUpVector);
-=======
         _CreateTransitionAnimationPath(currentCamera, worldUpVector);
->>>>>>> badf5189
         _time.restart();
     }
 
@@ -108,11 +100,7 @@
     }
 
 private:
-<<<<<<< HEAD
-    void _CreateTransitionAnimationPath(osg::Node* node, osg::Camera* currentCamera, const osg::Vec3d& worldUpVector)
-=======
     void _CreateTransitionAnimationPath(osg::Camera* currentCamera, const osg::Vec3d& worldUpVector)
->>>>>>> badf5189
     {
         _transitionAnimationPath->clear();
 
@@ -941,11 +929,7 @@
 
     osg::Vec3d worldUpVector;
     _GetRAVEEnvironmentUpVector(worldUpVector);
-<<<<<<< HEAD
-    _osgTrackModeManipulator->TrackNode(node.get(), offset, trackDistance, GetCamera(), worldUpVector);
-=======
     _osgTrackModeManipulator->TrackNode(node, offset, trackDistance, GetCamera(), worldUpVector);
->>>>>>> badf5189
 }
 
 void QOSGViewerWidget::StopTrackNode()
