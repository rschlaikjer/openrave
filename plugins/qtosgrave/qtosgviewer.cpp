--- conflicted
+++ resolved
@@ -894,19 +894,14 @@
 
     std::string mass;
 
-<<<<<<< HEAD
     //  Select kinbody in Viewers
     {
         QTreeWidgetItem* itemKinBody = item;
         while(!!itemKinBody->parent()) {
             itemKinBody = itemKinBody->parent();
         }
-        _posgWidget->SelectItemFromName(itemKinBody->text(0).toAscii().data());
-    }
-=======
-    //  Select robot in Viewers
-    _posgWidget->SelectItemFromName(item->text(0).toLatin1().data());
->>>>>>> f0b3ab12
+        _posgWidget->SelectItemFromName(itemKinBody->text(0).toLatin1().data());
+    }
 
     //  Clears details
     if (!!_qdetailsTree) {
@@ -924,13 +919,8 @@
                 _qdetailsTree->setHeaderLabel(item->text(0).toLatin1().data());
             }
 
-<<<<<<< HEAD
-            kinbody = GetEnv()->GetKinBody(item->parent()->parent()->text(0).toAscii().data());
-            link  = kinbody->GetLink(item->text(0).toAscii().data());
-=======
-            robot = GetEnv()->GetRobot(item->parent()->parent()->text(0).toLatin1().data());
-            link  = robot->GetLink(item->text(0).toLatin1().data());
->>>>>>> f0b3ab12
+            kinbody = GetEnv()->GetKinBody(item->parent()->parent()->text(0).toLatin1().data());
+            link  = kinbody->GetLink(item->text(0).toLatin1().data());
 
             //  Clears output string
             strs.clear();
