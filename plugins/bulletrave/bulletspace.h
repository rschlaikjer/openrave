// -*- coding: utf-8 -*-
// Copyright (C) 2006-2011 Rosen Diankov <rosen.diankov@gmail.com>
//
// This program is free software: you can redistribute it and/or modify
// it under the terms of the GNU Lesser General Public License as published by
// the Free Software Foundation, either version 3 of the License, or
// at your option) any later version.
//
// This program is distributed in the hope that it will be useful,
// but WITHOUT ANY WARRANTY; without even the implied warranty of
// MERCHANTABILITY or FITNESS FOR A PARTICULAR PURPOSE.  See the
// GNU Lesser General Public License for more details.
//
// You should have received a copy of the GNU Lesser General Public License
// along with this program.  If not, see <http://www.gnu.org/licenses/>.

// Contributors: 2010 Nick Hillier, Katrina Monkley CSIRO Autonomous Systems Lab, 2010-2011 Max Argus
// 		 2013 Theodoros Stouraitis and Praveen Ramanujam

#ifndef OPENRAVE_BULLET_SPACE
#define OPENRAVE_BULLET_SPACE

#include "plugindefs.h"

#include <btBulletCollisionCommon.h>
#include <btBulletDynamicsCommon.h>
#include <BulletCollision/Gimpact/btGImpactShape.h>
#include <BulletCollision/Gimpact/btGImpactCollisionAlgorithm.h>
#include <BulletCollision/CollisionShapes/btShapeHull.h>
//#include <BulletCollision/Gimpact/btConcaveConcaveCollisionAlgorithm.h>

// groups bits for bullet
#define ENABLED_GROUP 1 // mask ENABLED_GROUP
#define DISABLED_GROUP 256 // mask 0

// manages a space of bullet objects
class BulletSpace : public boost::enable_shared_from_this<BulletSpace>
{
    inline boost::weak_ptr<BulletSpace> weak_space() {
        return shared_from_this();
    }

public:

    // information about the kinematics of the body
    class KinBodyInfo : public UserData
    {
public:
        class LINK : public btMotionState
        {
public:
            virtual ~LINK() {
            }

            virtual void getWorldTransform(btTransform& centerOfMassWorldTrans ) const
            {
                //centerOfMassWorldTrans = m_centerOfMassOffset.inverse() * m_graphicsWorldTrans;
                centerOfMassWorldTrans = GetBtTransform(plink->GetTransform()*tlocal);
            }

            virtual void setWorldTransform(const btTransform& centerOfMassWorldTrans)
            {
                //m_graphicsWorldTrans = centerOfMassWorldTrans * m_centerOfMassOffset;
                //RAVELOG_INFO(plink->GetName()); //This info is eats up the terminal
                plink->SetTransform(GetTransform(centerOfMassWorldTrans)*tlocal.inverse());
            }

            boost::shared_ptr<btCollisionObject> obj;
            boost::shared_ptr<btRigidBody> _rigidbody;
            boost::shared_ptr<btCollisionShape> shape;
            list<boost::shared_ptr<btCollisionShape> > listchildren;
            list<boost::shared_ptr<btStridingMeshInterface> > listmeshes;

            KinBody::LinkPtr plink;
            Transform tlocal;     /// local offset transform to account for inertias not aligned to axes
        };

        KinBodyInfo(boost::shared_ptr<btCollisionWorld> world, bool bPhysics) : _world(world), _bPhysics(bPhysics) {
            nLastStamp = 0;
            _worlddynamics = boost::dynamic_pointer_cast<btDiscreteDynamicsWorld>(_world);
        }
        virtual ~KinBodyInfo() {
            Reset();
        }

        void Reset()
        {
            FOREACH(itlink, vlinks) {
                if( _bPhysics && !(*itlink)->plink->IsStatic()) {
                    _worlddynamics->removeRigidBody((*itlink)->_rigidbody.get());
                }
                else {
                    _world->removeCollisionObject((*itlink)->obj.get());
                }
            }
            FOREACH(itjoint,_mapjoints) {
                _worlddynamics->removeConstraint(itjoint->second.get());
            }
            _mapjoints.clear(); // have to remove constraints first
            vlinks.resize(0);
            _geometrycallback.reset();
        }

        KinBodyPtr pbody;     ///< body associated with this structure
        int nLastStamp;

        std::vector<boost::shared_ptr<LINK> > vlinks;     ///< if body is disabled, then geom is static (it can't be connected to a joint!)
        ///< the pointer to this Link is the userdata
        typedef std::map< KinBody::JointConstPtr, boost::shared_ptr<btTypedConstraint> > MAPJOINTS;
        MAPJOINTS _mapjoints;
        UserDataPtr _geometrycallback;
        boost::weak_ptr<BulletSpace> _bulletspace;

private:
        boost::shared_ptr<btCollisionWorld> _world;
        boost::shared_ptr<btDiscreteDynamicsWorld> _worlddynamics;
        bool _bPhysics;
    };

    typedef boost::shared_ptr<KinBodyInfo> KinBodyInfoPtr;
    typedef boost::shared_ptr<KinBodyInfo const> KinBodyInfoConstPtr;
    typedef boost::function<KinBodyInfoPtr(KinBodyConstPtr)> GetInfoFn;
    typedef boost::function<void (KinBodyInfoPtr)> SynchronizeCallbackFn;

    BulletSpace(EnvironmentBasePtr penv, const GetInfoFn& infofn, bool bPhysics) : _penv(penv), GetInfo(infofn), _bPhysics(bPhysics) {
    }
    virtual ~BulletSpace() {
    }

    bool InitEnvironment(boost::shared_ptr<btCollisionWorld> world)
    {
        _world = world;
        _worlddynamics = boost::dynamic_pointer_cast<btDiscreteDynamicsWorld>(_world);
        btGImpactCollisionAlgorithm::registerAlgorithm((btCollisionDispatcher*)_world->getDispatcher());
        //btConcaveConcaveCollisionAlgorithm::registerAlgorithm(_world->getDispatcher());

        return true;
    }

    void DestroyEnvironment()
    {
        _world.reset();
        _worlddynamics.reset();
    }

    KinBodyInfoPtr InitKinBody(KinBodyPtr pbody, KinBodyInfoPtr pinfo = KinBodyInfoPtr(), btScalar fmargin=0.0005) //  -> changed fmargin because penetration was too little. For collision the values needs to be changed. There will be an XML interface for fmargin.
    {
        // create all ode bodies and joints
        if( !pinfo ) {
            pinfo.reset(new KinBodyInfo(_world,_bPhysics));
        }
        pinfo->Reset();
        pinfo->pbody = pbody;
        pinfo->_bulletspace = weak_space();
        pinfo->vlinks.reserve(pbody->GetLinks().size());

        FOREACHC(itlink, pbody->GetLinks()) {
            boost::shared_ptr<KinBodyInfo::LINK> link(new KinBodyInfo::LINK());

            btCompoundShape* pshapeparent = new btCompoundShape();
            link->shape.reset(pshapeparent);
            pshapeparent->setMargin(fmargin);     // need to set margin very small for collision : 0.000001

            // add all the correct geometry objects
            FOREACHC(itgeom, (*itlink)->GetGeometries()) {
                boost::shared_ptr<btCollisionShape> child;
                KinBody::Link::GeometryPtr geom = *itgeom;
                switch(geom->GetType()) {
                case GT_None:
                    break;
                case GT_Box:
                    child.reset(new btBoxShape(GetBtVector(geom->GetBoxExtents())));
                    break;
                case GT_Sphere:
                    child.reset(new btSphereShape(geom->GetSphereRadius()));
                    break;
                case GT_Cylinder:
                    // cylinder axis aligned to Y
<<<<<<< HEAD
                    child.reset(new btCylinderShapeZ(btVector3(geom->GetCylinderRadius(),geom->GetCylinderRadius(),geom->GetCylinderHeight()*0.5f)));
                    break;
                case GT_Axial:
=======
                    if (geom->GetCylinderTopRadius() == geom->GetCylinderBottomRadius()) {
                        child.reset(new btCylinderShapeZ(btVector3(geom->GetCylinderRadius(), geom->GetCylinderRadius(), geom->GetCylinderHeight() * 0.5f)));
                        break;
                    }
                    // fall through to trimesh otherwise
>>>>>>> 730d4f57
                case GT_TriMesh: {
                    if( geom->GetCollisionMesh().indices.size() >= 3 ) {
                        btTriangleMesh* ptrimesh = new btTriangleMesh();

                        // for some reason adding indices makes everything crash
                        for(size_t i = 0; i < geom->GetCollisionMesh().indices.size(); i += 3) {
                            ptrimesh->addTriangle(GetBtVector(geom->GetCollisionMesh().vertices[i]), GetBtVector(geom->GetCollisionMesh().vertices[i+1]), GetBtVector(geom->GetCollisionMesh().vertices[i+2]));
                        }
                        //child.reset(new btBvhTriangleMeshShape(ptrimesh, true, true)); // doesn't do tri-tri collisions!

                        if( _bPhysics ) {
                            RAVELOG_DEBUG("converting triangle mesh to convex hull for physics\n");
                            boost::shared_ptr<btConvexShape> pconvexbuilder(new btConvexTriangleMeshShape(ptrimesh));
                            pconvexbuilder->setMargin(fmargin);

                            //Create a hull shape to approximate Trimesh
                            boost::shared_ptr<btShapeHull> hull(new btShapeHull(pconvexbuilder.get()));
                            hull->buildHull(fmargin);

                            btConvexHullShape* convexShape = new btConvexHullShape();
                            convexShape->setLocalScaling(btVector3(1,1,1));
                            //ofstream f((*itlink)->GetName().c_str());
                            for (int i=0; i< hull->numVertices(); i++) {
                                convexShape->addPoint(hull->getVertexPointer()[i]);
                                //f << hull->getVertexPointer()[i].getX() << " " << hull->getVertexPointer()[i].getY() << " " << hull->getVertexPointer()[i].getZ() << endl;
                            }
                            child.reset(convexShape);
                            delete ptrimesh;
                        }
                        else {
                            btGImpactMeshShape* pgimpact = new btGImpactMeshShape(ptrimesh);
                            pgimpact->setMargin(fmargin);     // need to set margin very small (we're not simulating anyway)
                            pgimpact->updateBound();
                            child.reset(pgimpact);
                            link->listmeshes.push_back(boost::shared_ptr<btStridingMeshInterface>(ptrimesh));
                        }
                    }
                    break;
                }
                default:
                    break;
                }

                if( !child && geom->GetType() != GT_None ) {
                    RAVELOG_WARN("did not create geom type 0x%x\n", geom->GetType());
                    continue;
                }

                link->listchildren.push_back(child);
                child->setMargin(fmargin);     // need to set margin very small (we're not simulating anyway)
                pshapeparent->addChildShape(GetBtTransform(geom->GetTransform()), child.get());
            }

            link->plink = *itlink;
            link->tlocal = (*itlink)->GetLocalMassFrame();

            if( _bPhysics ) {
                // set the mass and inertia and extract the eigenvectors of the tensor
                btVector3 localInertia = GetBtVector((*itlink)->GetPrincipalMomentsOfInertia());
		
                dReal mass = (*itlink)->GetMass();
                // -> bullet expects static objects to have zero mass                
		if((*itlink)->IsStatic()){
			mass = 0;
		}
                if( mass < 0 ) {
                    RAVELOG_WARN(str(boost::format("body %s:%s mass is %f. filling dummy values")%pbody->GetName()%(*itlink)->GetName()%mass));
                    mass = 1e-7;
                }
                else if( (*itlink)->GetPrincipalMomentsOfInertia().lengthsqr3() <= 0 ) {
                    localInertia = btVector3(1e-7,1e-7,1e-7);
                }
                btRigidBody::btRigidBodyConstructionInfo rbInfo(mass,link.get(),pshapeparent,localInertia);
                rbInfo.m_startWorldTransform = GetBtTransform((*itlink)->GetTransform()*link->tlocal);
                link->_rigidbody.reset(new btRigidBody(rbInfo));
                link->obj = link->_rigidbody;
            }
            else {
                link->obj.reset(new btCollisionObject());
                link->obj->setCollisionShape(pshapeparent);
                link->obj->setWorldTransform(GetBtTransform((*itlink)->GetTransform()*link->tlocal));
            }

            link->obj->setUserPointer(link.get());
            // Dynamic (moving) rigidbodies: positive mass, every simulation frame the dynamics will update its world transform
            // Static rigidbodies: zero mass, cannot move but just collide
            // Kinematic rigidbodies: zero mass, can be animated by the user, but there will be only one-way interaction
            link->obj->setCollisionFlags((*itlink)->IsStatic() ? btCollisionObject::CF_KINEMATIC_OBJECT : 0);
           // --> check for static
           if( _bPhysics && !(*itlink)->IsStatic() ) {
                _worlddynamics->addRigidBody(link->_rigidbody.get());
            }
            else {
                _world->addCollisionObject(link->obj.get());
            }

            //Activates all kinematic objects added to btDiscreteDynamicsWorld
            //link->body->setActivationState(DISABLE_DEACTIVATION);

            link->obj->activate(true);
            pinfo->vlinks.push_back(link);
        }

        if( _bPhysics ) {
            vector<KinBody::JointPtr> vbodyjoints; vbodyjoints.reserve(pbody->GetJoints().size()+pbody->GetPassiveJoints().size());
            vbodyjoints.insert(vbodyjoints.end(),pbody->GetJoints().begin(),pbody->GetJoints().end());
            vbodyjoints.insert(vbodyjoints.end(),pbody->GetPassiveJoints().begin(),pbody->GetPassiveJoints().end());
            FOREACH(itjoint, vbodyjoints) {
                btRigidBody* body0 = NULL, *body1 = NULL;
                if( !!(*itjoint)->GetFirstAttached() ) {
                    body0 = dynamic_cast<btRigidBody*>(pinfo->vlinks.at((*itjoint)->GetFirstAttached()->GetIndex())->obj.get());
                }
                if( !!(*itjoint)->GetSecondAttached() ) {
                    body1 = dynamic_cast<btRigidBody*>(pinfo->vlinks.at((*itjoint)->GetSecondAttached()->GetIndex())->obj.get());
                }
                if( !body0 || !body1 ) {
                    RAVELOG_ERROR(str(boost::format("joint %s needs to be attached to two bodies!\n")%(*itjoint)->GetName()));
                    continue;
                }

                Transform t0inv = GetTransform(body0->getWorldTransform()).inverse();
                Transform t1inv = GetTransform(body1->getWorldTransform()).inverse();
                boost::shared_ptr<btTypedConstraint> joint;
                switch((*itjoint)->GetType()) {
                case KinBody::JointHinge: {
                    btVector3 pivotInA = GetBtVector(t0inv * (*itjoint)->GetAnchor());
                    btVector3 pivotInB = GetBtVector(t1inv * (*itjoint)->GetAnchor());
                    btVector3 axisInA = GetBtVector(t0inv.rotate((*itjoint)->GetAxis(0)));
                    btVector3 axisInB = GetBtVector(t1inv.rotate((*itjoint)->GetAxis(0)));
                    boost::shared_ptr<btHingeConstraint> hinge(new btHingeConstraint(*body0, *body1, pivotInA, pivotInB, axisInA, axisInB));
                    //hinge->setParam(BT_CONSTRAINT_STOP_ERP,0.8);
                    //hinge->setParam(BT_CONSTRAINT_STOP_CFM,0);
                    //hinge->setParam(BT_CONSTRAINT_CFM,0);
                    vector<dReal> vupper,vlower;
                    (*itjoint)->GetLimits(vlower,vupper);
                    hinge->setLimit(vlower.at(0),vupper.at(0),0.9f,0.9f,1.0f);
                    if( !(*itjoint)->IsCircular(0) ) {
                        vector<dReal> vlower, vupper;
                        (*itjoint)->GetLimits(vlower,vupper);
                        btScalar orInitialAngle = (*itjoint)->GetValue(0);
                        btScalar btInitialAngle = hinge->getHingeAngle();
                        btScalar lower_adj, upper_adj;
                        btScalar diff = (btInitialAngle + orInitialAngle);
                        lower_adj = diff - vupper.at(0);
                        upper_adj = diff - vlower.at(0);
                        hinge->setLimit(lower_adj,upper_adj);
                    }
                    joint = hinge;
                    break;
                }
                case KinBody::JointSlider: {
                    Transform tslider; tslider.rot = quatRotateDirection(Vector(1,0,0),(*itjoint)->GetAxis(0));
                    btTransform frameInA = GetBtTransform(t0inv*tslider);
                    btTransform frameInB = GetBtTransform(t1inv*tslider);
                    joint.reset(new btSliderConstraint(*body0, *body1, frameInA, frameInB, true));
                    break;
                }
                case KinBody::JointSpherical: {
                    btVector3 pivotInA = GetBtVector(t0inv * (*itjoint)->GetAnchor());
                    btVector3 pivotInB = GetBtVector(t1inv * (*itjoint)->GetAnchor());
                    boost::shared_ptr<btPoint2PointConstraint> spherical(new btPoint2PointConstraint(*body0, *body1, pivotInA, pivotInB));
                    joint = spherical;
                    break;
                }
                case KinBody::JointUniversal:
                    RAVELOG_ERROR("universal joint not supported by bullet\n");
                    break;
                case KinBody::JointHinge2:
                    RAVELOG_ERROR("hinge2 joint not supported by bullet\n");
                    break;
                default:
                    RAVELOG_ERROR("unknown joint type 0x%8.8x\n", (*itjoint)->GetType());
                    break;
                }

                if( !!joint ) {
                    KinBody::LinkPtr plink0 = (*itjoint)->GetFirstAttached(), plink1 = (*itjoint)->GetSecondAttached();
                    int minindex = min(plink0->GetIndex(), plink1->GetIndex());
                    int maxindex = max(plink0->GetIndex(), plink1->GetIndex());

                    bool bIgnoreCollision = pbody->AreAdjacentLinks(minindex, maxindex) || plink0->IsRigidlyAttached(plink0);
                    _worlddynamics->addConstraint(joint.get(), bIgnoreCollision);
                    pinfo->_mapjoints[*itjoint] = joint;
                }
            }
        }

        pinfo->_geometrycallback = pbody->RegisterChangeCallback(KinBody::Prop_LinkGeometry, boost::bind(&BulletSpace::GeometryChangedCallback,boost::bind(&utils::sptr_from<BulletSpace>, weak_space()),KinBodyWeakPtr(pbody)));
        _Synchronize(pinfo);
        return pinfo;
    }

    void Synchronize()
    {
        vector<KinBodyPtr> vbodies;
        _penv->GetBodies(vbodies);
        FOREACHC(itbody, vbodies) {
            KinBodyInfoPtr pinfo = GetInfo(*itbody);
            BOOST_ASSERT( pinfo->pbody == *itbody );
            if( pinfo->nLastStamp != (*itbody)->GetUpdateStamp() ) {
                _Synchronize(pinfo);
            }
        }
    }

    void Synchronize(KinBodyConstPtr pbody)
    {
        KinBodyInfoPtr pinfo = GetInfo(pbody);
        BOOST_ASSERT( pinfo->pbody == pbody );
        if( pinfo->nLastStamp != pbody->GetUpdateStamp() ) {
            _Synchronize(pinfo);
        }
    }

    boost::shared_ptr<btCollisionObject> GetLinkBody(KinBody::LinkConstPtr plink)
    {
        KinBodyInfoPtr pinfo = GetInfo(plink->GetParent());
        BOOST_ASSERT(pinfo->pbody == plink->GetParent() );
        return pinfo->vlinks.at(plink->GetIndex())->obj;
    }

    boost::shared_ptr<btTypedConstraint> GetJoint(KinBody::JointConstPtr pjoint)
    {
        KinBodyInfoPtr pinfo = GetInfo(pjoint->GetParent());
        BOOST_ASSERT(pinfo->pbody == pjoint->GetParent() );
        KinBodyInfo::MAPJOINTS::const_iterator it;
        it =  pinfo->_mapjoints.find(pjoint);   //  --> fixed bug
        BOOST_ASSERT(it != pinfo->_mapjoints.end());
        return it->second;
    }

    void SetSynchronizationCallback(const SynchronizeCallbackFn &synccallback) {
        _synccallback = synccallback;
    }

    static inline Transform GetTransform(const btTransform &t)
    {
        return Transform(Vector(t.getRotation().getW(), t.getRotation().getX(), t.getRotation().getY(), t.getRotation().getZ()), Vector(t.getOrigin().getX(), t.getOrigin().getY(), t.getOrigin().getZ()));
    }

    static inline btTransform GetBtTransform(const Transform &t)
    {
        OPENRAVE_ASSERT_OP(RaveFabs(t.rot.lengthsqr4()-1),<=,0.01);
        return btTransform(btQuaternion(t.rot.y,t.rot.z,t.rot.w,t.rot.x),GetBtVector(t.trans));
    }

    static inline btVector3 GetBtVector(const Vector &v)
    {
        return btVector3(v.x,v.y,v.z);
    }
    bool IsInitialized() {
       		// return !!_world;
		return !!_worlddynamics;
    }



private:

    void _Synchronize(KinBodyInfoPtr pinfo)
    {
        vector<Transform> vtrans;
        std::vector<int> dofbranches;
        pinfo->pbody->GetLinkTransformations(vtrans,dofbranches);
        pinfo->nLastStamp = pinfo->pbody->GetUpdateStamp();
        BOOST_ASSERT( vtrans.size() == pinfo->vlinks.size() );
        for(size_t i = 0; i < vtrans.size(); ++i) {
            pinfo->vlinks[i]->obj->getWorldTransform() = GetBtTransform(vtrans[i]*pinfo->vlinks[i]->tlocal);
        }
        if( !!_synccallback ) {
            _synccallback(pinfo);
        }
    }

    virtual void GeometryChangedCallback(KinBodyWeakPtr _pbody)
    {
        EnvironmentLock lock(_penv->GetMutex());
        KinBodyPtr pbody(_pbody);
        KinBodyInfoPtr pinfo = GetInfo(pbody);
        if( !pinfo ) {
            return;
        }
        BOOST_ASSERT(boost::shared_ptr<BulletSpace>(pinfo->_bulletspace) == shared_from_this());
        BOOST_ASSERT(pinfo->pbody==pbody);
        InitKinBody(pbody,pinfo);
    }

    EnvironmentBasePtr _penv;
    GetInfoFn GetInfo;
    boost::shared_ptr<btCollisionWorld> _world;
    boost::shared_ptr<btDiscreteDynamicsWorld> _worlddynamics;
    SynchronizeCallbackFn _synccallback;
    bool _bPhysics;
};

static KinBody::LinkPtr GetLinkFromCollision(const btCollisionObject* co) {
    BOOST_ASSERT(co != NULL);
    return static_cast<BulletSpace::KinBodyInfo::LINK*>(co->getUserPointer())->plink;
}

static KinBody::LinkPtr GetLinkFromProxy(btBroadphaseProxy* proxy) {
    return GetLinkFromCollision(static_cast<btCollisionObject*>(proxy->m_clientObject));
}

class OpenRAVEFilterCallback : public btOverlapFilterCallback
{
public:
    virtual bool CheckLinks(KinBody::LinkPtr plink0, KinBody::LinkPtr plink1) const = 0;
    virtual bool needBroadphaseCollision(btBroadphaseProxy* proxy0,btBroadphaseProxy* proxy1) const
    {
        BOOST_ASSERT( static_cast<btCollisionObject*>(proxy0->m_clientObject) != NULL );
        BOOST_ASSERT( static_cast<btCollisionObject*>(proxy1->m_clientObject) != NULL );
        KinBody::LinkPtr plink0 = GetLinkFromProxy(proxy0);
        KinBody::LinkPtr plink1 = GetLinkFromProxy(proxy1);
        if( !plink0->IsEnabled() || !plink1->IsEnabled() ) {
            return false;
        }
        return CheckLinks(plink0,plink1);
    }
};

#ifdef RAVE_REGISTER_BOOST
#include BOOST_TYPEOF_INCREMENT_REGISTRATION_GROUP()
BOOST_TYPEOF_REGISTER_TYPE(BulletSpace)
BOOST_TYPEOF_REGISTER_TYPE(BulletSpace::KinBodyInfo)
BOOST_TYPEOF_REGISTER_TYPE(BulletSpace::KinBodyInfo::LINK)
BOOST_TYPEOF_REGISTER_TYPE(dJointID)
#endif

#endif<|MERGE_RESOLUTION|>--- conflicted
+++ resolved
@@ -15,7 +15,7 @@
 // along with this program.  If not, see <http://www.gnu.org/licenses/>.
 
 // Contributors: 2010 Nick Hillier, Katrina Monkley CSIRO Autonomous Systems Lab, 2010-2011 Max Argus
-// 		 2013 Theodoros Stouraitis and Praveen Ramanujam
+//       2013 Theodoros Stouraitis and Praveen Ramanujam
 
 #ifndef OPENRAVE_BULLET_SPACE
 #define OPENRAVE_BULLET_SPACE
@@ -176,17 +176,12 @@
                     break;
                 case GT_Cylinder:
                     // cylinder axis aligned to Y
-<<<<<<< HEAD
-                    child.reset(new btCylinderShapeZ(btVector3(geom->GetCylinderRadius(),geom->GetCylinderRadius(),geom->GetCylinderHeight()*0.5f)));
-                    break;
-                case GT_Axial:
-=======
                     if (geom->GetCylinderTopRadius() == geom->GetCylinderBottomRadius()) {
                         child.reset(new btCylinderShapeZ(btVector3(geom->GetCylinderRadius(), geom->GetCylinderRadius(), geom->GetCylinderHeight() * 0.5f)));
                         break;
                     }
-                    // fall through to trimesh otherwise
->>>>>>> 730d4f57
+                // fall through to trimesh otherwise
+                case GT_Axial:
                 case GT_TriMesh: {
                     if( geom->GetCollisionMesh().indices.size() >= 3 ) {
                         btTriangleMesh* ptrimesh = new btTriangleMesh();
@@ -246,12 +241,12 @@
             if( _bPhysics ) {
                 // set the mass and inertia and extract the eigenvectors of the tensor
                 btVector3 localInertia = GetBtVector((*itlink)->GetPrincipalMomentsOfInertia());
-		
+
                 dReal mass = (*itlink)->GetMass();
-                // -> bullet expects static objects to have zero mass                
-		if((*itlink)->IsStatic()){
-			mass = 0;
-		}
+                // -> bullet expects static objects to have zero mass
+                if((*itlink)->IsStatic()) {
+                    mass = 0;
+                }
                 if( mass < 0 ) {
                     RAVELOG_WARN(str(boost::format("body %s:%s mass is %f. filling dummy values")%pbody->GetName()%(*itlink)->GetName()%mass));
                     mass = 1e-7;
@@ -275,8 +270,8 @@
             // Static rigidbodies: zero mass, cannot move but just collide
             // Kinematic rigidbodies: zero mass, can be animated by the user, but there will be only one-way interaction
             link->obj->setCollisionFlags((*itlink)->IsStatic() ? btCollisionObject::CF_KINEMATIC_OBJECT : 0);
-           // --> check for static
-           if( _bPhysics && !(*itlink)->IsStatic() ) {
+            // --> check for static
+            if( _bPhysics && !(*itlink)->IsStatic() ) {
                 _worlddynamics->addRigidBody(link->_rigidbody.get());
             }
             else {
@@ -438,8 +433,8 @@
         return btVector3(v.x,v.y,v.z);
     }
     bool IsInitialized() {
-       		// return !!_world;
-		return !!_worlddynamics;
+        // return !!_world;
+        return !!_worlddynamics;
     }
 
 
