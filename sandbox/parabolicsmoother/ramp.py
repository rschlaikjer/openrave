--- conflicted
+++ resolved
@@ -82,8 +82,6 @@
         self.v1 = Add(self.v0, Mul(self.a, self.duration))
         self.d = Prod([pointfive, Add(self.v0, self.v1), self.duration])
         self.x1 = Add(self.x0, self.d)
-<<<<<<< HEAD
-=======
 
 
     def Initialize(self, v0, a, dur, x0=zero):
@@ -98,7 +96,6 @@
         self.v1 = Add(self.v0, Mul(self.a, self.duration))
         self.d = Prod([pointfive, Add(self.v0, self.v1), self.duration])
         self.x1 = Add(self.x0, self.d)
->>>>>>> e7e7b8ff
         
 
     def UpdateDuration(self, newDur):
@@ -109,11 +106,8 @@
         self.v1 = Add(self.v0, Mul(self.a, self.duration))
         self.d = Prod([pointfive, Add(self.v0, self.v1), self.duration])
         self.x1 = Add(self.x0, self.d)
-<<<<<<< HEAD
-
-=======
->>>>>>> e7e7b8ff
-
+
+        
     def SetInitialValue(newx0):
         self.x0 = ConvertFloatToMPF(newx0)
         self.x1 = Add(self.x0, self.d)
@@ -265,11 +259,7 @@
         elif (t >= self.duration):
             return
 
-<<<<<<< HEAD
-        self.UpdateDuration(self.duration - t)
-=======
         self.UpdateDuration(t)
->>>>>>> e7e7b8ff
         return
         
 
@@ -859,11 +849,7 @@
 
 
     def SetSegment(self, x0Vect_, x1Vect_, v0Vect_, v1Vect_, t):
-<<<<<<< HEAD
-        t = ConvertFloatArrayToMPF(t)
-=======
-        t = ConvertFloatToMPF(t)
->>>>>>> e7e7b8ff
+        t = ConvertFloatToMPF(t)
         assert(t >= 0)
 
         x0Vect = ConvertFloatArrayToMPF(x0Vect_)
@@ -875,11 +861,7 @@
         curves = []
         for i in xrange(ndof):
             curve = ParabolicCurve()
-<<<<<<< HEAD
-            curve.SetSegnment(x0Vect[i], x1Vect[i], v0Vect[i], v1Vect[i])
-=======
             curve.SetSegment(x0Vect[i], x1Vect[i], v0Vect[i], v1Vect[i], t)
->>>>>>> e7e7b8ff
             curves.append(curve)
 
         self.Initialize(curves)
