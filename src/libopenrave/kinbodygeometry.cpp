// -*- coding: utf-8 -*-
// Copyright (C) 2006-2014 Rosen Diankov (rosen.diankov@gmail.com)
//
// This file is part of OpenRAVE.
// OpenRAVE is free software: you can redistribute it and/or modify
// it under the terms of the GNU Lesser General Public License as published by
// the Free Software Foundation, either version 3 of the License, or
// at your option) any later version.
//
// This program is distributed in the hope that it will be useful,
// but WITHOUT ANY WARRANTY; without even the implied warranty of
// MERCHANTABILITY or FITNESS FOR A PARTICULAR PURPOSE.  See the
// GNU Lesser General Public License for more details.
//
// You should have received a copy of the GNU Lesser General Public License
// along with this program.  If not, see <http://www.gnu.org/licenses/>.
#include "libopenrave.h"
#include <algorithm>

namespace OpenRAVE {

#define GTS_M_ICOSAHEDRON_X /* sqrt(sqrt(5)+1)/sqrt(2*sqrt(5)) */ \
    (dReal)0.850650808352039932181540497063011072240401406
#define GTS_M_ICOSAHEDRON_Y /* sqrt(2)/sqrt(5+sqrt(5))         */ \
    (dReal)0.525731112119133606025669084847876607285497935
#define GTS_M_ICOSAHEDRON_Z (dReal)0.0

// generate a sphere triangulation starting with an icosahedron
// all triangles are oriented counter clockwise
void GenerateSphereTriangulation(TriMesh& tri, int levels)
{
    TriMesh temp, temp2;

    temp.vertices.push_back(Vector(+GTS_M_ICOSAHEDRON_Z, +GTS_M_ICOSAHEDRON_X, -GTS_M_ICOSAHEDRON_Y));
    temp.vertices.push_back(Vector(+GTS_M_ICOSAHEDRON_X, +GTS_M_ICOSAHEDRON_Y, +GTS_M_ICOSAHEDRON_Z));
    temp.vertices.push_back(Vector(+GTS_M_ICOSAHEDRON_Y, +GTS_M_ICOSAHEDRON_Z, -GTS_M_ICOSAHEDRON_X));
    temp.vertices.push_back(Vector(+GTS_M_ICOSAHEDRON_Y, +GTS_M_ICOSAHEDRON_Z, +GTS_M_ICOSAHEDRON_X));
    temp.vertices.push_back(Vector(+GTS_M_ICOSAHEDRON_X, -GTS_M_ICOSAHEDRON_Y, +GTS_M_ICOSAHEDRON_Z));
    temp.vertices.push_back(Vector(+GTS_M_ICOSAHEDRON_Z, +GTS_M_ICOSAHEDRON_X, +GTS_M_ICOSAHEDRON_Y));
    temp.vertices.push_back(Vector(-GTS_M_ICOSAHEDRON_Y, +GTS_M_ICOSAHEDRON_Z, +GTS_M_ICOSAHEDRON_X));
    temp.vertices.push_back(Vector(+GTS_M_ICOSAHEDRON_Z, -GTS_M_ICOSAHEDRON_X, -GTS_M_ICOSAHEDRON_Y));
    temp.vertices.push_back(Vector(-GTS_M_ICOSAHEDRON_X, +GTS_M_ICOSAHEDRON_Y, +GTS_M_ICOSAHEDRON_Z));
    temp.vertices.push_back(Vector(-GTS_M_ICOSAHEDRON_Y, +GTS_M_ICOSAHEDRON_Z, -GTS_M_ICOSAHEDRON_X));
    temp.vertices.push_back(Vector(-GTS_M_ICOSAHEDRON_X, -GTS_M_ICOSAHEDRON_Y, +GTS_M_ICOSAHEDRON_Z));
    temp.vertices.push_back(Vector(+GTS_M_ICOSAHEDRON_Z, -GTS_M_ICOSAHEDRON_X, +GTS_M_ICOSAHEDRON_Y));

    const int nindices=60;
    int indices[nindices] = {
        0, 1, 2,
        1, 3, 4,
        3, 5, 6,
        2, 4, 7,
        5, 6, 8,
        2, 7, 9,
        0, 5, 8,
        7, 9, 10,
        0, 1, 5,
        7, 10, 11,
        1, 3, 5,
        6, 10, 11,
        3, 6, 11,
        9, 10, 8,
        3, 4, 11,
        6, 8, 10,
        4, 7, 11,
        1, 2, 4,
        0, 8, 9,
        0, 2, 9
    };

    Vector v[3];

    // make sure oriented CCW
    for(int i = 0; i < nindices; i += 3 ) {
        v[0] = temp.vertices[indices[i]];
        v[1] = temp.vertices[indices[i+1]];
        v[2] = temp.vertices[indices[i+2]];
        if( v[0].dot3((v[1]-v[0]).cross(v[2]-v[0])) < 0 ) {
            swap(indices[i], indices[i+1]);
        }
    }

    temp.indices.resize(nindices);
    std::copy(&indices[0],&indices[nindices],temp.indices.begin());

    TriMesh* pcur = &temp;
    TriMesh* pnew = &temp2;
    while(levels-- > 0) {

        pnew->vertices.resize(0);
        pnew->vertices.reserve(2*pcur->vertices.size());
        pnew->vertices.insert(pnew->vertices.end(), pcur->vertices.begin(), pcur->vertices.end());
        pnew->indices.resize(0);
        pnew->indices.reserve(4*pcur->indices.size());

        map< uint64_t, int > mapnewinds;
        map< uint64_t, int >::iterator it;

        for(size_t i = 0; i < pcur->indices.size(); i += 3) {
            // for ever tri, create 3 new vertices and 4 new triangles.
            v[0] = pcur->vertices[pcur->indices[i]];
            v[1] = pcur->vertices[pcur->indices[i+1]];
            v[2] = pcur->vertices[pcur->indices[i+2]];

            int inds[3];
            for(int j = 0; j < 3; ++j) {
                uint64_t key = ((uint64_t)pcur->indices[i+j]<<32)|(uint64_t)pcur->indices[i + ((j+1)%3) ];
                it = mapnewinds.find(key);

                if( it == mapnewinds.end() ) {
                    inds[j] = mapnewinds[key] = mapnewinds[(key<<32)|(key>>32)] = (int)pnew->vertices.size();
                    pnew->vertices.push_back((v[j]+v[(j+1)%3 ]).normalize3());
                }
                else {
                    inds[j] = it->second;
                }
            }

            pnew->indices.push_back(pcur->indices[i]);    pnew->indices.push_back(inds[0]);    pnew->indices.push_back(inds[2]);
            pnew->indices.push_back(inds[0]);    pnew->indices.push_back(pcur->indices[i+1]);    pnew->indices.push_back(inds[1]);
            pnew->indices.push_back(inds[2]);    pnew->indices.push_back(inds[0]);    pnew->indices.push_back(inds[1]);
            pnew->indices.push_back(inds[2]);    pnew->indices.push_back(inds[1]);    pnew->indices.push_back(pcur->indices[i+2]);
        }

        swap(pnew,pcur);
    }

    tri = *pcur;
}

/// \param ex half extents
void AppendBoxTriangulation(const Vector& pos, const Vector& ex, TriMesh& tri)
{
    // trivial
    Vector v[8] = { Vector(ex.x, ex.y, ex.z)+pos,
                    Vector(ex.x, ex.y, -ex.z)+pos,
                    Vector(ex.x, -ex.y, ex.z)+pos,
                    Vector(ex.x, -ex.y, -ex.z)+pos,
                    Vector(-ex.x, ex.y, ex.z)+pos,
                    Vector(-ex.x, ex.y, -ex.z)+pos,
                    Vector(-ex.x, -ex.y, ex.z)+pos,
                    Vector(-ex.x, -ex.y, -ex.z)+pos};
    int vertexoffset = (int)tri.vertices.size();
    const int nindices = 36;
    int indices[nindices] = {
        0+vertexoffset, 2+vertexoffset, 1+vertexoffset,
        1+vertexoffset, 2+vertexoffset, 3+vertexoffset,
        4+vertexoffset, 5+vertexoffset, 6+vertexoffset,
        5+vertexoffset, 7+vertexoffset, 6+vertexoffset,
        0+vertexoffset, 1+vertexoffset, 4+vertexoffset,
        1+vertexoffset, 5+vertexoffset, 4+vertexoffset,
        2+vertexoffset, 6+vertexoffset, 3+vertexoffset,
        3+vertexoffset, 6+vertexoffset, 7+vertexoffset,
        0+vertexoffset, 4+vertexoffset, 2+vertexoffset,
        2+vertexoffset, 4+vertexoffset, 6+vertexoffset,
        1+vertexoffset, 3+vertexoffset, 5+vertexoffset,
        3+vertexoffset, 7+vertexoffset, 5+vertexoffset
    };
    tri.vertices.insert(tri.vertices.end(), &v[0], &v[8]);
    tri.indices.insert(tri.indices.end(), &indices[0], &indices[nindices]);
}

KinBody::GeometryInfo::GeometryInfo() : XMLReadable("geometry")
{
    _vDiffuseColor = Vector(1,1,1);
    _type = GT_None;
    _fTransparency = 0;
    _vRenderScale = _vCollisionScale = Vector(1,1,1);
    _bVisible = true;
    _bModifiable = true;
}

bool KinBody::GeometryInfo::InitCollisionMesh(float fTessellation)
{
    if( _type == GT_TriMesh || _type == GT_None ) {
        return true;
    }

    // is clear() better since it releases the memory?
    _meshcollision.indices.resize(0);
    _meshcollision.vertices.resize(0);

    if( fTessellation < 0.01f ) {
        fTessellation = 0.01f;
    }
    // start tesselating
    switch(_type) {
    case GT_Sphere: {
        // log_2 (1+ tess)
        GenerateSphereTriangulation(_meshcollision, 3 + (int)(logf(fTessellation) / logf(2.0f)) );
        dReal fRadius = GetSphereRadius();
        FOREACH(it, _meshcollision.vertices) {
            *it *= fRadius;
        }
        break;
    }
    case GT_Box: {
        // trivial
        Vector ex = GetBoxExtents();
        Vector v[8] = { Vector(ex.x, ex.y, ex.z),
                        Vector(ex.x, ex.y, -ex.z),
                        Vector(ex.x, -ex.y, ex.z),
                        Vector(ex.x, -ex.y, -ex.z),
                        Vector(-ex.x, ex.y, ex.z),
                        Vector(-ex.x, ex.y, -ex.z),
                        Vector(-ex.x, -ex.y, ex.z),
                        Vector(-ex.x, -ex.y, -ex.z) };
        const int nindices = 36;
        int indices[] = {
            0, 2, 1,
            1, 2, 3,
            4, 5, 6,
            5, 7, 6,
            0, 1, 4,
            1, 5, 4,
            2, 6, 3,
            3, 6, 7,
            0, 4, 2,
            2, 4, 6,
            1, 3, 5,
            3, 7, 5
        };
        _meshcollision.vertices.resize(8);
        std::copy(&v[0],&v[8],_meshcollision.vertices.begin());
        _meshcollision.indices.resize(nindices);
        std::copy(&indices[0],&indices[nindices],_meshcollision.indices.begin());
        break;
    }
    case GT_Cylinder: {
        // cylinder is on z axis
        dReal rad = GetCylinderRadius(), len = GetCylinderHeight()*0.5f;
        int numverts = (int)(fTessellation*48.0f) + 3;
        dReal dtheta = 2 * PI / (dReal)numverts;
        _meshcollision.vertices.push_back(Vector(0,0,len));
        _meshcollision.vertices.push_back(Vector(0,0,-len));
        _meshcollision.vertices.push_back(Vector(rad,0,len));
        _meshcollision.vertices.push_back(Vector(rad,0,-len));
        for(int i = 0; i < numverts+1; ++i) {
            dReal s = rad * RaveSin(dtheta * (dReal)i);
            dReal c = rad * RaveCos(dtheta * (dReal)i);
            int off = (int)_meshcollision.vertices.size();
            _meshcollision.vertices.push_back(Vector(c, s, len));
            _meshcollision.vertices.push_back(Vector(c, s, -len));

            _meshcollision.indices.push_back(0);       _meshcollision.indices.push_back(off-2);       _meshcollision.indices.push_back(off);
            _meshcollision.indices.push_back(1);       _meshcollision.indices.push_back(off+1);       _meshcollision.indices.push_back(off-1);
            _meshcollision.indices.push_back(off-2);   _meshcollision.indices.push_back(off-1);         _meshcollision.indices.push_back(off);
            _meshcollision.indices.push_back(off);   _meshcollision.indices.push_back(off-1);         _meshcollision.indices.push_back(off+1);
        }
        break;
    }
    case GT_Cage: {
        const Vector& vCageBaseExtents = _vGeomData;
        for (size_t i = 0; i < _vSideWalls.size(); ++i) {
            const SideWall &s = _vSideWalls[i];
            const size_t vBase = _meshcollision.vertices.size();
            AppendBoxTriangulation(Vector(0, 0, s.vExtents[2]), s.vExtents, _meshcollision);

            for (size_t j = 0; j < 8; ++j) {
                _meshcollision.vertices[vBase + j] = s.transf * _meshcollision.vertices[vBase + j];
            }
        }
        // finally add the base
        AppendBoxTriangulation(Vector(0, 0, vCageBaseExtents.z),vCageBaseExtents, _meshcollision);
        break;
    }
    case GT_Container: {
        const Vector& outerextents = _vGeomData;
        const Vector& innerextents = _vGeomData2;
        const Vector& bottomcross = _vGeomData3;
        const Vector& bottom = _vGeomData4;
        dReal zoffset = 0;
        if( bottom[2] > 0 ) {
            if( bottom[0] > 0 && bottom[1] > 0 ) {
                zoffset = bottom[2];
            }
        }
        // +x wall
        AppendBoxTriangulation(Vector((outerextents[0]+innerextents[0])/4.,0,outerextents[2]/2.+zoffset), Vector((outerextents[0]-innerextents[0])/4., outerextents[1]/2., outerextents[2]/2.), _meshcollision);
        // -x wall
        AppendBoxTriangulation(Vector(-(outerextents[0]+innerextents[0])/4.,0,outerextents[2]/2.+zoffset), Vector((outerextents[0]-innerextents[0])/4., outerextents[1]/2., outerextents[2]/2.), _meshcollision);
        // +y wall
        AppendBoxTriangulation(Vector(0,(outerextents[1]+innerextents[1])/4.,outerextents[2]/2.+zoffset), Vector(outerextents[0]/2., (outerextents[1]-innerextents[1])/4., outerextents[2]/2.), _meshcollision);
        // -y wall
        AppendBoxTriangulation(Vector(0,-(outerextents[1]+innerextents[1])/4.,outerextents[2]/2.+zoffset), Vector(outerextents[0]/2., (outerextents[1]-innerextents[1])/4., outerextents[2]/2.), _meshcollision);
        // bottom
        if( outerextents[2] - innerextents[2] >= 1e-6 ) { // small epsilon error can make thin triangles appear, so test with a reasonable threshold
            AppendBoxTriangulation(Vector(0,0,(outerextents[2]-innerextents[2])/2.+zoffset), Vector(outerextents[0]/2., outerextents[1]/2., (outerextents[2]-innerextents[2])/2), _meshcollision);
        }
        // cross
        if( bottomcross[2] > 0 ) {
            if( bottomcross[0] > 0 ) {
                AppendBoxTriangulation(Vector(0, 0, bottomcross[2]/2+outerextents[2]-innerextents[2]+zoffset), Vector(bottomcross[0]/2, innerextents[1]/2, bottomcross[2]/2), _meshcollision);
            }
            if( bottomcross[1] > 0 ) {
                AppendBoxTriangulation(Vector(0, 0, bottomcross[2]/2+outerextents[2]-innerextents[2]+zoffset), Vector(innerextents[0]/2, bottomcross[1]/2, bottomcross[2]/2), _meshcollision);
            }
        }
        // bottom
        if( bottom[2] > 0 ) {
            if( bottom[0] > 0 && bottom[1] > 0 ) {
                dReal bottomx = bottom[0] > outerextents[0] ? outerextents[0] : bottom[0];
                dReal bottomy = bottom[1] > outerextents[1] ? outerextents[1] : bottom[1];
                AppendBoxTriangulation(Vector(0, 0, bottom[2]/2), Vector(bottomx/2., bottomy/2., bottom[2]/2.), _meshcollision);
            }
        }
        break;
    }
    default:
        throw OPENRAVE_EXCEPTION_FORMAT(_("unrecognized geom type %d!"), _type, ORE_InvalidArguments);
    }

    return true;
}

bool KinBody::GeometryInfo::ComputeInnerEmptyVolume(Transform& tInnerEmptyVolume, Vector& abInnerEmptyExtents) const
{
    switch(_type) {
    case GT_Cage: {
<<<<<<< HEAD
        Vector vmin, vmax;
        vmax.z = vmin.z = _vGeomData.z*2;

=======
        Vector vwallmin, vwallmax;
        vwallmax.z = vwallmin.z = _vGeomData.z*2;
        
>>>>>>> 8d218a12
        // initialize to the base extents if there is no wall
        vwallmin.x = -_vGeomData.x;
        vwallmin.y = -_vGeomData.y;
        vwallmax.x = _vGeomData.x;
        vwallmax.y = _vGeomData.y;
        int sideWallExtents = 0;
        
        FOREACH(itwall, _vSideWalls) {
            // compute the XYZ extents of the wall
            Vector vxaxis = geometry::ExtractAxisFromQuat(itwall->transf.rot, 0);
            Vector vyaxis = geometry::ExtractAxisFromQuat(itwall->transf.rot, 1);
            Vector vzaxis = geometry::ExtractAxisFromQuat(itwall->transf.rot, 2);

            Vector vprojectedextents;
            for(int idim = 0; idim < 3; ++idim) {
                vprojectedextents[idim] = RaveFabs(vxaxis[idim])*itwall->vExtents.x + RaveFabs(vyaxis[idim])*itwall->vExtents.y + RaveFabs(vzaxis[idim])*itwall->vExtents.z;
            }

            // the origin of the side wall is the bottom center
            if( vwallmax.z < itwall->transf.trans.z + 2*vprojectedextents.z ) {
                vwallmax.z = itwall->transf.trans.z + 2*vprojectedextents.z;
            }

            sideWallExtents |= (int)(1<<itwall->type);
            
            switch(itwall->type) {
            case GeometryInfo::SWT_NX:
                vwallmin.x = itwall->transf.trans.x + vprojectedextents.x;
                break;
            case GeometryInfo::SWT_NY:
                vwallmin.y = itwall->transf.trans.y + vprojectedextents.y;
                break;
            case GeometryInfo::SWT_PX:
                vwallmax.x = itwall->transf.trans.x - vprojectedextents.x;
                break;
            case GeometryInfo::SWT_PY:
                vwallmax.y = itwall->transf.trans.y - vprojectedextents.y;
                break;
            }
        }

        // if _vGeomData2 is greater than 0, force inner region wherever possible.
        // The only thing that will prevent _vGeomData2's inner region is a wall present.
        // Should not use base to restrict _vGeomData2
        if( _vGeomData2.x > 0 ) {
            if( sideWallExtents & (1<<GeometryInfo::SWT_NX) ) {
                if( vwallmin.x < -0.5*_vGeomData2.x ) {
                    vwallmin.x = -0.5*_vGeomData2.x;
                }
            }
            else {
                // no wall defined on NX
                vwallmin.x = -0.5*_vGeomData2.x;
            }

            if( sideWallExtents & (1<<GeometryInfo::SWT_PX) ) {
                if( vwallmax.x > 0.5*_vGeomData2.x ) {
                    vwallmax.x = 0.5*_vGeomData2.x;
                }
            }
            else {
                // no wall defined on NX
                vwallmax.x = 0.5*_vGeomData2.x;
            }
        }
        
        if( _vGeomData2.y > 0 ) {
            if( sideWallExtents & (1<<GeometryInfo::SWT_NY) ) {
                if( vwallmin.y < -0.5*_vGeomData2.y ) {
                    vwallmin.y = -0.5*_vGeomData2.y;
                }
            }
            else {
                vwallmin.y = -0.5*_vGeomData2.y;
            }

            if( sideWallExtents & (1<<GeometryInfo::SWT_PY) ) {
                if( vwallmax.y > 0.5*_vGeomData2.y ) {
                    vwallmax.y = 0.5*_vGeomData2.y;
                }
            }
            else {
                vwallmax.y = 0.5*_vGeomData2.y;
            }
        }

        // the top has no constraints, so use the max of walls and force inner region
        if( vwallmax.z < _vGeomData.z*2 + _vGeomData2.z ) {
            vwallmax.z = _vGeomData.z*2 + _vGeomData2.z;
        }

        abInnerEmptyExtents = 0.5*(vwallmax - vwallmin);
        tInnerEmptyVolume = _t;
        tInnerEmptyVolume.trans += tInnerEmptyVolume.rotate(0.5*(vwallmax + vwallmin));
        return true;
    }
    case GT_Container: {
        Transform tempty;
        // full outer extents - full inner extents + inner extents = _vGeomData.z - 0.5*_vGeomData2.z
        tempty.trans.z = _vGeomData.z - 0.5 * _vGeomData2.z;
        tInnerEmptyVolume = _t*tempty;
        abInnerEmptyExtents = 0.5*_vGeomData2;
        return true;
    }
    default:
        return false;
    }
}

void RaveSerializeJSON(rapidjson::Value &rSideWall, rapidjson::Document::AllocatorType& allocator, const KinBody::GeometryInfo::SideWall& sidewall)
{
    RAVE_SERIALIZEJSON_ENSURE_OBJECT(rSideWall);
    RAVE_SERIALIZEJSON_ADDMEMBER(rSideWall, allocator, "transform", sidewall.transf);
    RAVE_SERIALIZEJSON_ADDMEMBER(rSideWall, allocator, "halfExtents", sidewall.vExtents);
    RAVE_SERIALIZEJSON_ADDMEMBER(rSideWall, allocator, "type", (int)sidewall.type);
}

void RaveDeserializeJSON(const rapidjson::Value &value, KinBody::GeometryInfo::SideWall& sidewall)
{
    RAVE_DESERIALIZEJSON_ENSURE_OBJECT(value);
    RAVE_DESERIALIZEJSON_REQUIRED(value, "transform", sidewall.transf);
    RAVE_DESERIALIZEJSON_REQUIRED(value, "halfExtents", sidewall.vExtents);
    int type=0;
    RAVE_DESERIALIZEJSON_REQUIRED(value, "type", type);
    sidewall.type = (KinBody::GeometryInfo::SideWallType)type;
}

void KinBody::GeometryInfo::SerializeJSON(rapidjson::Value &value, rapidjson::Document::AllocatorType& allocator, const dReal fUnitScale, int options)
{
    RAVE_SERIALIZEJSON_ENSURE_OBJECT(value);

    //RAVE_SERIALIZEJSON_ADDMEMBER(value, allocator, "sid", sid);
    RAVE_SERIALIZEJSON_ADDMEMBER(value, allocator, "name", _name);

    Transform tscaled=_t;
    tscaled.trans *= fUnitScale;
    RAVE_SERIALIZEJSON_ADDMEMBER(value, allocator, "transform", tscaled);

    switch(_type) {
    case GT_Box:
        RAVE_SERIALIZEJSON_ADDMEMBER(value, allocator, "type", "box");
        RAVE_SERIALIZEJSON_ADDMEMBER(value, allocator, "halfExtents", _vGeomData*fUnitScale);
        break;

    case GT_Container:
        RAVE_SERIALIZEJSON_ADDMEMBER(value, allocator, "type", "container");
        RAVE_SERIALIZEJSON_ADDMEMBER(value, allocator, "outerExtents", _vGeomData*fUnitScale);
        RAVE_SERIALIZEJSON_ADDMEMBER(value, allocator, "innerExtents", _vGeomData2*fUnitScale);
        RAVE_SERIALIZEJSON_ADDMEMBER(value, allocator, "bottomCross", _vGeomData3*fUnitScale);
        RAVE_SERIALIZEJSON_ADDMEMBER(value, allocator, "bottom", _vGeomData4*fUnitScale);
        break;

    case GT_Cage: {
        RAVE_SERIALIZEJSON_ADDMEMBER(value, allocator, "type", "cage");
        RAVE_SERIALIZEJSON_ADDMEMBER(value, allocator, "baseExtents", _vGeomData*fUnitScale);

        std::vector<SideWall> vScaledSideWalls = _vSideWalls;
        FOREACH(itwall, vScaledSideWalls) {
            itwall->transf.trans *= fUnitScale;
            itwall->vExtents *= fUnitScale;
        }
        if( _vGeomData2.x > g_fEpsilon ) {
            RAVE_SERIALIZEJSON_ADDMEMBER(value, allocator, "innerSizeX", _vGeomData2.x*fUnitScale);
        }
        if( _vGeomData2.y > g_fEpsilon ) {
            RAVE_SERIALIZEJSON_ADDMEMBER(value, allocator, "innerSizeY", _vGeomData2.y*fUnitScale);
        }
        if( _vGeomData2.z > g_fEpsilon ) {
            RAVE_SERIALIZEJSON_ADDMEMBER(value, allocator, "innerSizeZ", _vGeomData2.z*fUnitScale);
        }
        RAVE_SERIALIZEJSON_ADDMEMBER(value, allocator, "sideWalls", vScaledSideWalls);
        break;
    }
    case GT_Sphere:
        RAVE_SERIALIZEJSON_ADDMEMBER(value, allocator, "type", "sphere");
        RAVE_SERIALIZEJSON_ADDMEMBER(value, allocator, "radius", _vGeomData.x*fUnitScale);
        break;

    case GT_Cylinder:
        RAVE_SERIALIZEJSON_ADDMEMBER(value, allocator, "type", "cylinder");
        RAVE_SERIALIZEJSON_ADDMEMBER(value, allocator, "radius", _vGeomData.x*fUnitScale);
        RAVE_SERIALIZEJSON_ADDMEMBER(value, allocator, "height", _vGeomData.y*fUnitScale);
        break;

    case GT_TriMesh:
        RAVE_SERIALIZEJSON_ADDMEMBER(value, allocator, "type", "trimesh");
        RAVE_SERIALIZEJSON_ADDMEMBER(value, allocator, "mesh", _meshcollision);
        break;

    default:
        break;
    }

    RAVE_SERIALIZEJSON_ADDMEMBER(value, allocator, "transparency", _fTransparency);
    RAVE_SERIALIZEJSON_ADDMEMBER(value, allocator, "visible", _bVisible);
    RAVE_SERIALIZEJSON_ADDMEMBER(value, allocator, "diffuseColor", _vDiffuseColor);
    RAVE_SERIALIZEJSON_ADDMEMBER(value, allocator, "ambientColor", _vAmbientColor);
    RAVE_SERIALIZEJSON_ADDMEMBER(value, allocator, "modifiable", _bModifiable);
}

void KinBody::GeometryInfo::DeserializeJSON(const rapidjson::Value &value, const dReal fUnitScale)
{
    RAVE_DESERIALIZEJSON_ENSURE_OBJECT(value);

    //RAVE_DESERIALIZEJSON_REQUIRED(value, "sid", sid);
    RAVE_DESERIALIZEJSON_REQUIRED(value, "name", _name);
    RAVE_DESERIALIZEJSON_REQUIRED(value, "transform", _t);

    _t.trans *= fUnitScale;

    std::string typestr;
    RAVE_DESERIALIZEJSON_REQUIRED(value, "type", typestr);

    if (typestr == "box") {
        _type = GT_Box;
        RAVE_DESERIALIZEJSON_REQUIRED(value, "halfExtents", _vGeomData);
        _vGeomData *= fUnitScale;
    }
    else if (typestr == "container") {
        _type = GT_Container;
        RAVE_DESERIALIZEJSON_REQUIRED(value, "outerExtents", _vGeomData);
        RAVE_DESERIALIZEJSON_REQUIRED(value, "innerExtents", _vGeomData2);
        RAVE_DESERIALIZEJSON_REQUIRED(value, "bottomCross", _vGeomData3);
        RAVE_DESERIALIZEJSON_REQUIRED(value, "bottom", _vGeomData4);

        _vGeomData *= fUnitScale;
        _vGeomData2 *= fUnitScale;
        _vGeomData3 *= fUnitScale;
        _vGeomData4 *= fUnitScale;
    }
    else if (typestr == "cage") {
        _type = GT_Cage;
        RAVE_DESERIALIZEJSON_REQUIRED(value, "baseExtents", _vGeomData);
        _vGeomData *= fUnitScale;

        _vGeomData2 = Vector();
        RAVE_DESERIALIZEJSON_OPTIONAL(value, "innerSizeX", _vGeomData2.x);
        RAVE_DESERIALIZEJSON_OPTIONAL(value, "innerSizeY", _vGeomData2.y);
        RAVE_DESERIALIZEJSON_OPTIONAL(value, "innerSizeZ", _vGeomData2.z);
        _vGeomData2 *= fUnitScale;

        RAVE_DESERIALIZEJSON_REQUIRED(value, "sideWalls", _vSideWalls);
        FOREACH(itsidewall, _vSideWalls) {
            itsidewall->transf.trans *= fUnitScale;
            itsidewall->vExtents *= fUnitScale;
        }
    }
    else if (typestr == "sphere") {
        _type = GT_Sphere;
        RAVE_DESERIALIZEJSON_REQUIRED(value, "radius", _vGeomData.x);

        _vGeomData *= fUnitScale;
    }
    else if (typestr == "cylinder") {
        _type = GT_Cylinder;
        RAVE_DESERIALIZEJSON_REQUIRED(value, "radius", _vGeomData.x);
        RAVE_DESERIALIZEJSON_REQUIRED(value, "height", _vGeomData.y);

        _vGeomData.x *= fUnitScale;
        _vGeomData.y *= fUnitScale;

    }
    else if (typestr == "trimesh" or typestr == "mesh") {
        _type = GT_TriMesh;
        RAVE_DESERIALIZEJSON_REQUIRED(value, "mesh", _meshcollision);

        FOREACH(itvertex, _meshcollision.vertices) {
            *itvertex *= fUnitScale;
        }
    }
    else {
        throw OPENRAVE_EXCEPTION_FORMAT("failed to deserialize json, unsupported geometry type \"%s\"", typestr, ORE_InvalidArguments);
    }

    RAVE_DESERIALIZEJSON_REQUIRED(value, "transparency", _fTransparency);
    RAVE_DESERIALIZEJSON_REQUIRED(value, "visible", _bVisible);
    RAVE_DESERIALIZEJSON_REQUIRED(value, "diffuseColor", _vDiffuseColor);
    RAVE_DESERIALIZEJSON_REQUIRED(value, "ambientColor", _vAmbientColor);
    RAVE_DESERIALIZEJSON_REQUIRED(value, "modifiable", _bModifiable);
}

KinBody::Link::Geometry::Geometry(KinBody::LinkPtr parent, const KinBody::GeometryInfo& info) : _parent(parent), _info(info)
{
}

bool KinBody::Link::Geometry::InitCollisionMesh(float fTessellation)
{
    return _info.InitCollisionMesh(fTessellation);
}

bool KinBody::Link::Geometry::ComputeInnerEmptyVolume(Transform& tInnerEmptyVolume, Vector& abInnerEmptyExtents) const
{
    return _info.ComputeInnerEmptyVolume(tInnerEmptyVolume, abInnerEmptyExtents);
}

AABB KinBody::Link::Geometry::ComputeAABB(const Transform& t) const
{
    AABB ab;
    TransformMatrix tglobal = t * _info._t;

    switch(_info._type) {
    case GT_None:
        ab.extents.x = 0;
        ab.extents.y = 0;
        ab.extents.z = 0;
        break;
    case GT_Box: // origin of box is at the center
        ab.extents.x = RaveFabs(tglobal.m[0])*_info._vGeomData.x + RaveFabs(tglobal.m[1])*_info._vGeomData.y + RaveFabs(tglobal.m[2])*_info._vGeomData.z;
        ab.extents.y = RaveFabs(tglobal.m[4])*_info._vGeomData.x + RaveFabs(tglobal.m[5])*_info._vGeomData.y + RaveFabs(tglobal.m[6])*_info._vGeomData.z;
        ab.extents.z = RaveFabs(tglobal.m[8])*_info._vGeomData.x + RaveFabs(tglobal.m[9])*_info._vGeomData.y + RaveFabs(tglobal.m[10])*_info._vGeomData.z;
        ab.pos = tglobal.trans;
        break;
    case GT_Container: // origin of container is at the bottom
        ab.extents.x = 0.5*(RaveFabs(tglobal.m[0])*_info._vGeomData.x + RaveFabs(tglobal.m[1])*_info._vGeomData.y + RaveFabs(tglobal.m[2])*_info._vGeomData.z);
        ab.extents.y = 0.5*(RaveFabs(tglobal.m[4])*_info._vGeomData.x + RaveFabs(tglobal.m[5])*_info._vGeomData.y + RaveFabs(tglobal.m[6])*_info._vGeomData.z);
        ab.extents.z = 0.5*(RaveFabs(tglobal.m[8])*_info._vGeomData.x + RaveFabs(tglobal.m[9])*_info._vGeomData.y + RaveFabs(tglobal.m[10])*_info._vGeomData.z);
        ab.pos = tglobal.trans + Vector(tglobal.m[2], tglobal.m[6], tglobal.m[10])*(0.5*_info._vGeomData.z);

        if( _info._vGeomData4.x > 0 && _info._vGeomData4.y > 0 && _info._vGeomData4.z > 0 ) {
            // Container with bottom
            Vector vcontainerdir = Vector(tglobal.m[2], tglobal.m[6], tglobal.m[10]);
            ab.pos += vcontainerdir*_info._vGeomData4.z; // take into account the bottom of the container

            Vector vbottompos = tglobal.trans + vcontainerdir*(0.5*_info._vGeomData4.z);
            Vector vbottomextents;
            vbottomextents.x = 0.5*(RaveFabs(tglobal.m[0])*_info._vGeomData4.x + RaveFabs(tglobal.m[1])*_info._vGeomData4.y + RaveFabs(tglobal.m[2])*_info._vGeomData4.z);
            vbottomextents.y = 0.5*(RaveFabs(tglobal.m[4])*_info._vGeomData4.x + RaveFabs(tglobal.m[5])*_info._vGeomData4.y + RaveFabs(tglobal.m[6])*_info._vGeomData4.z);
            vbottomextents.z = 0.5*(RaveFabs(tglobal.m[8])*_info._vGeomData4.x + RaveFabs(tglobal.m[9])*_info._vGeomData4.y + RaveFabs(tglobal.m[10])*_info._vGeomData4.z);
            Vector vmin = ab.pos - ab.extents;
            Vector vmax = ab.pos + ab.extents;
            Vector vbottommin = vbottompos - vbottomextents;
            Vector vbottommax = vbottompos + vbottomextents;
            if( vmin.x > vbottommin.x ) {
                vmin.x = vbottommin.x;
            }
            if( vmin.y > vbottommin.y ) {
                vmin.y = vbottommin.y;
            }
            if( vmin.z > vbottommin.z ) {
                vmin.z = vbottommin.z;
            }
            if( vmax.x < vbottommax.x ) {
                vmax.x = vbottommax.x;
            }
            if( vmax.y < vbottommax.y ) {
                vmax.y = vbottommax.y;
            }
            if( vmax.z < vbottommax.z ) {
                vmax.z = vbottommax.z;
            }
            ab.pos = 0.5 * (vmin + vmax);
            ab.extents = vmax - ab.pos;
        }
        break;
    case GT_Sphere:
        ab.extents.x = ab.extents.y = ab.extents.z = _info._vGeomData[0];
        ab.pos = tglobal.trans;
        break;
    case GT_Cylinder:
        ab.extents.x = (dReal)0.5*RaveFabs(tglobal.m[2])*_info._vGeomData.y + RaveSqrt(max(dReal(0),1-tglobal.m[2]*tglobal.m[2]))*_info._vGeomData.x;
        ab.extents.y = (dReal)0.5*RaveFabs(tglobal.m[6])*_info._vGeomData.y + RaveSqrt(max(dReal(0),1-tglobal.m[6]*tglobal.m[6]))*_info._vGeomData.x;
        ab.extents.z = (dReal)0.5*RaveFabs(tglobal.m[10])*_info._vGeomData.y + RaveSqrt(max(dReal(0),1-tglobal.m[10]*tglobal.m[10]))*_info._vGeomData.x;
        ab.pos = tglobal.trans; //+(dReal)0.5*_info._vGeomData.y*Vector(tglobal.m[2],tglobal.m[6],tglobal.m[10]);
        break;
    case GT_Cage: {
        // have to return the entire volume, even the inner region since a lot of code use the bounding box to compute cropping and other functions
        const Vector& vCageBaseExtents = _info._vGeomData;
        const Vector& vCageForceInnerFull = _info._vGeomData2;

        Vector vmin, vmax;
        vmin.x = -vCageBaseExtents.x;
        vmin.y = -vCageBaseExtents.y;
        vmax.x = vCageBaseExtents.x;
        vmax.y = vCageBaseExtents.y;
        vmax.z = vCageBaseExtents.z*2;
        for (size_t i = 0; i < _info._vSideWalls.size(); ++i) {
            const GeometryInfo::SideWall &s = _info._vSideWalls[i];
            TransformMatrix sidewallmat = s.transf;
            Vector vselocal = s.vExtents;
            Vector vsegeom;
            vsegeom.x = RaveFabs(sidewallmat.m[0])*vselocal.x + RaveFabs(sidewallmat.m[1])*vselocal.y + RaveFabs(sidewallmat.m[2])*vselocal.z;
            vsegeom.y = RaveFabs(sidewallmat.m[4])*vselocal.x + RaveFabs(sidewallmat.m[5])*vselocal.y + RaveFabs(sidewallmat.m[6])*vselocal.z;
            vsegeom.z = RaveFabs(sidewallmat.m[8])*vselocal.x + RaveFabs(sidewallmat.m[9])*vselocal.y + RaveFabs(sidewallmat.m[10])*vselocal.z;

            Vector vcenterpos = s.transf.trans + Vector(sidewallmat.m[2], sidewallmat.m[6], sidewallmat.m[10])*(vselocal.z);
            Vector vsidemin = vcenterpos - vsegeom;
            Vector vsidemax = vcenterpos + vsegeom;

            if( vmin.x > vsidemin.x ) {
                vmin.x = vsidemin.x;
            }
            if( vmin.y > vsidemin.y ) {
                vmin.y = vsidemin.y;
            }
            if( vmin.z > vsidemin.z ) {
                vmin.z = vsidemin.z;
            }
            if( vmax.x < vsidemax.x ) {
                vmax.x = vsidemax.x;
            }
            if( vmax.y < vsidemax.y ) {
                vmax.y = vsidemax.y;
            }
            if( vmax.z < vsidemax.z ) {
                vmax.z = vsidemax.z;
            }
        }

        if( vCageForceInnerFull.x > 0 ) {
            if( vmin.x > -0.5*vCageForceInnerFull.x ) {
                vmin.x = -0.5*vCageForceInnerFull.x;
            }
            if( vmax.x < 0.5*vCageForceInnerFull.x ) {
                vmax.x = 0.5*vCageForceInnerFull.x;
            }
        }
        if( vCageForceInnerFull.y > 0 ) {
            if( vmin.y > -0.5*vCageForceInnerFull.y ) {
                vmin.y = -0.5*vCageForceInnerFull.y;
            }
            if( vmax.y < 0.5*vCageForceInnerFull.y ) {
                vmax.y = 0.5*vCageForceInnerFull.y;
            }
        }
        if( vCageForceInnerFull.z > 0 ) {
            if( vmax.z < vCageBaseExtents.z*2+vCageForceInnerFull.z ) {
                vmax.z = vCageBaseExtents.z*2+vCageForceInnerFull.z;
            }
        }

        // now that vmin and vmax are in geom space, transform them
        Vector vgeomextents = 0.5*(vmax-vmin);

        ab.extents.x = RaveFabs(tglobal.m[0])*vgeomextents.x + RaveFabs(tglobal.m[1])*vgeomextents.y + RaveFabs(tglobal.m[2])*vgeomextents.z;
        ab.extents.y = RaveFabs(tglobal.m[4])*vgeomextents.x + RaveFabs(tglobal.m[5])*vgeomextents.y + RaveFabs(tglobal.m[6])*vgeomextents.z;
        ab.extents.z = RaveFabs(tglobal.m[8])*vgeomextents.x + RaveFabs(tglobal.m[9])*vgeomextents.y + RaveFabs(tglobal.m[10])*vgeomextents.z;
        ab.pos = tglobal*(0.5*(vmin+vmax));
        break;

    }
    case GT_TriMesh: {
        // Cage: init collision mesh?
        // just use _info._meshcollision
        if( _info._meshcollision.vertices.size() > 0) {
            Vector vmin, vmax; vmin = vmax = tglobal*_info._meshcollision.vertices.at(0);
            FOREACHC(itv, _info._meshcollision.vertices) {
                Vector v = tglobal * *itv;
                if( vmin.x > v.x ) {
                    vmin.x = v.x;
                }
                if( vmin.y > v.y ) {
                    vmin.y = v.y;
                }
                if( vmin.z > v.z ) {
                    vmin.z = v.z;
                }
                if( vmax.x < v.x ) {
                    vmax.x = v.x;
                }
                if( vmax.y < v.y ) {
                    vmax.y = v.y;
                }
                if( vmax.z < v.z ) {
                    vmax.z = v.z;
                }
            }
            ab.extents = (dReal)0.5*(vmax-vmin);
            ab.pos = (dReal)0.5*(vmax+vmin);
        }
        else {
            ab.pos = tglobal.trans;
        }
        break;
    }
    default:
        throw OPENRAVE_EXCEPTION_FORMAT(_("unknown geometry type %d"), _info._type, ORE_InvalidArguments);
    }

    return ab;
}

void KinBody::Link::Geometry::serialize(std::ostream& o, int options) const
{
    SerializeRound(o,_info._t);
    o << _info._type << " ";
    SerializeRound3(o,_info._vRenderScale);
    if( _info._type == GT_TriMesh ) {
        _info._meshcollision.serialize(o,options);
    }
    else {
        SerializeRound3(o,_info._vGeomData);
    }
}

void KinBody::Link::Geometry::SetCollisionMesh(const TriMesh& mesh)
{
    OPENRAVE_ASSERT_FORMAT0(_info._bModifiable, "geometry cannot be modified", ORE_Failed);
    LinkPtr parent(_parent);
    _info._meshcollision = mesh;
    parent->_Update();
}

bool KinBody::Link::Geometry::SetVisible(bool visible)
{
    if( _info._bVisible != visible ) {
        _info._bVisible = visible;
        LinkPtr parent(_parent);
        parent->GetParent()->_PostprocessChangedParameters(Prop_LinkDraw);
        return true;
    }
    return false;
}

void KinBody::Link::Geometry::SetTransparency(float f)
{
    LinkPtr parent(_parent);
    _info._fTransparency = f;
    parent->GetParent()->_PostprocessChangedParameters(Prop_LinkDraw);
}

void KinBody::Link::Geometry::SetDiffuseColor(const RaveVector<float>& color)
{
    LinkPtr parent(_parent);
    _info._vDiffuseColor = color;
    parent->GetParent()->_PostprocessChangedParameters(Prop_LinkDraw);
}

void KinBody::Link::Geometry::SetAmbientColor(const RaveVector<float>& color)
{
    LinkPtr parent(_parent);
    _info._vAmbientColor = color;
    parent->GetParent()->_PostprocessChangedParameters(Prop_LinkDraw);
}

/*
 * Ray-box intersection using IEEE numerical properties to ensure that the
 * test is both robust and efficient, as described in:
 *
 *      Amy Williams, Steve Barrus, R. Keith Morley, and Peter Shirley
 *      "An Efficient and Robust Ray-Box Intersection Algorithm"
 *      Journal of graphics tools, 10(1):49-54, 2005
 *
 */
//static bool RayAABBIntersect(const Ray &r, float t0, float t1) const
//{
//    dReal tmin, tmax, tymin, tymax, tzmin, tzmax;
//    tmin = (parameters[r.sign[0]].x() - r.origin.x()) * r.inv_direction.x();
//    tmax = (parameters[1-r.sign[0]].x() - r.origin.x()) * r.inv_direction.x();
//    tymin = (parameters[r.sign[1]].y() - r.origin.y()) * r.inv_direction.y();
//    tymax = (parameters[1-r.sign[1]].y() - r.origin.y()) * r.inv_direction.y();
//    if ( (tmin > tymax) || (tymin > tmax) )
//        return false;
//    if (tymin > tmin)
//        tmin = tymin;
//    if (tymax < tmax)
//        tmax = tymax;
//    tzmin = (parameters[r.sign[2]].z() - r.origin.z()) * r.inv_direction.z();
//    tzmax = (parameters[1-r.sign[2]].z() - r.origin.z()) * r.inv_direction.z();
//    if ( (tmin > tzmax) || (tzmin > tmax) )
//        return false;
//    if (tzmin > tmin)
//        tmin = tzmin;
//    if (tzmax < tmax)
//        tmax = tzmax;
//    return ( (tmin < t1) && (tmax > t0) );
//}

bool KinBody::Link::Geometry::ValidateContactNormal(const Vector& _position, Vector& _normal) const
{
    Transform tinv = _info._t.inverse();
    Vector position = tinv*_position;
    Vector normal = tinv.rotate(_normal);
    const dReal feps=0.00005f;
    switch(_info._type) {
    case GT_Box: {
        // transform position in +x+y+z octant
        Vector tposition=position, tnormal=normal;
        if( tposition.x < 0) {
            tposition.x = -tposition.x;
            tnormal.x = -tnormal.x;
        }
        if( tposition.y < 0) {
            tposition.y = -tposition.y;
            tnormal.y = -tnormal.y;
        }
        if( tposition.z < 0) {
            tposition.z = -tposition.z;
            tnormal.z = -tnormal.z;
        }
        // find the normal to the surface depending on the region the position is in
        dReal xaxis = -_info._vGeomData.z*tposition.y+_info._vGeomData.y*tposition.z;
        dReal yaxis = -_info._vGeomData.x*tposition.z+_info._vGeomData.z*tposition.x;
        dReal zaxis = -_info._vGeomData.y*tposition.x+_info._vGeomData.x*tposition.y;
        dReal penetration=0;
        if((zaxis < feps)&&(yaxis > -feps)) { // x-plane
            if( RaveFabs(tnormal.x) > RaveFabs(penetration) ) {
                penetration = tnormal.x;
            }
        }
        if((zaxis > -feps)&&(xaxis < feps)) { // y-plane
            if( RaveFabs(tnormal.y) > RaveFabs(penetration) ) {
                penetration = tnormal.y;
            }
        }
        if((yaxis < feps)&&(xaxis > -feps)) { // z-plane
            if( RaveFabs(tnormal.z) > RaveFabs(penetration) ) {
                penetration = tnormal.z;
            }
        }
        if( penetration < -feps ) {
            _normal = -_normal;
            return true;
        }
        break;
    }
    case GT_Cylinder: { // z-axis
        dReal fInsideCircle = position.x*position.x+position.y*position.y-_info._vGeomData.x*_info._vGeomData.x;
        dReal fInsideHeight = 2.0f*RaveFabs(position.z)-_info._vGeomData.y;
        if((fInsideCircle < -feps)&&(fInsideHeight > -feps)&&(normal.z*position.z<0)) {
            _normal = -_normal;
            return true;
        }
        if((fInsideCircle > -feps)&&(fInsideHeight < -feps)&&(normal.x*position.x+normal.y*position.y < 0)) {
            _normal = -_normal;
            return true;
        }
        break;
    }
    case GT_Sphere:
        if( normal.dot3(position) < 0 ) {
            _normal = -_normal;
            return true;
        }
        break;
    case GT_None:
    default:
        break;
    }
    return false;
}

void KinBody::Link::Geometry::SetRenderFilename(const std::string& renderfilename)
{
    LinkPtr parent(_parent);
    _info._filenamerender = renderfilename;
    parent->GetParent()->_PostprocessChangedParameters(Prop_LinkGeometry);
}

void KinBody::Link::Geometry::SetName(const std::string& name)
{
    LinkPtr parent(_parent);
    _info._name = name;
    parent->GetParent()->_PostprocessChangedParameters(Prop_LinkGeometry);

}

uint8_t KinBody::Link::Geometry::GetSideWallExists() const
{
    uint8_t mask = 0;
    for (size_t i = 0; i < _info._vSideWalls.size(); ++i) {
        mask |= 1 << _info._vSideWalls[i].type;
    }
    return mask;
}

}<|MERGE_RESOLUTION|>--- conflicted
+++ resolved
@@ -317,22 +317,16 @@
 {
     switch(_type) {
     case GT_Cage: {
-<<<<<<< HEAD
-        Vector vmin, vmax;
-        vmax.z = vmin.z = _vGeomData.z*2;
-
-=======
         Vector vwallmin, vwallmax;
         vwallmax.z = vwallmin.z = _vGeomData.z*2;
-        
->>>>>>> 8d218a12
+
         // initialize to the base extents if there is no wall
         vwallmin.x = -_vGeomData.x;
         vwallmin.y = -_vGeomData.y;
         vwallmax.x = _vGeomData.x;
         vwallmax.y = _vGeomData.y;
         int sideWallExtents = 0;
-        
+
         FOREACH(itwall, _vSideWalls) {
             // compute the XYZ extents of the wall
             Vector vxaxis = geometry::ExtractAxisFromQuat(itwall->transf.rot, 0);
@@ -350,7 +344,7 @@
             }
 
             sideWallExtents |= (int)(1<<itwall->type);
-            
+
             switch(itwall->type) {
             case GeometryInfo::SWT_NX:
                 vwallmin.x = itwall->transf.trans.x + vprojectedextents.x;
@@ -391,7 +385,7 @@
                 vwallmax.x = 0.5*_vGeomData2.x;
             }
         }
-        
+
         if( _vGeomData2.y > 0 ) {
             if( sideWallExtents & (1<<GeometryInfo::SWT_NY) ) {
                 if( vwallmin.y < -0.5*_vGeomData2.y ) {
