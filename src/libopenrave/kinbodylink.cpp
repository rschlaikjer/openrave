--- conflicted
+++ resolved
@@ -57,7 +57,6 @@
         openravejson::SetJsonValueByKey(value, "forcedAdjacentLinks", _vForcedAdjacentLinks, allocator);
     }
 
-<<<<<<< HEAD
     // if (_vgeometryinfos.size() > 0) {
     //     rapidjson::Value geometriesValue;
     //     FOREACHC(it, _vgeometryinfos) {
@@ -86,36 +85,6 @@
     //     }
     //     value.AddMember("extraGeometries", extraGeometriesValue, allocator);
     // }
-=======
-    if (_vgeometryinfos.size() > 0) {
-        rapidjson::Value geometriesValue;
-        FOREACHC(it, _vgeometryinfos) {
-            rapidjson::Value geometryValue;
-            (*it)->SerializeJSON(geometryValue, allocator, options);
-            geometriesValue.PushBack(geometryValue, allocator);
-        }
-        value.AddMember("geometries", geometriesValue, allocator);
-    }
-
-    if(_mapExtraGeometries.size() > 0 ) {
-        rapidjson::Value extraGeometriesValue;
-        extraGeometriesValue.SetObject();
-        FOREACHC(im, _mapExtraGeometries) {
-            rapidjson::Value geometriesValue;
-            geometriesValue.SetArray();
-            FOREACHC(iv, im->second){
-                if(!!(*iv))
-                {
-                    rapidjson::Value geometryValue;
-                    (*iv)->SerializeJSON(geometryValue, allocator);
-                    geometriesValue.PushBack(geometryValue, allocator);
-                }
-            }
-            extraGeometriesValue.AddMember(rapidjson::Value(im->first.c_str(), allocator).Move(), geometriesValue, allocator);
-        }
-        value.AddMember("extraGeometries", extraGeometriesValue, allocator);
-    }
->>>>>>> 09654fe4
 
     openravejson::SetJsonValueByKey(value, "isStatic", _bStatic, allocator);
     openravejson::SetJsonValueByKey(value, "isEnabled", _bIsEnabled, allocator);
