--- conflicted
+++ resolved
@@ -56,17 +56,10 @@
 }
 void RobotBase::ConnectedBodyInfo::SerializeJSON(rapidjson::Value &value, rapidjson::Document::AllocatorType& allocator, dReal fUnitScale, int options) const
 {
-<<<<<<< HEAD
-    SetJsonValueByKey(value, "name", _name, allocator);
-    SetJsonValueByKey(value, "linkName", _linkname, allocator);
-    SetJsonValueByKey(value, "uri", _uri, allocator);
-    SetJsonValueByKey(value, "transform", _trelative, allocator);
-=======
     openravejson::SetJsonValueByKey(value, "name", _name, allocator);
     openravejson::SetJsonValueByKey(value, "linkName", _linkname, allocator);
-    openravejson::SetJsonValueByKey(value, "url", _url, allocator);
+    openravejson::SetJsonValueByKey(value, "uri", _uri, allocator);
     openravejson::SetJsonValueByKey(value, "transform", _trelative, allocator);
->>>>>>> 09654fe4
 
     // rapidjson::Value linkInfosValue;
     // linkInfosValue.SetArray();
@@ -113,17 +106,10 @@
 
 void RobotBase::ConnectedBodyInfo::DeserializeJSON(const rapidjson::Value &value, dReal fUnitScale)
 {
-<<<<<<< HEAD
-    LoadJsonValueByKey(value, "name", _name);
-    LoadJsonValueByKey(value, "linkName", _linkname);
-    LoadJsonValueByKey(value, "uri", _uri);
-    LoadJsonValueByKey(value, "transform", _trelative);
-=======
     openravejson::LoadJsonValueByKey(value, "name", _name);
     openravejson::LoadJsonValueByKey(value, "linkName", _linkname);
-    openravejson::LoadJsonValueByKey(value, "url", _url);
+    openravejson::LoadJsonValueByKey(value, "uri", _uri);
     openravejson::LoadJsonValueByKey(value, "transform", _trelative);
->>>>>>> 09654fe4
 
     // if(value.HasMember("links"))
     // {
@@ -169,32 +155,7 @@
     //     }
     // }
 
-<<<<<<< HEAD
-    LoadJsonValueByKey(value, "isActive", _bIsActive);
-=======
-    if(value.HasMember("manipulators"))
-    {
-        _vManipulatorInfos.resize(0);
-        _vManipulatorInfos.reserve(value["manipulators"].Size());
-        for (size_t i = 0; i < value["manipulators"].Size(); ++i) {
-            ManipulatorInfoPtr manipulatorinfo(new ManipulatorInfo());
-            manipulatorinfo->DeserializeJSON(value["manipulators"][i]);
-            _vManipulatorInfos.push_back(manipulatorinfo);
-        }
-    }
-
-    if(value.HasMember("attachedSensors"))
-    {
-        _vAttachedSensorInfos.resize(0);
-        _vAttachedSensorInfos.reserve(value["attachedSensors"].Size());
-        for (size_t i = 0; i < value["attachedSensors"].Size(); ++i) {
-            AttachedSensorInfoPtr attachedsensorinfo(new AttachedSensorInfo());
-            attachedsensorinfo->DeserializeJSON(value["attachedSensors"][i]);
-            _vAttachedSensorInfos.push_back(attachedsensorinfo);
-        }
-    }
     openravejson::LoadJsonValueByKey(value, "isActive", _bIsActive);
->>>>>>> 09654fe4
 }
 
 
