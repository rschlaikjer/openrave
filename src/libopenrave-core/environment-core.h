// -*- coding: utf-8 -*-
// Copyright (C) 2006-2012 Rosen Diankov <rosen.diankov@gmail.com>
//
// This file is part of OpenRAVE.
// OpenRAVE is free software: you can redistribute it and/or modify
// it under the terms of the GNU Lesser General Public License as published by
// the Free Software Foundation, either version 3 of the License, or
// at your option) any later version.
//
// This program is distributed in the hope that it will be useful,
// but WITHOUT ANY WARRANTY; without even the implied warranty of
// MERCHANTABILITY or FITNESS FOR A PARTICULAR PURPOSE.  See the
// GNU Lesser General Public License for more details.
//
// You should have received a copy of the GNU Lesser General Public License
// along with this program.  If not, see <http://www.gnu.org/licenses/>.
#ifndef RAVE_ENVIRONMENT_H
#define RAVE_ENVIRONMENT_H

#include "ravep.h"
#include "colladaparser/colladacommon.h"
#include "jsonparser/jsoncommon.h"

#ifdef HAVE_BOOST_FILESYSTEM
#include <boost/filesystem/operations.hpp>
#endif

#include <pcrecpp.h>

#define CHECK_INTERFACE(pinterface) { \
        if( (pinterface)->GetEnv() != shared_from_this() ) \
            throw openrave_exception(str(boost::format(_("env=%d, Interface %s:%s is from a different environment (env=%d) than the current one."))%GetId()%RaveGetInterfaceName((pinterface)->GetInterfaceType())%(pinterface)->GetXMLId()%(pinterface)->GetEnv()->GetId()),ORE_InvalidArguments); \
} \

#define CHECK_COLLISION_BODY(body) { \
        CHECK_INTERFACE(body); \
}

inline dReal TransformDistanceFast(const Transform& t1, const Transform& t2, dReal frotweight=1, dReal ftransweight=1)
{
    dReal e1 = (t1.rot-t2.rot).lengthsqr4();
    dReal e2 = (t1.rot+t2.rot).lengthsqr4();
    dReal e = e1 < e2 ? e1 : e2;
    return RaveSqrt((t1.trans-t2.trans).lengthsqr3() + frotweight*e);
}

inline bool cmpEnvBodyIndex(const KinBodyPtr& pbody, int envBodyIndex)
{
    return pbody->GetEnvironmentBodyIndex() < envBodyIndex;
}

class Environment : public EnvironmentBase
{
    class GraphHandleMulti : public GraphHandle
    {
public:
        GraphHandleMulti() {
        }
        virtual ~GraphHandleMulti() {
        }
        void SetTransform(const RaveTransform<float>& t)
        {
            FOREACH(it,listhandles) {
                (*it)->SetTransform(t);
            }
        }

        void SetShow(bool bshow)
        {
            FOREACH(it,listhandles) {
                (*it)->SetShow(bshow);
            }
        }

        void Add(OpenRAVE::GraphHandlePtr phandle) {
            if( !!phandle) {
                listhandles.push_back(phandle);
            }
        }

        list<OpenRAVE::GraphHandlePtr> listhandles;
    };
    typedef boost::shared_ptr<GraphHandleMulti> GraphHandleMultiPtr;

    class CollisionCallbackData : public UserData
    {
public:
        CollisionCallbackData(const CollisionCallbackFn& callback, boost::shared_ptr<Environment> penv) : _callback(callback), _pweakenv(penv) {
        }
        virtual ~CollisionCallbackData() {
            boost::shared_ptr<Environment> penv = _pweakenv.lock();
            if( !!penv ) {
                boost::timed_mutex::scoped_lock lock(penv->_mutexInterfaces);
                penv->_listRegisteredCollisionCallbacks.erase(_iterator);
            }
        }

        list<UserDataWeakPtr>::iterator _iterator;
        CollisionCallbackFn _callback;
protected:
        boost::weak_ptr<Environment> _pweakenv;
    };
    friend class CollisionCallbackData;
    typedef boost::shared_ptr<CollisionCallbackData> CollisionCallbackDataPtr;

    class BodyCallbackData : public UserData
    {
public:
        BodyCallbackData(const BodyCallbackFn& callback, boost::shared_ptr<Environment> penv) : _callback(callback), _pweakenv(penv) {
        }
        virtual ~BodyCallbackData() {
            boost::shared_ptr<Environment> penv = _pweakenv.lock();
            if( !!penv ) {
                boost::timed_mutex::scoped_lock lock(penv->_mutexInterfaces);
                penv->_listRegisteredBodyCallbacks.erase(_iterator);
            }
        }

        list<UserDataWeakPtr>::iterator _iterator;
        BodyCallbackFn _callback;
protected:
        boost::weak_ptr<Environment> _pweakenv;
    };
    friend class BodyCallbackData;
    typedef boost::shared_ptr<BodyCallbackData> BodyCallbackDataPtr;

public:
    Environment() : EnvironmentBase()
    {
        _homedirectory = RaveGetHomeDirectory();
        RAVELOG_DEBUG_FORMAT("env=%d, setting openrave home directory to %s", GetId()%_homedirectory);

        _nBodiesModifiedStamp = 0;

        _fDeltaSimTime = 0.01f;
        _nCurSimTime = 0;
        _nSimStartTime = utils::GetMicroTime();
        _bRealTime = true;
        _bInit = false;
        _bEnableSimulation = true;     // need to start by default
        _unit = std::make_pair("meter",1.0); //default unit settings

        _vRapidJsonLoadBuffer.resize(4000000);
        _prLoadEnvAlloc.reset(new rapidjson::MemoryPoolAllocator<>(&_vRapidJsonLoadBuffer[0], _vRapidJsonLoadBuffer.size()));

        _handlegenericrobot = RaveRegisterInterface(PT_Robot,"GenericRobot", RaveGetInterfaceHash(PT_Robot), GetHash(), CreateGenericRobot);
        _handlegenerictrajectory = RaveRegisterInterface(PT_Trajectory,"GenericTrajectory", RaveGetInterfaceHash(PT_Trajectory), GetHash(), CreateGenericTrajectory);
        _handlemulticontroller = RaveRegisterInterface(PT_Controller,"GenericMultiController", RaveGetInterfaceHash(PT_Controller), GetHash(), CreateMultiController);
        _handlegenericphysicsengine = RaveRegisterInterface(PT_PhysicsEngine,"GenericPhysicsEngine", RaveGetInterfaceHash(PT_PhysicsEngine), GetHash(), CreateGenericPhysicsEngine);
        _handlegenericcollisionchecker = RaveRegisterInterface(PT_CollisionChecker,"GenericCollisionChecker", RaveGetInterfaceHash(PT_CollisionChecker), GetHash(), CreateGenericCollisionChecker);
    }

    virtual ~Environment()
    {
        Destroy();
    }

    virtual void Init(bool bStartSimulationThread=true)
    {
        boost::mutex::scoped_lock lockinit(_mutexInit);
        if( _bInit ) {
            RAVELOG_WARN("environment is already initialized, ignoring\n");
            return;
        }

        _nBodiesModifiedStamp = 0;

        _fDeltaSimTime = 0.01f;
        _nCurSimTime = 0;
        _nSimStartTime = utils::GetMicroTime();
        _bRealTime = true;
        _bEnableSimulation = true;     // need to start by default

        if( !_pCurrentChecker ) {
            _pCurrentChecker = RaveCreateCollisionChecker(shared_from_this(), "GenericCollisionChecker");
        }
        if( !_pPhysicsEngine ) {
            _pPhysicsEngine = RaveCreatePhysicsEngine(shared_from_this(), "GenericPhysicsEngine");
            _SetDefaultGravity();
        }

        // try to set init as early as possible since will be calling into user code
        _bInit = true;

        // set a collision checker, don't call EnvironmentBase::CreateCollisionChecker
        CollisionCheckerBasePtr localchecker;

        const char* pOPENRAVE_DEFAULT_COLLISIONCHECKER = std::getenv("OPENRAVE_DEFAULT_COLLISIONCHECKER");
        if( !!pOPENRAVE_DEFAULT_COLLISIONCHECKER && strlen(pOPENRAVE_DEFAULT_COLLISIONCHECKER) > 0 ) {
            localchecker = RaveCreateCollisionChecker(shared_from_this(), std::string(pOPENRAVE_DEFAULT_COLLISIONCHECKER));
        }

        if( !localchecker ) {
            boost::array<string,4> checker_prefs = { { "fcl_", "ode", "bullet", "pqp"}};     // ode takes priority since bullet has some bugs with deleting bodies
            FOREACH(itchecker,checker_prefs) {
                localchecker = RaveCreateCollisionChecker(shared_from_this(), *itchecker);
                if( !!localchecker ) {
                    break;
                }
            }
        }

        if( !localchecker ) {     // take any collision checker
            std::map<InterfaceType, std::vector<std::string> > interfacenames;
            RaveGetLoadedInterfaces(interfacenames);
            std::map<InterfaceType, std::vector<std::string> >::const_iterator itnames =interfacenames.find(PT_CollisionChecker);
            if( itnames != interfacenames.end() ) {
                FOREACHC(itname, itnames->second) {
                    localchecker = RaveCreateCollisionChecker(shared_from_this(), *itname);
                    if( !!localchecker ) {
                        break;
                    }
                }
            }
        }

        if( !!localchecker ) {
            RAVELOG_DEBUG("using %s collision checker\n", localchecker->GetXMLId().c_str());
            SetCollisionChecker(localchecker);
        }
        else {
            RAVELOG_WARN("failed to find any collision checker.\n");
        }

        if( bStartSimulationThread ) {
            _bEnableSimulation = true;
            _StartSimulationThread();
        }
        else {
            // since not running, disable it
            _bEnableSimulation = false;
        }
    }

    virtual void Destroy()
    {
        boost::mutex::scoped_lock lockdestroy(_mutexInit);
        if( !_bInit ) {
            RAVELOG_VERBOSE_FORMAT("env=%d is already destroyed", GetId());
            return;
        }

        // destruction order is *very* important, don't touch it without consultation
        _bInit = false;

        RAVELOG_VERBOSE_FORMAT("env=%d destructor, _vecWeakBodies.size():%d, _vecbodies.size():%d", GetId()%_vecWeakBodies.size()%_vecbodies.size());
        _StopSimulationThread();

        // destroy the modules (their destructors could attempt to lock environment, so have to do it before global lock)
        // however, do not clear the _listModules yet
        RAVELOG_DEBUG_FORMAT("env=%d destroy module", GetId());
        list< pair<ModuleBasePtr, std::string> > listModules;
        list<ViewerBasePtr> listViewers = _listViewers;
        {
            boost::timed_mutex::scoped_lock lock(_mutexInterfaces);
            listModules = _listModules;
            listViewers = _listViewers;
        }
        FOREACH(itmodule,listModules) {
            itmodule->first->Destroy();
        }
        listModules.clear();

        FOREACH(itviewer, listViewers) {
            // don't reset the viewer since it can already be dead
            // todo: this call could lead into a deadlock if a SIGINT got called from the viewer thread
            RAVELOG_DEBUG_FORMAT("quitting viewer %s", (*itviewer)->GetXMLId());
            (*itviewer)->quitmainloop();
        }
        listViewers.clear();

        // lock the environment
        {
            EnvironmentMutex::scoped_lock lockenv(GetMutex());
            _bEnableSimulation = false;
            if( !!_pPhysicsEngine ) {
                _pPhysicsEngine->DestroyEnvironment();
            }
            if( !!_pCurrentChecker ) {
                _pCurrentChecker->DestroyEnvironment();
            }

            // clear internal interface lists, have to Destroy all kinbodys without locking _mutexInterfaces since some can hold BodyCallbackData, which requires to lock _mutexInterfaces
            std::vector<RobotBasePtr> vecrobots;
            std::vector<KinBodyPtr> vecbodies;
            list<SensorBasePtr> listSensors;
            {
                boost::timed_mutex::scoped_lock lock(_mutexInterfaces);
                vecrobots.swap(_vecrobots);
                vecbodies.swap(_vecbodies);
                listSensors.swap(_listSensors);
                _vPublishedBodies.clear();
                _nBodiesModifiedStamp++;
                _listModules.clear();
                _listViewers.clear();
                _listOwnedInterfaces.clear();
            }

            // destroy the dangling pointers outside of _mutexInterfaces

            // release all grabbed
            FOREACH(itrobot,vecrobots) {
                (*itrobot)->ReleaseAllGrabbed();
            }
            FOREACH(itbody,vecbodies) {
                (*itbody)->Destroy();
            }
            vecbodies.clear();
            FOREACH(itrobot,vecrobots) {
                (*itrobot)->Destroy();
            }
            vecrobots.clear();

            FOREACH(itsensor,listSensors) {
                (*itsensor)->Configure(SensorBase::CC_PowerOff);
                (*itsensor)->Configure(SensorBase::CC_RenderGeometryOff);
            }
        }

        // release all other interfaces, not necessary to hold a mutex?
        _pCurrentChecker.reset();
        _pPhysicsEngine.reset();
        RAVELOG_VERBOSE("Environment destroyed\n");
    }

    virtual void Reset()
    {
        // destruction order is *very* important, don't touch it without consultation
        list<ViewerBasePtr> listViewers;
        GetViewers(listViewers);
        if( listViewers.size() > 0 ) {
            RAVELOG_DEBUG("resetting raveviewer\n");
            FOREACH(itviewer, listViewers) {
                (*itviewer)->Reset();
            }
        }

        EnvironmentMutex::scoped_lock lockenv(GetMutex());

        if( !!_pPhysicsEngine ) {
            _pPhysicsEngine->DestroyEnvironment();
        }
        if( !!_pCurrentChecker ) {
            _pCurrentChecker->DestroyEnvironment();
        }
        std::vector<KinBodyPtr> vcallbackbodies;
        {
            boost::timed_mutex::scoped_lock lock(_mutexInterfaces);
            boost::mutex::scoped_lock locknetworkid(_mutexEnvironmentIds);

            FOREACH(itbody,_vecbodies) {
                (*itbody)->_environmentid=0;
                (*itbody)->Destroy();
            }
            if( _listRegisteredBodyCallbacks.size() > 0 ) {
                vcallbackbodies.insert(vcallbackbodies.end(), _vecbodies.begin(), _vecbodies.end());
            }
            _vecbodies.clear();
            FOREACH(itrobot,_vecrobots) {
                (*itrobot)->_environmentid=0;
                (*itrobot)->Destroy();
            }
            if( _listRegisteredBodyCallbacks.size() > 0 ) {
                vcallbackbodies.insert(vcallbackbodies.end(), _vecrobots.begin(), _vecrobots.end());
            }
            _vecrobots.clear();
            _vPublishedBodies.clear();
            _nBodiesModifiedStamp++;

<<<<<<< HEAD
            _mapBodies.clear();
=======
            _vecWeakBodies.clear();
>>>>>>> f29e0a53
            _environmentIndexRecyclePool.clear();

            FOREACH(itsensor,_listSensors) {
                (*itsensor)->Configure(SensorBase::CC_PowerOff);
                (*itsensor)->Configure(SensorBase::CC_RenderGeometryOff);
            }
            _listSensors.clear();
        }
        if( vcallbackbodies.size() > 0 ) {
            FOREACH(itbody, vcallbackbodies) {
                _CallBodyCallbacks(*itbody, 0);
            }
            vcallbackbodies.clear();
        }

        list< pair<ModuleBasePtr, std::string> > listModules;
        {
            boost::timed_mutex::scoped_lock lock(_mutexInterfaces);
            listModules = _listModules;
        }

        FOREACH(itmodule,listModules) {
            itmodule->first->Reset();
        }
        listModules.clear();
        _listOwnedInterfaces.clear();

        if( !!_pCurrentChecker ) {
            _pCurrentChecker->InitEnvironment();
        }
        if( !!_pPhysicsEngine ) {
            _pPhysicsEngine->InitEnvironment();
        }
    }

    virtual UserDataPtr GlobalState() {
        return RaveGlobalState();
    }

    virtual void OwnInterface(InterfaceBasePtr pinterface)
    {
        CHECK_INTERFACE(pinterface);
        EnvironmentMutex::scoped_lock lockenv(GetMutex());
        boost::timed_mutex::scoped_lock lock(_mutexInterfaces);
        _listOwnedInterfaces.push_back(pinterface);
    }
    virtual void DisownInterface(InterfaceBasePtr pinterface)
    {
        CHECK_INTERFACE(pinterface);
        EnvironmentMutex::scoped_lock lockenv(GetMutex());
        boost::timed_mutex::scoped_lock lock(_mutexInterfaces);
        _listOwnedInterfaces.remove(pinterface);
    }

    virtual EnvironmentBasePtr CloneSelf(int options)
    {
        EnvironmentMutex::scoped_lock lockenv(GetMutex());
        boost::shared_ptr<Environment> penv(new Environment());
        penv->_Clone(boost::static_pointer_cast<Environment const>(shared_from_this()),options,false);
        return penv;
    }

    virtual void Clone(EnvironmentBaseConstPtr preference, int cloningoptions)
    {
        EnvironmentMutex::scoped_lock lockenv(GetMutex());
        _Clone(boost::static_pointer_cast<Environment const>(preference),cloningoptions,true);
    }

    virtual int AddModule(ModuleBasePtr module, const std::string& cmdargs)
    {
        CHECK_INTERFACE(module);
        int ret = module->main(cmdargs);
        if( ret != 0 ) {
            RAVELOG_WARN_FORMAT("Error %d with executing module %s", ret%module->GetXMLId());
        }
        else {
            EnvironmentMutex::scoped_lock lockenv(GetMutex());
            boost::timed_mutex::scoped_lock lock(_mutexInterfaces);
            _listModules.emplace_back(module,  cmdargs);
        }

        return ret;
    }

    void GetModules(std::list<ModuleBasePtr>& listModules, uint64_t timeout) const
    {
        if( timeout == 0 ) {
            boost::timed_mutex::scoped_lock lock(_mutexInterfaces);
            listModules.clear();
            FOREACHC(it, _listModules) {
                listModules.push_back(it->first);
            }
        }
        else {
            boost::timed_mutex::scoped_timed_lock lock(_mutexInterfaces, boost::get_system_time() + boost::posix_time::microseconds(timeout));
            if (!lock.owns_lock()) {
                throw OPENRAVE_EXCEPTION_FORMAT(_("timeout of %f s failed"),(1e-6*static_cast<double>(timeout)),ORE_Timeout);
            }
            listModules.clear();
            FOREACHC(it, _listModules) {
                listModules.push_back(it->first);
            }
        }
    }

    bool LoadURI(const std::string& uri, const AttributesList& atts) override
    {
        if ( _IsColladaURI(uri) ) {
            return RaveParseColladaURI(shared_from_this(), uri, atts);
        }
        else if ( _IsJSONURI(uri) ) {
            _ClearRapidJsonBuffer();
            return RaveParseJSONURI(shared_from_this(), uri, UFIM_Exact, atts, *_prLoadEnvAlloc);
        }
        else if ( _IsMsgPackURI(uri) ) {
            _ClearRapidJsonBuffer();
            return RaveParseMsgPackURI(shared_from_this(), uri, UFIM_Exact, atts, *_prLoadEnvAlloc);
        }
        else {
            RAVELOG_WARN_FORMAT("load failed on uri '%s' since could not determine the file type", uri);
        }
        return false;
    }

    virtual bool Load(const std::string& filename, const AttributesList& atts)
    {
        EnvironmentMutex::scoped_lock lockenv(GetMutex());
        OpenRAVEXMLParser::GetXMLErrorCount() = 0;
        if( _IsColladaURI(filename) ) {
            if( RaveParseColladaURI(shared_from_this(), filename, atts) ) {
                UpdatePublishedBodies();
                return true;
            }
        }
        else if( _IsColladaFile(filename) ) {
            if( RaveParseColladaFile(shared_from_this(), filename, atts) ) {
                UpdatePublishedBodies();
                return true;
            }
        }
        else if( _IsJSONFile(filename) ) {
            _ClearRapidJsonBuffer();
            if( RaveParseJSONFile(shared_from_this(), filename, UFIM_Exact, atts, *_prLoadEnvAlloc) ) {
                return true;
            }
        }
        else if( _IsMsgPackFile(filename) ) {
            _ClearRapidJsonBuffer();
            if( RaveParseMsgPackFile(shared_from_this(), filename, UFIM_Exact, atts, *_prLoadEnvAlloc) ) {
                return true;
            }
        }
        else if( _IsXFile(filename) ) {
            RobotBasePtr robot;
            if( RaveParseXFile(shared_from_this(), robot, filename, atts) ) {
                _AddRobot(robot, IAM_AllowRenaming);
                UpdatePublishedBodies();
                return true;
            }
        }
        else if( !_IsOpenRAVEFile(filename) && _IsRigidModelFile(filename) ) {
            KinBodyPtr pbody = ReadKinBodyURI(KinBodyPtr(),filename,atts);
            if( !!pbody ) {
                _AddKinBody(pbody,IAM_AllowRenaming);
                UpdatePublishedBodies();
                return true;
            }
        }
        else {
            if( _ParseXMLFile(OpenRAVEXMLParser::CreateInterfaceReader(shared_from_this(),atts,true), filename) ) {
                if( OpenRAVEXMLParser::GetXMLErrorCount() == 0 ) {
                    UpdatePublishedBodies();
                    return true;
                }
            }
        }

        RAVELOG_WARN("load failed on file %s\n", filename.c_str());
        return false;
    }

    virtual bool LoadData(const std::string& data, const AttributesList& atts)
    {
        EnvironmentMutex::scoped_lock lockenv(GetMutex());
        if( _IsColladaData(data) ) {
            return RaveParseColladaData(shared_from_this(), data, atts);
        }
        if( _IsJSONData(data) ) {
            _ClearRapidJsonBuffer();
            return RaveParseJSONData(shared_from_this(), data, UFIM_Exact, atts, *_prLoadEnvAlloc);
        }
        if( _IsMsgPackData(data) ) {
            _ClearRapidJsonBuffer();
            return RaveParseMsgPackData(shared_from_this(), data, UFIM_Exact, atts, *_prLoadEnvAlloc);
        }
        return _ParseXMLData(OpenRAVEXMLParser::CreateEnvironmentReader(shared_from_this(),atts),data);
    }

    bool LoadJSON(const rapidjson::Value& rEnvInfo, UpdateFromInfoMode updateMode, std::vector<KinBodyPtr>& vCreatedBodies, std::vector<KinBodyPtr>& vModifiedBodies, std::vector<KinBodyPtr>& vRemovedBodies, const AttributesList& atts) override
    {
        EnvironmentMutex::scoped_lock lockenv(GetMutex());
        return RaveParseJSON(shared_from_this(), rEnvInfo, updateMode, vCreatedBodies, vModifiedBodies, vRemovedBodies, atts, *_prLoadEnvAlloc);
    }

    virtual void Save(const std::string& filename, SelectionOptions options, const AttributesList& atts)
    {
        EnvironmentMutex::scoped_lock lockenv(GetMutex());
        std::list<KinBodyPtr> listbodies;
        switch(options) {
        case SO_Everything:
            if( _IsJSONFile(filename) ) {
                _ClearRapidJsonBuffer();
                RaveWriteJSONFile(shared_from_this(),filename,atts,*_prLoadEnvAlloc);
            }
            else if( _IsMsgPackFile(filename) ) {
                _ClearRapidJsonBuffer();
                RaveWriteMsgPackFile(shared_from_this(),filename,atts,*_prLoadEnvAlloc);
            }
            else {
                RaveWriteColladaFile(shared_from_this(),filename,atts);
            }
            return;

        case SO_Body: {
            std::string targetname;
            FOREACHC(itatt,atts) {
                if( itatt->first == "target" ) {
                    KinBodyPtr pbody = GetKinBody(itatt->second);
                    if( !pbody ) {
                        RAVELOG_WARN_FORMAT("failed to get body %s", itatt->second);
                    }
                    else {
                        listbodies.push_back(pbody);
                    }
                }
            }
            break;
        }
        case SO_NoRobots:
            FOREACH(itbody,_vecbodies) {
                if( !(*itbody)->IsRobot() ) {
                    listbodies.push_back(*itbody);
                }
            }
            break;
        case SO_Robots:
            FOREACH(itrobot,_vecrobots) {
                listbodies.push_back(*itrobot);
            }
            break;
        case SO_AllExceptBody: {
            std::list<std::string> listignore;
            FOREACHC(itatt,atts) {
                if( itatt->first == "target" ) {
                    listignore.push_back(itatt->second);
                }
            }
            FOREACH(itbody,_vecbodies) {
                if( find(listignore.begin(),listignore.end(),(*itbody)->GetName()) == listignore.end() ) {
                    listbodies.push_back(*itbody);
                }
            }
            break;
        }
        }

        if( _IsJSONFile(filename) ) {
            if( listbodies.size() == 1 ) {
                _ClearRapidJsonBuffer();
                RaveWriteJSONFile(listbodies.front(),filename,atts,*_prLoadEnvAlloc);
            }
            else {
                _ClearRapidJsonBuffer();
                RaveWriteJSONFile(listbodies,filename,atts,*_prLoadEnvAlloc);
            }
        }
        else if( _IsMsgPackFile(filename) ) {
            if( listbodies.size() == 1 ) {
                _ClearRapidJsonBuffer();
                RaveWriteMsgPackFile(listbodies.front(),filename,atts,*_prLoadEnvAlloc);
            }
            else {
                _ClearRapidJsonBuffer();
                RaveWriteMsgPackFile(listbodies,filename,atts,*_prLoadEnvAlloc);
            }
        }
        else {
            if( listbodies.size() == 1 ) {
                RaveWriteColladaFile(listbodies.front(),filename,atts);
            }
            else {
                RaveWriteColladaFile(listbodies,filename,atts);
            }
        }
    }

    virtual void SerializeJSON(rapidjson::Value& rEnvironment, rapidjson::Document::AllocatorType& allocator, SelectionOptions options, const AttributesList& atts)
    {
        EnvironmentMutex::scoped_lock lockenv(GetMutex());
        std::list<KinBodyPtr> listbodies;
        switch(options) {
        case SO_Everything:
            RaveWriteJSON(shared_from_this(), rEnvironment, allocator, atts);
            return;

        case SO_Body: {
            std::string targetname;
            FOREACHC(itatt,atts) {
                if( itatt->first == "target" ) {
                    KinBodyPtr pbody = GetKinBody(itatt->second);
                    if( !pbody ) {
                        RAVELOG_WARN_FORMAT("failed to get body %s", itatt->second);
                    }
                    else {
                        listbodies.push_back(pbody);
                    }
                }
            }
            break;
        }
        case SO_NoRobots:
            FOREACH(itbody,_vecbodies) {
                if( !(*itbody)->IsRobot() ) {
                    listbodies.push_back(*itbody);
                }
            }
            break;
        case SO_Robots:
            FOREACH(itrobot,_vecrobots) {
                listbodies.push_back(*itrobot);
            }
            break;
        case SO_AllExceptBody: {
            std::list<std::string> listignore;
            FOREACHC(itatt,atts) {
                if( itatt->first == "target" ) {
                    listignore.push_back(itatt->second);
                }
            }
            FOREACH(itbody,_vecbodies) {
                if( find(listignore.begin(),listignore.end(),(*itbody)->GetName()) == listignore.end() ) {
                    listbodies.push_back(*itbody);
                }
            }
            break;
        }
        }

        if( listbodies.size() == 1 ) {
            RaveWriteJSON(listbodies.front(), rEnvironment, allocator, atts);
        }
        else {
            RaveWriteJSON(listbodies, rEnvironment, allocator, atts);
        }
    }

    virtual void WriteToMemory(const std::string& filetype, std::vector<char>& output, SelectionOptions options=SO_Everything, const AttributesList& atts = AttributesList())
    {
        if (filetype != "collada" && filetype != "json" && filetype != "msgpack") {
            throw OPENRAVE_EXCEPTION_FORMAT("got invalid filetype %s, only support collada and json", filetype, ORE_InvalidArguments);
        }

        EnvironmentMutex::scoped_lock lockenv(GetMutex());
        std::list<KinBodyPtr> listbodies;
        switch(options) {
        case SO_Everything:
            if (filetype == "collada") {
                RaveWriteColladaMemory(shared_from_this(), output, atts);
            }
            else if (filetype == "json") {
                _ClearRapidJsonBuffer();
                RaveWriteJSONMemory(shared_from_this(), output, atts,*_prLoadEnvAlloc);
            }
            else if (filetype == "msgpack") {
                _ClearRapidJsonBuffer();
                RaveWriteMsgPackMemory(shared_from_this(), output, atts,*_prLoadEnvAlloc);
            }
            return;

        case SO_Body: {
            std::string targetname;
            FOREACHC(itatt,atts) {
                if( itatt->first == "target" ) {
                    KinBodyPtr pbody = GetKinBody(itatt->second);
                    if( !pbody ) {
                        RAVELOG_WARN_FORMAT("failed to get body %s", itatt->second);
                    }
                    else {
                        listbodies.push_back(pbody);
                    }
                }
            }
            break;
        }
        case SO_NoRobots:
            FOREACH(itbody,_vecbodies) {
                if( !(*itbody)->IsRobot() ) {
                    listbodies.push_back(*itbody);
                }
            }
            break;
        case SO_Robots:
            FOREACH(itrobot,_vecrobots) {
                listbodies.push_back(*itrobot);
            }
            break;
        case SO_AllExceptBody: {
            std::list<std::string> listignore;
            FOREACHC(itatt,atts) {
                if( itatt->first == "target" ) {
                    listignore.push_back(itatt->second);
                }
            }
            FOREACH(itbody,_vecbodies) {
                if( find(listignore.begin(),listignore.end(),(*itbody)->GetName()) == listignore.end() ) {
                    listbodies.push_back(*itbody);
                }
            }
            break;
        }
        }

        if( listbodies.size() == 1 ) {
            if (filetype == "collada") {
                RaveWriteColladaMemory(listbodies.front(), output, atts);
            }
            else if (filetype == "json") {
                _ClearRapidJsonBuffer();
                RaveWriteJSONMemory(listbodies.front(), output, atts,*_prLoadEnvAlloc);
            }
            else if (filetype == "msgpack") {
                _ClearRapidJsonBuffer();
                RaveWriteMsgPackMemory(listbodies.front(), output, atts,*_prLoadEnvAlloc);
            }
        }
        else {
            if (filetype == "collada") {
                RaveWriteColladaMemory(listbodies, output, atts);
            }
            else if (filetype == "json") {
                _ClearRapidJsonBuffer();
                RaveWriteJSONMemory(listbodies, output, atts,*_prLoadEnvAlloc);
            }
            else if (filetype == "msgpack") {
                _ClearRapidJsonBuffer();
                RaveWriteMsgPackMemory(listbodies, output, atts,*_prLoadEnvAlloc);
            }
        }
    }

    virtual void Add(InterfaceBasePtr pinterface, InterfaceAddMode addMode, const std::string& cmdargs)
    {
        CHECK_INTERFACE(pinterface);
        switch(pinterface->GetInterfaceType()) {
        case PT_Robot: _AddRobot(RaveInterfaceCast<RobotBase>(pinterface),addMode); break;
        case PT_KinBody: _AddKinBody(RaveInterfaceCast<KinBody>(pinterface),addMode); break;
        case PT_Module: {
            int ret = AddModule(RaveInterfaceCast<ModuleBase>(pinterface),cmdargs);
            OPENRAVE_ASSERT_OP_FORMAT(ret,==,0,"module %s failed with args: %s",pinterface->GetXMLId()%cmdargs,ORE_InvalidArguments);
            break;
        }
        case PT_Viewer: _AddViewer(RaveInterfaceCast<ViewerBase>(pinterface)); break;
        case PT_Sensor: _AddSensor(RaveInterfaceCast<SensorBase>(pinterface),addMode); break;
        default:
            throw OPENRAVE_EXCEPTION_FORMAT(_("Interface %d cannot be added to the environment"),pinterface->GetInterfaceType(),ORE_InvalidArguments);
        }
    }

    virtual void _AddKinBody(KinBodyPtr pbody, InterfaceAddMode addMode)
    {
        EnvironmentMutex::scoped_lock lockenv(GetMutex());
        CHECK_INTERFACE(pbody);
        if( !utils::IsValidName(pbody->GetName()) ) {
            if( addMode & IAM_StrictNameChecking ) {
                throw openrave_exception(str(boost::format(_("Body name: \"%s\" is not valid"))%pbody->GetName()));
            }
            else {
                pbody->SetName(utils::ConvertToOpenRAVEName(pbody->GetName()));
            }
        }

        if( !_CheckUniqueName(KinBodyConstPtr(pbody), !!(addMode & IAM_StrictNameChecking)) ) {
            // continue to add random numbers until a unique name is found
            string oldname=pbody->GetName(),newname;
            for(int i = 0;; ++i) {
                newname = str(boost::format("%s%d")%oldname%i);
                pbody->SetName(newname);
                if( utils::IsValidName(newname) && _CheckUniqueName(KinBodyConstPtr(pbody), false) ) {
                    RAVELOG_DEBUG_FORMAT("env=%d, setting body name from %s -> %s due to conflict", GetId()%oldname%newname);
                    break;
                }
            }
        }
        if( !_CheckUniqueId(KinBodyConstPtr(pbody), !!(addMode & IAM_StrictIdChecking)) ) {
            // continue to add random numbers until a unique name is found
            string oldname=pbody->GetId(),newname;
            for(int i = 0;; ++i) {
                newname = str(boost::format("%s%d")%oldname%i);
                pbody->SetId(newname);
                if( utils::IsValidName(newname) && _CheckUniqueId(KinBodyConstPtr(pbody), false) ) {
                    if( !oldname.empty() ) {
                        RAVELOG_DEBUG_FORMAT("env=%d, setting body id from %s -> %s due to conflict (name is '%s')", GetId()%oldname%newname%pbody->GetName());
                    }
                    break;
                }
            }
        }
        {
            boost::timed_mutex::scoped_lock lock(_mutexInterfaces);
            SetEnvironmentId(pbody);
            
            const int newBodyIndex = pbody->GetEnvironmentBodyIndex();
            {
                const std::vector<KinBodyPtr>::const_iterator it = std::lower_bound(_vecbodies.begin(), _vecbodies.end(), newBodyIndex, cmpEnvBodyIndex);
                BOOST_ASSERT(it == _vecbodies.end() || (**it).GetEnvironmentBodyIndex() != newBodyIndex); // check uniqueness
                _vecbodies.insert(it, pbody);
            }
            _nBodiesModifiedStamp++;
        }
        pbody->_ComputeInternalInformation();
        _pCurrentChecker->InitKinBody(pbody);
        if( !!pbody->GetSelfCollisionChecker() && pbody->GetSelfCollisionChecker() != _pCurrentChecker ) {
            // also initialize external collision checker if specified for this body
            pbody->GetSelfCollisionChecker()->InitKinBody(pbody);
        }
        _pPhysicsEngine->InitKinBody(pbody);
        // send all the changed callbacks of the body since anything could have changed
        pbody->_PostprocessChangedParameters(0xffffffff&~KinBody::Prop_JointMimic&~KinBody::Prop_LinkStatic&~KinBody::Prop_BodyRemoved);
        _CallBodyCallbacks(pbody, 1);
    }

    virtual void _AddRobot(RobotBasePtr robot, InterfaceAddMode addMode)
    {
        EnvironmentMutex::scoped_lock lockenv(GetMutex());
        CHECK_INTERFACE(robot);
        if( !robot->IsRobot() ) {
            throw openrave_exception(str(boost::format(_("kinbody \"%s\" is not a robot"))%robot->GetName()));
        }
        if( !utils::IsValidName(robot->GetName()) ) {
            if( addMode & IAM_StrictNameChecking ) {
                throw openrave_exception(str(boost::format(_("Robot name: \"%s\" is not valid"))%robot->GetName()));
            }
            else {
                robot->SetName(utils::ConvertToOpenRAVEName(robot->GetName()));
            }
        }

        if( !_CheckUniqueName(KinBodyConstPtr(robot), !!(addMode & IAM_StrictNameChecking)) ) {
            // continue to add random numbers until a unique name is found
            string oldname=robot->GetName(),newname;
            for(int i = 0;; ++i) {
                newname = str(boost::format("%s%d")%oldname%i);
                robot->SetName(newname);
                if( _CheckUniqueName(KinBodyConstPtr(robot),false) ) {
                    RAVELOG_DEBUG_FORMAT("env=%d, setting robot name from %s -> %s due to conflict", GetId()%oldname%newname);
                    break;
                }
            }
        }
        if( !_CheckUniqueId(KinBodyConstPtr(robot), !!(addMode & IAM_StrictIdChecking)) ) {
            // continue to add random numbers until a unique name is found
            string oldname=robot->GetId(),newname;
            for(int i = 0;; ++i) {
                newname = str(boost::format("%s%d")%oldname%i);
                robot->SetId(newname);
                if( _CheckUniqueId(KinBodyConstPtr(robot),false) ) {
                    if( !oldname.empty() ) {
                        RAVELOG_DEBUG_FORMAT("env=%d, setting robot id from %s -> %s due to conflict", GetId()%oldname%newname);
                    }
                    break;
                }
            }
        }
        {
            boost::timed_mutex::scoped_lock lock(_mutexInterfaces);
            SetEnvironmentId(robot);
            
            const int newBodyIndex = robot->GetEnvironmentBodyIndex();
            {
                const std::vector<KinBodyPtr>::const_iterator it = std::lower_bound(_vecbodies.begin(), _vecbodies.end(), newBodyIndex, cmpEnvBodyIndex);
                BOOST_ASSERT(it == _vecbodies.end() || (**it).GetEnvironmentBodyIndex() != newBodyIndex); // check uniqueness
                //RAVELOG_INFO_FORMAT("env=%dinsert body %s at %d (body index=%d)", GetId()%robot->GetName()%(std::distance(_vecbodies.cbegin(), it))%newBodyIndex);
                _vecbodies.insert(it, robot);
            }
            {
                const std::vector<RobotBasePtr>::const_iterator it = std::lower_bound(_vecrobots.begin(), _vecrobots.end(), newBodyIndex, cmpEnvBodyIndex);
                BOOST_ASSERT(it == _vecrobots.end() || (**it).GetEnvironmentBodyIndex() != newBodyIndex); // check uniqueness
                _vecrobots.push_back(robot);
            }
            
            _nBodiesModifiedStamp++;
        }
        robot->_ComputeInternalInformation(); // have to do this after _vecrobots is added since SensorBase::SetName can call EnvironmentBase::GetSensor to initialize itself
        _pCurrentChecker->InitKinBody(robot);
        if( !!robot->GetSelfCollisionChecker() && robot->GetSelfCollisionChecker() != _pCurrentChecker ) {
            // also initialize external collision checker if specified for this body
            robot->GetSelfCollisionChecker()->InitKinBody(robot);
        }
        _pPhysicsEngine->InitKinBody(robot);
        // send all the changed callbacks of the body since anything could have changed
        robot->_PostprocessChangedParameters(0xffffffff&~KinBody::Prop_JointMimic&~KinBody::Prop_LinkStatic&~KinBody::Prop_BodyRemoved);
        _CallBodyCallbacks(robot, 1);
    }

    virtual void _AddSensor(SensorBasePtr psensor, InterfaceAddMode addMode)
    {
        EnvironmentMutex::scoped_lock lockenv(GetMutex());
        CHECK_INTERFACE(psensor);
        if( !utils::IsValidName(psensor->GetName()) ) {
            if( addMode & IAM_StrictNameChecking ) {
                throw openrave_exception(str(boost::format(_("Sensor name: \"%s\" is not valid"))%psensor->GetName()));
            }
            else {
                psensor->SetName(utils::ConvertToOpenRAVEName(psensor->GetName()));
            }
        }

        if( !_CheckUniqueName(SensorBaseConstPtr(psensor), !!(addMode & IAM_StrictNameChecking)) ) {
            // continue to add random numbers until a unique name is found
            string oldname=psensor->GetName(),newname;
            for(int i = 0;; ++i) {
                newname = str(boost::format("%s%d")%oldname%i);
                psensor->SetName(newname);
                if( utils::IsValidName(newname) && _CheckUniqueName(SensorBaseConstPtr(psensor),false) ) {
                    break;
                }
            }
        }
        // no id for sensor right now
        {
            boost::timed_mutex::scoped_lock lock(_mutexInterfaces);
            _listSensors.push_back(psensor);
        }
        psensor->Configure(SensorBase::CC_PowerOn);
    }

    virtual bool Remove(InterfaceBasePtr pinterface)
    {
        EnvironmentMutex::scoped_lock lockenv(GetMutex());
        CHECK_INTERFACE(pinterface);
        switch(pinterface->GetInterfaceType()) {
        case PT_KinBody:
        case PT_Robot: {
            KinBodyPtr pbody = RaveInterfaceCast<KinBody>(pinterface);
            {
                boost::timed_mutex::scoped_lock lock(_mutexInterfaces);
                vector<KinBodyPtr>::iterator it = std::find(_vecbodies.begin(), _vecbodies.end(), pbody);
                if( it == _vecbodies.end() ) {
                    return false;
                }
                _RemoveKinBodyFromIterator(it);
            }
            // pbody is valid so run any callbacks and exit
            _CallBodyCallbacks(pbody, 0);
            return true;
        }
        case PT_Sensor: {
            SensorBasePtr psensor = RaveInterfaceCast<SensorBase>(pinterface);
            list<SensorBasePtr>::iterator it = std::find(_listSensors.begin(), _listSensors.end(), psensor);
            if( it != _listSensors.end() ) {
                (*it)->Configure(SensorBase::CC_PowerOff);
                _listSensors.erase(it);
                return true;
            }
            break;
        }
        case PT_Module: {
            ModuleBasePtr pmodule = RaveInterfaceCast<ModuleBase>(pinterface);
            FOREACH(itmodule, _listModules) {
                if( itmodule->first == pmodule ) {
                    itmodule->first->Destroy();
                    _listModules.erase(itmodule);
                    return true;
                }
            }
            break;
        }
        case PT_Viewer: {
            ViewerBasePtr pviewer = RaveInterfaceCast<ViewerBase>(pinterface);
            list<ViewerBasePtr>::iterator itviewer = find(_listViewers.begin(), _listViewers.end(), pviewer);
            if( itviewer != _listViewers.end() ) {
                (*itviewer)->quitmainloop();
                _listViewers.erase(itviewer);
                return true;
            }
            break;
        }
        default:
            RAVELOG_WARN_FORMAT("unmanaged interfaces of type %s cannot be removed", RaveGetInterfaceName(pinterface->GetInterfaceType()));
            break;
        }
        return false;
    }

    virtual bool RemoveKinBodyByName(const std::string& name)
    {
        EnvironmentMutex::scoped_lock lockenv(GetMutex());
        KinBodyPtr pbody;
        {
            boost::timed_mutex::scoped_lock lock(_mutexInterfaces);
            vector<KinBodyPtr>::iterator it = _vecbodies.end();
            FOREACHC(itbody, _vecbodies) {
                if( (*itbody)->GetName() == name ) {
                    it = itbody;
                    break;
                }
            }
            if( it == _vecbodies.end() ) {
                return false;
            }
            pbody = *it;
            _RemoveKinBodyFromIterator(it);
        }
        // pbody is valid so run any callbacks and exit
        _CallBodyCallbacks(pbody, 0);
        return true;
    }

    virtual UserDataPtr RegisterBodyCallback(const BodyCallbackFn& callback)
    {
        boost::timed_mutex::scoped_lock lock(_mutexInterfaces);
        BodyCallbackDataPtr pdata(new BodyCallbackData(callback,boost::static_pointer_cast<Environment>(shared_from_this())));
        pdata->_iterator = _listRegisteredBodyCallbacks.insert(_listRegisteredBodyCallbacks.end(),pdata);
        return pdata;
    }

    KinBodyPtr GetKinBody(const std::string& pname) const override
    {
        boost::timed_mutex::scoped_lock lock(_mutexInterfaces);
        FOREACHC(it, _vecbodies) {
            if((*it)->GetName()==pname) {
                return *it;
            }
        }
        return KinBodyPtr();
    }

    KinBodyPtr GetKinBodyById(const std::string& id) const override
    {
        if( id.empty() ) {
            return KinBodyPtr();
        }

        boost::timed_mutex::scoped_lock lock(_mutexInterfaces);
        for(const KinBodyPtr& pbody : _vecbodies) {
            if(pbody->GetId()==id) {
                return pbody;
            }
        }
        return KinBodyPtr();
    }

    int GetNumBodies() const override
    {
        boost::timed_mutex::scoped_lock lock(_mutexInterfaces);
        return (int)_vecbodies.size();
    }

    int GetMaxEnvironmentBodyIndex() const override
    {
        boost::timed_mutex::scoped_lock lock(_mutexInterfaces);
        if (_vecbodies.empty()) {
            return 0;
        }
        // bodies are sorted by environment body index, so last body should have the largest
        const int lastBodyEnvironmentBodyIndex = _vecbodies.back()->GetEnvironmentBodyIndex();
        BOOST_ASSERT(lastBodyEnvironmentBodyIndex > 0);
        //RAVELOG_INFO_FORMAT("env=%d -> %d (%d)", GetId()%lastBodyEnvironmentBodyIndex%_vecbodies.size());
        return lastBodyEnvironmentBodyIndex;
    }

    virtual RobotBasePtr GetRobot(const std::string& pname) const
    {
        boost::timed_mutex::scoped_lock lock(_mutexInterfaces);
        FOREACHC(it, _vecrobots) {
            if((*it)->GetName()==pname) {
                return *it;
            }
        }
        return RobotBasePtr();
    }

    virtual SensorBasePtr GetSensor(const std::string& name) const
    {
        boost::timed_mutex::scoped_lock lock(_mutexInterfaces);
        FOREACHC(itrobot,_vecrobots) {
            FOREACHC(itsensor, (*itrobot)->GetAttachedSensors()) {
                SensorBasePtr psensor = (*itsensor)->GetSensor();
                if( !!psensor &&( psensor->GetName() == name) ) {
                    return psensor;
                }
            }
        }
        FOREACHC(itsensor,_listSensors) {
            if( (*itsensor)->GetName() == name ) {
                return *itsensor;
            }
        }
        return SensorBasePtr();
    }

    virtual bool SetPhysicsEngine(PhysicsEngineBasePtr pengine)
    {
        EnvironmentMutex::scoped_lock lockenv(GetMutex());
        if( !!_pPhysicsEngine ) {
            _pPhysicsEngine->DestroyEnvironment();
        }
        _pPhysicsEngine = pengine;
        if( !_pPhysicsEngine ) {
            RAVELOG_DEBUG_FORMAT("env %d, disabling physics for", GetId());
            _pPhysicsEngine = RaveCreatePhysicsEngine(shared_from_this(),"GenericPhysicsEngine");
            _SetDefaultGravity();
        }
        else {
            RAVELOG_DEBUG_FORMAT("setting %s physics engine", _pPhysicsEngine->GetXMLId());
        }
        _pPhysicsEngine->InitEnvironment();
        return true;
    }

    virtual PhysicsEngineBasePtr GetPhysicsEngine() const {
        return _pPhysicsEngine;
    }

    virtual UserDataPtr RegisterCollisionCallback(const CollisionCallbackFn& callback)
    {
        boost::timed_mutex::scoped_lock lock(_mutexInterfaces);
        CollisionCallbackDataPtr pdata(new CollisionCallbackData(callback,boost::static_pointer_cast<Environment>(shared_from_this())));
        pdata->_iterator = _listRegisteredCollisionCallbacks.insert(_listRegisteredCollisionCallbacks.end(),pdata);
        return pdata;
    }
    virtual bool HasRegisteredCollisionCallbacks() const
    {
        boost::timed_mutex::scoped_lock lock(_mutexInterfaces);
        return _listRegisteredCollisionCallbacks.size() > 0;
    }

    virtual void GetRegisteredCollisionCallbacks(std::list<CollisionCallbackFn>& listcallbacks) const
    {
        boost::timed_mutex::scoped_lock lock(_mutexInterfaces);
        listcallbacks.clear();
        FOREACHC(it, _listRegisteredCollisionCallbacks) {
            CollisionCallbackDataPtr pdata = boost::dynamic_pointer_cast<CollisionCallbackData>(it->lock());
            listcallbacks.push_back(pdata->_callback);
        }
    }

    virtual bool SetCollisionChecker(CollisionCheckerBasePtr pchecker)
    {
        EnvironmentMutex::scoped_lock lockenv(GetMutex());
        if( _pCurrentChecker == pchecker ) {
            return true;
        }
        if( !!_pCurrentChecker ) {
            _pCurrentChecker->DestroyEnvironment();     // delete all resources
        }
        _pCurrentChecker = pchecker;
        if( !_pCurrentChecker ) {
            RAVELOG_DEBUG("disabling collisions\n");
            _pCurrentChecker = RaveCreateCollisionChecker(shared_from_this(),"GenericCollisionChecker");
        }
        else {
            RAVELOG_DEBUG_FORMAT("setting %s collision checker", _pCurrentChecker->GetXMLId());
            FOREACH(itbody,_vecbodies) {
                (*itbody)->_ResetInternalCollisionCache();
            }
        }
        return _pCurrentChecker->InitEnvironment();
    }

    virtual CollisionCheckerBasePtr GetCollisionChecker() const {
        return _pCurrentChecker;
    }

    virtual bool CheckCollision(KinBodyConstPtr pbody1, CollisionReportPtr report)
    {
        EnvironmentMutex::scoped_lock lockenv(GetMutex());
        CHECK_COLLISION_BODY(pbody1);
        return _pCurrentChecker->CheckCollision(pbody1,report);
    }

    virtual bool CheckCollision(KinBodyConstPtr pbody1, KinBodyConstPtr pbody2, CollisionReportPtr report)
    {
        EnvironmentMutex::scoped_lock lockenv(GetMutex());
        CHECK_COLLISION_BODY(pbody1);
        CHECK_COLLISION_BODY(pbody2);
        return _pCurrentChecker->CheckCollision(pbody1,pbody2,report);
    }

    virtual bool CheckCollision(KinBody::LinkConstPtr plink, CollisionReportPtr report )
    {
        EnvironmentMutex::scoped_lock lockenv(GetMutex());
        CHECK_COLLISION_BODY(plink->GetParent());
        return _pCurrentChecker->CheckCollision(plink,report);
    }

    virtual bool CheckCollision(KinBody::LinkConstPtr plink1, KinBody::LinkConstPtr plink2, CollisionReportPtr report)
    {
        EnvironmentMutex::scoped_lock lockenv(GetMutex());
        CHECK_COLLISION_BODY(plink1->GetParent());
        CHECK_COLLISION_BODY(plink2->GetParent());
        return _pCurrentChecker->CheckCollision(plink1,plink2,report);
    }

    virtual bool CheckCollision(KinBody::LinkConstPtr plink, KinBodyConstPtr pbody, CollisionReportPtr report)
    {
        EnvironmentMutex::scoped_lock lockenv(GetMutex());
        CHECK_COLLISION_BODY(plink->GetParent());
        CHECK_COLLISION_BODY(pbody);
        return _pCurrentChecker->CheckCollision(plink,pbody,report);
    }

    virtual bool CheckCollision(KinBody::LinkConstPtr plink, const std::vector<KinBodyConstPtr>& vbodyexcluded, const std::vector<KinBody::LinkConstPtr>& vlinkexcluded, CollisionReportPtr report)
    {
        EnvironmentMutex::scoped_lock lockenv(GetMutex());
        CHECK_COLLISION_BODY(plink->GetParent());
        return _pCurrentChecker->CheckCollision(plink,vbodyexcluded,vlinkexcluded,report);
    }

    virtual bool CheckCollision(KinBodyConstPtr pbody, const std::vector<KinBodyConstPtr>& vbodyexcluded, const std::vector<KinBody::LinkConstPtr>& vlinkexcluded, CollisionReportPtr report)
    {
        EnvironmentMutex::scoped_lock lockenv(GetMutex());
        CHECK_COLLISION_BODY(pbody);
        return _pCurrentChecker->CheckCollision(pbody,vbodyexcluded,vlinkexcluded,report);
    }

    virtual bool CheckCollision(const RAY& ray, KinBody::LinkConstPtr plink, CollisionReportPtr report)
    {
        EnvironmentMutex::scoped_lock lockenv(GetMutex());
        CHECK_COLLISION_BODY(plink->GetParent());
        return _pCurrentChecker->CheckCollision(ray,plink,report);
    }
    virtual bool CheckCollision(const RAY& ray, KinBodyConstPtr pbody, CollisionReportPtr report)
    {
        EnvironmentMutex::scoped_lock lockenv(GetMutex());
        CHECK_COLLISION_BODY(pbody);
        return _pCurrentChecker->CheckCollision(ray,pbody,report);
    }
    virtual bool CheckCollision(const RAY& ray, CollisionReportPtr report)
    {
        return _pCurrentChecker->CheckCollision(ray,report);
    }

    virtual bool CheckCollision(const TriMesh& trimesh, KinBodyConstPtr pbody, CollisionReportPtr report)
    {
        EnvironmentMutex::scoped_lock lockenv(GetMutex());
        CHECK_COLLISION_BODY(pbody);
        return _pCurrentChecker->CheckCollision(trimesh,pbody,report);
    }

    virtual bool CheckStandaloneSelfCollision(KinBodyConstPtr pbody, CollisionReportPtr report)
    {
        EnvironmentMutex::scoped_lock lockenv(GetMutex());
        CHECK_COLLISION_BODY(pbody);
        return _pCurrentChecker->CheckStandaloneSelfCollision(pbody,report);
    }

    virtual void StepSimulation(dReal fTimeStep)
    {
        EnvironmentMutex::scoped_lock lockenv(GetMutex());

        uint64_t step = (uint64_t)ceil(1000000.0 * (double)fTimeStep);
        fTimeStep = (dReal)((double)step * 0.000001);

        // call the physics first to get forces
        _pPhysicsEngine->SimulateStep(fTimeStep);

        // make a copy instead of locking the mutex pointer since will be calling into user functions
        vector<KinBodyPtr> vecbodies;
        vector<RobotBasePtr> vecrobots;
        list<SensorBasePtr> listSensors;
        list< pair<ModuleBasePtr, std::string> > listModules;
        {
            boost::timed_mutex::scoped_lock lock(_mutexInterfaces);
            vecbodies = _vecbodies;
            vecrobots = _vecrobots;
            listSensors = _listSensors;
            listModules = _listModules;
        }

        FOREACH(it, vecbodies) {
            if( (*it)->GetEnvironmentBodyIndex() ) {     // have to check if valid
                (*it)->SimulationStep(fTimeStep);
            }
        }
        FOREACH(itmodule, listModules) {
            itmodule->first->SimulationStep(fTimeStep);
        }

        // simulate the sensors last (ie, they always reflect the most recent bodies
        FOREACH(itsensor, listSensors) {
            (*itsensor)->SimulationStep(fTimeStep);
        }
        FOREACH(itrobot, vecrobots) {
            FOREACH(itsensor, (*itrobot)->GetAttachedSensors()) {
                if( !!(*itsensor)->GetSensor() ) {
                    (*itsensor)->GetSensor()->SimulationStep(fTimeStep);
                }
            }
        }
        _nCurSimTime += step;
    }

    virtual EnvironmentMutex& GetMutex() const {
        return _mutexEnvironment;
    }

    virtual void GetBodies(std::vector<KinBodyPtr>& bodies, uint64_t timeout) const
    {
        if( timeout == 0 ) {
            boost::timed_mutex::scoped_lock lock(_mutexInterfaces);
            bodies = _vecbodies;
        }
        else {
            boost::timed_mutex::scoped_timed_lock lock(_mutexInterfaces, boost::get_system_time() + boost::posix_time::microseconds(timeout));
            if (!lock.owns_lock()) {
                throw OPENRAVE_EXCEPTION_FORMAT(_("timeout of %f s failed"),(1e-6*static_cast<double>(timeout)),ORE_Timeout);
            }
            bodies = _vecbodies;
        }
    }

    virtual void GetRobots(std::vector<RobotBasePtr>& robots, uint64_t timeout) const
    {
        if( timeout == 0 ) {
            boost::timed_mutex::scoped_lock lock(_mutexInterfaces);
            robots = _vecrobots;
        }
        else {
            boost::timed_mutex::scoped_timed_lock lock(_mutexInterfaces, boost::get_system_time() + boost::posix_time::microseconds(timeout));
            if (!lock.owns_lock()) {
                throw OPENRAVE_EXCEPTION_FORMAT(_("timeout of %f s failed"),(1e-6*static_cast<double>(timeout)),ORE_Timeout);
            }
            robots = _vecrobots;
        }
    }

    virtual void GetSensors(std::vector<SensorBasePtr>& vsensors, uint64_t timeout) const
    {
        if( timeout == 0 ) {
            boost::timed_mutex::scoped_lock lock(_mutexInterfaces);
            _GetSensors(vsensors);
        }
        else {
            boost::timed_mutex::scoped_timed_lock lock(_mutexInterfaces, boost::get_system_time() + boost::posix_time::microseconds(timeout));
            if (!lock.owns_lock()) {
                throw OPENRAVE_EXCEPTION_FORMAT(_("timeout of %f s failed"),(1e-6*static_cast<double>(timeout)),ORE_Timeout);
            }
            _GetSensors(vsensors);
        }
    }

    virtual void _GetSensors(std::vector<SensorBasePtr>& vsensors) const
    {
        vsensors.resize(0);
        FOREACHC(itrobot,_vecrobots) {
            FOREACHC(itsensor, (*itrobot)->GetAttachedSensors()) {
                SensorBasePtr psensor = (*itsensor)->GetSensor();
                if( !!psensor ) {
                    vsensors.push_back(psensor);
                }
            }
        }
    }

    virtual void Triangulate(TriMesh& trimesh, const KinBody &body)
    {
        EnvironmentMutex::scoped_lock lockenv(GetMutex());     // reading collision data, so don't want anyone modifying it
        FOREACHC(it, body.GetLinks()) {
            trimesh.Append((*it)->GetCollisionData(), (*it)->GetTransform());
        }
    }

    virtual void TriangulateScene(TriMesh& trimesh, SelectionOptions options,const std::string& selectname)
    {
        EnvironmentMutex::scoped_lock lockenv(GetMutex());
        FOREACH(itbody, _vecbodies) {
            RobotBasePtr robot;
            if( (*itbody)->IsRobot() ) {
                robot = RaveInterfaceCast<RobotBase>(*itbody);
            }
            switch(options) {
            case SO_NoRobots:
                if( !robot ) {
                    Triangulate(trimesh, **itbody);
                }
                break;

            case SO_Robots:
                if( !!robot ) {
                    Triangulate(trimesh, **itbody);
                }
                break;
            case SO_Everything:
                Triangulate(trimesh, **itbody);
                break;
            case SO_Body:
                if( (*itbody)->GetName() == selectname ) {
                    Triangulate(trimesh, **itbody);
                }
                break;
            case SO_AllExceptBody:
                if( (*itbody)->GetName() != selectname ) {
                    Triangulate(trimesh, **itbody);
                }
                break;
//            case SO_BodyList:
//                if( find(listnames.begin(),listnames.end(),(*itbody)->GetName()) != listnames.end() ) {
//                    Triangulate(trimesh,*itbody);
//                }
            }
        }
    }

    virtual void TriangulateScene(TriMesh& trimesh, TriangulateOptions options)
    {
        TriangulateScene(trimesh,options,"");
    }

    virtual RobotBasePtr ReadRobotURI(RobotBasePtr robot, const std::string& filename, const AttributesList& atts)
    {
        EnvironmentMutex::scoped_lock lockenv(GetMutex());

        if( !!robot ) {
            boost::timed_mutex::scoped_lock lock(_mutexInterfaces);
            FOREACH(itviewer, _listViewers) {
                (*itviewer)->RemoveKinBody(robot);
            }
            if( std::find(_vecrobots.begin(),_vecrobots.end(),robot) != _vecrobots.end() ) {
                throw openrave_exception(str(boost::format(_("KinRobot::Init for %s, cannot Init a robot while it is added to the environment\n"))%robot->GetName()));
            }
        }

        if( _IsColladaURI(filename) ) {
            if( !RaveParseColladaURI(shared_from_this(), robot, filename, atts) ) {
                return RobotBasePtr();
            }
        }
        else if( _IsJSONURI(filename) ) {
            _ClearRapidJsonBuffer();
            if( !RaveParseJSONURI(shared_from_this(), robot, filename, atts, *_prLoadEnvAlloc) ) {
                return RobotBasePtr();
            }
        }
        else if( _IsMsgPackURI(filename) ) {
            _ClearRapidJsonBuffer();
            if( !RaveParseMsgPackURI(shared_from_this(), robot, filename, atts, *_prLoadEnvAlloc) ) {
                return RobotBasePtr();
            }
        }
        else if( _IsColladaFile(filename) ) {
            if( !RaveParseColladaFile(shared_from_this(), robot, filename, atts) ) {
                return RobotBasePtr();
            }
        }
        else if( _IsJSONFile(filename) ) {
            _ClearRapidJsonBuffer();
            if( !RaveParseJSONFile(shared_from_this(), robot, filename, atts, *_prLoadEnvAlloc) ) {
                return RobotBasePtr();
            }
        }
        else if( _IsMsgPackFile(filename) ) {
            _ClearRapidJsonBuffer();
            if( !RaveParseMsgPackFile(shared_from_this(), robot, filename, atts, *_prLoadEnvAlloc) ) {
                return RobotBasePtr();
            }
        }
        else if( _IsXFile(filename) ) {
            if( !RaveParseXFile(shared_from_this(), robot, filename, atts) ) {
                return RobotBasePtr();
            }
        }
        else if( !_IsOpenRAVEFile(filename) && _IsRigidModelFile(filename) ) {
            if( !robot ) {
                robot = RaveCreateRobot(shared_from_this(),"GenericRobot");
            }
            if( !robot ) {
                robot = RaveCreateRobot(shared_from_this(),"");
            }
            if( !!robot ) {
                std::list<KinBody::GeometryInfo> listGeometries;
                std::string fullfilename = _ReadGeometriesFile(listGeometries,filename,atts);
                if( fullfilename.size() > 0 ) {
                    string extension;
                    if( filename.find_last_of('.') != string::npos ) {
                        extension = filename.substr(filename.find_last_of('.')+1);
                    }
                    string norender = string("__norenderif__:")+extension;
                    FOREACH(itinfo,listGeometries) {
                        itinfo->_bVisible = true;
                        itinfo->_filenamerender = norender;
                    }
                    listGeometries.front()._filenamerender = fullfilename;
                    if( robot->InitFromGeometries(listGeometries) ) {
#if defined(HAVE_BOOST_FILESYSTEM) && BOOST_VERSION >= 103600 // stem() was introduced in 1.36
#if defined(BOOST_FILESYSTEM_VERSION) && BOOST_FILESYSTEM_VERSION >= 3
                        boost::filesystem::path pfilename(filename);
                        robot->SetName(utils::ConvertToOpenRAVEName(pfilename.stem().string()));
#else
                        boost::filesystem::path pfilename(filename, boost::filesystem::native);
                        robot->SetName(utils::ConvertToOpenRAVEName(pfilename.stem()));
#endif
#else
                        robot->SetName("object");
#endif
                    }
                    else {
                        robot.reset();
                    }
                }
                else {
                    robot.reset();
                }
            }
        }
        else {
            InterfaceBasePtr pinterface = robot;
            BaseXMLReaderPtr preader = OpenRAVEXMLParser::CreateInterfaceReader(shared_from_this(), PT_Robot, pinterface, "robot", atts);
            if( !preader ) {
                return RobotBasePtr();
            }
            bool bSuccess = _ParseXMLFile(preader, filename);
            preader->endElement("robot");     // have to end the tag!
            robot = RaveInterfaceCast<RobotBase>(pinterface);
            if( !bSuccess || !robot ) {
                return RobotBasePtr();
            }
            //robot->__struri = filename;
        }

        // have to set the URI to the passed in one rather than the resolved one, otherwise external components won't be able to compare if a URI is equivalent or not
        if( !!robot ) {
            robot->__struri = filename;
        }

        return robot;
    }

    virtual RobotBasePtr ReadRobotData(RobotBasePtr robot, const std::string& data, const AttributesList& atts)
    {
        EnvironmentMutex::scoped_lock lockenv(GetMutex());

        if( !!robot ) {
            boost::timed_mutex::scoped_lock lock(_mutexInterfaces);
            FOREACH(itviewer, _listViewers) {
                (*itviewer)->RemoveKinBody(robot);
            }
            if( std::find(_vecrobots.begin(),_vecrobots.end(),robot) != _vecrobots.end() ) {
                throw openrave_exception(str(boost::format(_("KinRobot::Init for %s, cannot Init a robot while it is added to the environment\n"))%robot->GetName()));
            }
        }

        if( _IsColladaData(data) ) {
            if( !RaveParseColladaData(shared_from_this(), robot, data, atts) ) {
                return RobotBasePtr();
            }
        }
        else if( _IsJSONData(data) ) {
            _ClearRapidJsonBuffer();
            if( !RaveParseJSONData(shared_from_this(), robot, data, atts, *_prLoadEnvAlloc) ) {
                return RobotBasePtr();
            }
        }
        else if( _IsMsgPackData(data) ) {
            _ClearRapidJsonBuffer();
            if( !RaveParseMsgPackData(shared_from_this(), robot, data, atts, *_prLoadEnvAlloc) ) {
                return RobotBasePtr();
            }
        }
        else if( _IsXData(data) ) {
            // have to copy since it takes vector<char>
            std::vector<char> newdata(data.size()+1, 0);  // need a null-terminator
            std::copy(data.begin(),data.end(),newdata.begin());
            if( !RaveParseXData(shared_from_this(), robot, newdata, atts) ) {
                return RobotBasePtr();
            }
        }
        else if( _IsIVData(data) ) {
            throw OPENRAVE_EXCEPTION_FORMAT0(_("iv data not supported"),ORE_InvalidArguments);
        }
        else {
            InterfaceBasePtr pinterface = robot;
            BaseXMLReaderPtr preader = OpenRAVEXMLParser::CreateInterfaceReader(shared_from_this(), PT_Robot, pinterface, "robot", atts);
            if( !preader ) {
                return RobotBasePtr();
            }
            bool bSuccess = _ParseXMLData(preader, data);
            preader->endElement("robot");     // have to end the tag!
            robot = RaveInterfaceCast<RobotBase>(pinterface);
            if( !bSuccess || !robot ) {
                return RobotBasePtr();
            }
            robot->__struri = preader->_filename;
        }

        if( !!robot ) {
            // check if have to reset the URI
            FOREACHC(itatt, atts) {
                if( itatt->first == "uri" ) {
                    robot->__struri = itatt->second;
                }
            }
        }

        return robot;
    }

    virtual KinBodyPtr ReadKinBodyURI(KinBodyPtr body, const std::string& filename, const AttributesList& atts)
    {
        EnvironmentMutex::scoped_lock lockenv(GetMutex());

        if( !!body ) {
            boost::timed_mutex::scoped_lock lock(_mutexInterfaces);
            FOREACH(itviewer, _listViewers) {
                (*itviewer)->RemoveKinBody(body);
            }
            if( std::find(_vecbodies.begin(),_vecbodies.end(),body) != _vecbodies.end() ) {
                throw openrave_exception(str(boost::format(_("KinBody::Init for %s, cannot Init a body while it is added to the environment\n"))%body->GetName()));
            }
        }

        if( _IsColladaURI(filename) ) {
            if( !RaveParseColladaURI(shared_from_this(), body, filename, atts) ) {
                return KinBodyPtr();
            }
        }
        else if( _IsJSONURI(filename) ) {
            _ClearRapidJsonBuffer();
            if( !RaveParseJSONURI(shared_from_this(), body, filename, atts, *_prLoadEnvAlloc) ) {
                return KinBodyPtr();
            }
        }
        else if( _IsMsgPackURI(filename) ) {
            _ClearRapidJsonBuffer();
            if( !RaveParseMsgPackURI(shared_from_this(), body, filename, atts, *_prLoadEnvAlloc) ) {
                return KinBodyPtr();
            }
        }
        else if( _IsColladaFile(filename) ) {
            if( !RaveParseColladaFile(shared_from_this(), body, filename, atts) ) {
                return KinBodyPtr();
            }
        }
        else if( _IsJSONFile(filename) ) {
            _ClearRapidJsonBuffer();
            if( !RaveParseJSONFile(shared_from_this(), body, filename, atts, *_prLoadEnvAlloc) ) {
                return KinBodyPtr();
            }
        }
        else if( _IsMsgPackFile(filename) ) {
            _ClearRapidJsonBuffer();
            if( !RaveParseMsgPackFile(shared_from_this(), body, filename, atts, *_prLoadEnvAlloc) ) {
                return KinBodyPtr();
            }
        }
        else if( _IsXFile(filename) ) {
            if( !RaveParseXFile(shared_from_this(), body, filename, atts) ) {
                return KinBodyPtr();
            }
        }
        else if( !_IsOpenRAVEFile(filename) && _IsRigidModelFile(filename) ) {
            if( !body ) {
                body = RaveCreateKinBody(shared_from_this(),"");
            }
            if( !!body ) {
                std::list<KinBody::GeometryInfo> listGeometries;
                std::string fullfilename = _ReadGeometriesFile(listGeometries,filename,atts);
                if( fullfilename.size() > 0 ) {
                    string extension;
                    if( filename.find_last_of('.') != string::npos ) {
                        extension = filename.substr(filename.find_last_of('.')+1);
                    }
                    string norender = string("__norenderif__:")+extension;
                    FOREACH(itinfo,listGeometries) {
                        itinfo->_bVisible = true;
                        itinfo->_filenamerender = norender;
                    }
                    listGeometries.front()._filenamerender = fullfilename;
                    if( body->InitFromGeometries(listGeometries) ) {
                        body->__struri = fullfilename;
#if defined(HAVE_BOOST_FILESYSTEM) && BOOST_VERSION >= 103600 // stem() was introduced in 1.36
#if defined(BOOST_FILESYSTEM_VERSION) && BOOST_FILESYSTEM_VERSION >= 3
                        boost::filesystem::path pfilename(filename);
                        body->SetName(utils::ConvertToOpenRAVEName(pfilename.stem().string()));
#else
                        boost::filesystem::path pfilename(filename, boost::filesystem::native);
                        body->SetName(utils::ConvertToOpenRAVEName(pfilename.stem()));
#endif
#else
                        body->SetName("object");
#endif
                    }
                    else {
                        // failed
                        body.reset();
                    }
                }
                else {
                    // nothing to load
                    body.reset();
                }
            }
        }
        else {
            InterfaceBasePtr pinterface = body;
            BaseXMLReaderPtr preader = OpenRAVEXMLParser::CreateInterfaceReader(shared_from_this(), PT_KinBody, pinterface, "kinbody", atts);
            if( !preader ) {
                return KinBodyPtr();
            }
            bool bSuccess = _ParseXMLFile(preader, filename);
            preader->endElement("kinbody");     // have to end the tag!
            body = RaveInterfaceCast<KinBody>(pinterface);
            if( !bSuccess || !body ) {
                return KinBodyPtr();
            }
            //body->__struri = filename;
        }

        // have to set the URI to the passed in one rather than the resolved one, otherwise external components won't be able to compare if a URI is equivalent or not
        if( !!body ) {
            body->__struri = filename;
        }

        return body;
    }

    virtual KinBodyPtr ReadKinBodyData(KinBodyPtr body, const std::string& data, const AttributesList& atts)
    {
        EnvironmentMutex::scoped_lock lockenv(GetMutex());

        if( !!body ) {
            boost::timed_mutex::scoped_lock lock(_mutexInterfaces);
            FOREACH(itviewer, _listViewers) {
                (*itviewer)->RemoveKinBody(body);
            }
            if( std::find(_vecbodies.begin(),_vecbodies.end(),body) != _vecbodies.end() ) {
                throw openrave_exception(str(boost::format(_("KinBody::Init for %s, cannot Init a body while it is added to the environment\n"))%body->GetName()));
            }
        }

        if( _IsColladaData(data) ) {
            if( !RaveParseColladaData(shared_from_this(), body, data, atts) ) {
                return RobotBasePtr();
            }
        }
        else if( _IsJSONData(data) ) {
            _ClearRapidJsonBuffer();
            if( !RaveParseJSONData(shared_from_this(), body, data, atts, *_prLoadEnvAlloc) ) {
                return RobotBasePtr();
            }
        }
        else if( _IsMsgPackData(data) ) {
            _ClearRapidJsonBuffer();
            if( !RaveParseMsgPackData(shared_from_this(), body, data, atts, *_prLoadEnvAlloc) ) {
                return RobotBasePtr();
            }
        }
        else if( _IsXData(data) ) {
            // have to copy since it takes vector<char>
            std::vector<char> newdata(data.size()+1, 0);  // need a null-terminator
            std::copy(data.begin(),data.end(),newdata.begin());
            if( !RaveParseXData(shared_from_this(), body, newdata, atts) ) {
                return RobotBasePtr();
            }
        }
        else if( _IsIVData(data) ) {
            throw OPENRAVE_EXCEPTION_FORMAT0(_("iv data not supported"),ORE_InvalidArguments);
        }
        else {
            InterfaceBasePtr pinterface = body;
            BaseXMLReaderPtr preader = OpenRAVEXMLParser::CreateInterfaceReader(shared_from_this(), PT_KinBody, pinterface, "kinbody", atts);
            if( !preader ) {
                return KinBodyPtr();
            }
            bool bSuccess = _ParseXMLData(preader, data);
            preader->endElement("kinbody");     // have to end the tag!
            body = RaveInterfaceCast<KinBody>(pinterface);
            if( !bSuccess || !body ) {
                return KinBodyPtr();
            }
            body->__struri = preader->_filename;
        }

        if( !!body ) {
            // check if have to reset the URI
            FOREACHC(itatt, atts) {
                if( itatt->first == "uri" ) {
                    body->__struri = itatt->second;
                }
            }
        }
        return body;
    }

    virtual InterfaceBasePtr ReadInterfaceURI(const std::string& filename, const AttributesList& atts)
    {
        try {
            EnvironmentMutex::scoped_lock lockenv(GetMutex());
            BaseXMLReaderPtr preader = OpenRAVEXMLParser::CreateInterfaceReader(shared_from_this(),atts,false);
            if( !preader ) {
                return InterfaceBasePtr();
            }
            bool bSuccess = _ParseXMLFile(preader, filename);
            boost::shared_ptr<OpenRAVEXMLParser::InterfaceXMLReadable> preadable = boost::dynamic_pointer_cast<OpenRAVEXMLParser::InterfaceXMLReadable>(preader->GetReadable());
            if( !bSuccess || !preadable || !preadable->_pinterface) {
                return InterfaceBasePtr();
            }
            preader->endElement(RaveGetInterfaceName(preadable->_pinterface->GetInterfaceType()));     // have to end the tag!
            preadable->_pinterface->__struri = filename;
            return preadable->_pinterface;
        }
        catch(const std::exception &ex) {
            RAVELOG_ERROR_FORMAT("ReadInterfaceXMLFile exception: %s", ex.what());
        }
        return InterfaceBasePtr();
    }

    virtual InterfaceBasePtr ReadInterfaceURI(InterfaceBasePtr pinterface, InterfaceType type, const std::string& filename, const AttributesList& atts)
    {
        EnvironmentMutex::scoped_lock lockenv(GetMutex());
        bool bIsColladaURI = false;
        bool bIsColladaFile = false;
        bool bIsJSONURI = false;
        bool bIsJSONFile = false;
        bool bIsMsgPackURI = false;
        bool bIsMsgPackFile = false;
        bool bIsXFile = false;
        if( _IsColladaURI(filename) ) {
            bIsColladaURI = true;
        }
        else if( _IsJSONURI(filename) ) {
            bIsJSONURI = true;
        }
        else if( _IsMsgPackURI(filename) ) {
            bIsMsgPackURI = true;
        }
        else if( _IsColladaFile(filename) ) {
            bIsColladaFile = true;
        }
        else if( _IsJSONFile(filename) ) {
            bIsJSONFile = true;
        }
        else if( _IsMsgPackFile(filename) ) {
            bIsMsgPackFile = true;
        }
        else if( _IsXFile(filename) ) {
            bIsXFile = true;
        }

        if( (type == PT_KinBody ||type == PT_Robot ) && (bIsColladaURI||bIsJSONURI||bIsMsgPackURI||bIsColladaFile||bIsJSONFile||bIsMsgPackFile||bIsXFile) ) {
            if( type == PT_KinBody ) {
                BOOST_ASSERT(!pinterface|| (pinterface->GetInterfaceType()==PT_KinBody||pinterface->GetInterfaceType()==PT_Robot));
                KinBodyPtr pbody = RaveInterfaceCast<KinBody>(pinterface);
                if( bIsColladaURI ) {
                    if( !RaveParseColladaURI(shared_from_this(), pbody, filename, atts) ) {
                        return InterfaceBasePtr();
                    }
                }
                else if( bIsJSONURI ) {
                    _ClearRapidJsonBuffer();
                    if( !RaveParseJSONURI(shared_from_this(), pbody, filename, atts, *_prLoadEnvAlloc) ) {
                        return InterfaceBasePtr();
                    }
                }
                else if( bIsMsgPackURI ) {
                    _ClearRapidJsonBuffer();
                    if( !RaveParseMsgPackURI(shared_from_this(), pbody, filename, atts, *_prLoadEnvAlloc) ) {
                        return InterfaceBasePtr();
                    }
                }
                else if( bIsColladaFile ) {
                    if( !RaveParseColladaFile(shared_from_this(), pbody, filename, atts) ) {
                        return InterfaceBasePtr();
                    }
                }
                else if( bIsJSONFile ) {
                    _ClearRapidJsonBuffer();
                    if( !RaveParseJSONFile(shared_from_this(), pbody, filename, atts, *_prLoadEnvAlloc) ) {
                        return InterfaceBasePtr();
                    }
                }
                else if( bIsMsgPackFile ) {
                    _ClearRapidJsonBuffer();
                    if( !RaveParseMsgPackFile(shared_from_this(), pbody, filename, atts, *_prLoadEnvAlloc) ) {
                        return InterfaceBasePtr();
                    }
                }
                else if( bIsXFile ) {
                    if( !RaveParseXFile(shared_from_this(), pbody, filename, atts) ) {
                        return InterfaceBasePtr();
                    }
                }
                pinterface = pbody;
            }
            else if( type == PT_Robot ) {
                BOOST_ASSERT(!pinterface||pinterface->GetInterfaceType()==PT_Robot);
                RobotBasePtr probot = RaveInterfaceCast<RobotBase>(pinterface);
                if( bIsColladaURI ) {
                    if( !RaveParseColladaURI(shared_from_this(), probot, filename, atts) ) {
                        return InterfaceBasePtr();
                    }
                }
                else if( bIsJSONURI ) {
                    _ClearRapidJsonBuffer();
                    if( !RaveParseJSONURI(shared_from_this(), probot, filename, atts, *_prLoadEnvAlloc) ) {
                        return InterfaceBasePtr();
                    }
                }
                else if( bIsMsgPackURI ) {
                    _ClearRapidJsonBuffer();
                    if( !RaveParseMsgPackURI(shared_from_this(), probot, filename, atts, *_prLoadEnvAlloc) ) {
                        return InterfaceBasePtr();
                    }
                }
                else if( bIsColladaFile ) {
                    if( !RaveParseColladaFile(shared_from_this(), probot, filename, atts) ) {
                        return InterfaceBasePtr();
                    }
                }
                else if( bIsJSONFile ) {
                    _ClearRapidJsonBuffer();
                    if( !RaveParseJSONFile(shared_from_this(), probot, filename, atts, *_prLoadEnvAlloc) ) {
                        return InterfaceBasePtr();
                    }
                }
                else if( bIsMsgPackFile ) {
                    _ClearRapidJsonBuffer();
                    if( !RaveParseMsgPackFile(shared_from_this(), probot, filename, atts, *_prLoadEnvAlloc) ) {
                        return InterfaceBasePtr();
                    }
                }
                else if( bIsXFile ) {
                    if( !RaveParseXFile(shared_from_this(), probot, filename, atts) ) {
                        return InterfaceBasePtr();
                    }
                }
                pinterface = probot;
            }
            else {
                return InterfaceBasePtr();
            }
            pinterface->__struri = filename;
        }
        else {
            BaseXMLReaderPtr preader = OpenRAVEXMLParser::CreateInterfaceReader(shared_from_this(), type, pinterface, RaveGetInterfaceName(type), atts);
            boost::shared_ptr<OpenRAVEXMLParser::InterfaceXMLReadable> preadable = boost::dynamic_pointer_cast<OpenRAVEXMLParser::InterfaceXMLReadable>(preader->GetReadable());
            if( !!preadable ) {
                if( !_ParseXMLFile(preader, filename) ) {
                    return InterfaceBasePtr();
                }
                preader->endElement(RaveGetInterfaceName(pinterface->GetInterfaceType()));     // have to end the tag!
                pinterface = preadable->_pinterface;
            }
            else {
                pinterface = ReadInterfaceURI(filename,AttributesList());
                if( !!pinterface &&( pinterface->GetInterfaceType() != type) ) {
                    return InterfaceBasePtr();
                }
            }
            pinterface->__struri = filename;
        }
        return pinterface;
    }

    virtual InterfaceBasePtr ReadInterfaceData(InterfaceBasePtr pinterface, InterfaceType type, const std::string& data, const AttributesList& atts)
    {
        EnvironmentMutex::scoped_lock lockenv(GetMutex());

        // check for collada?
        BaseXMLReaderPtr preader = OpenRAVEXMLParser::CreateInterfaceReader(shared_from_this(), type, pinterface, RaveGetInterfaceName(type), atts);
        if( !preader ) {
            return InterfaceBasePtr();
        }
        bool bSuccess = _ParseXMLData(preader, data);
        preader->endElement(RaveGetInterfaceName(pinterface->GetInterfaceType()));     // have to end the tag!
        if( !bSuccess ) {
            return InterfaceBasePtr();
        }
        pinterface->__struri = preader->_filename;
        return pinterface;
    }

    virtual boost::shared_ptr<TriMesh> ReadTrimeshURI(boost::shared_ptr<TriMesh> ptrimesh, const std::string& filename, const AttributesList& atts)
    {
        RaveVector<float> diffuseColor, ambientColor;
        return _ReadTrimeshURI(ptrimesh,filename,diffuseColor, ambientColor, atts);
    }

    virtual boost::shared_ptr<TriMesh> _ReadTrimeshURI(boost::shared_ptr<TriMesh> ptrimesh, const std::string& filename, RaveVector<float>& diffuseColor, RaveVector<float>& ambientColor, const AttributesList& atts)
    {
        //EnvironmentMutex::scoped_lock lockenv(GetMutex()); // don't lock!
        string filedata = RaveFindLocalFile(filename);
        if( filedata.size() == 0 ) {
            return boost::shared_ptr<TriMesh>();
        }
        Vector vScaleGeometry(1,1,1);
        float ftransparency;
        FOREACHC(itatt,atts) {
            if( itatt->first == "scalegeometry" ) {
                stringstream ss(itatt->second);
                ss >> vScaleGeometry.x >> vScaleGeometry.y >> vScaleGeometry.z;
                if( !ss ) {
                    vScaleGeometry.z = vScaleGeometry.y = vScaleGeometry.x;
                }
            }
        }
        if( !ptrimesh ) {
            ptrimesh.reset(new TriMesh());
        }
        if( !OpenRAVEXMLParser::CreateTriMeshFromFile(shared_from_this(),filedata, vScaleGeometry, *ptrimesh, diffuseColor, ambientColor, ftransparency) ) {
            ptrimesh.reset();
        }
        return ptrimesh;
    }

    virtual boost::shared_ptr<TriMesh> ReadTrimeshData(boost::shared_ptr<TriMesh> ptrimesh, const std::string& data, const std::string& formathint, const AttributesList& atts)
    {
        RaveVector<float> diffuseColor, ambientColor;
        return _ReadTrimeshData(ptrimesh, data, formathint, diffuseColor, ambientColor, atts);
    }

    virtual boost::shared_ptr<TriMesh> _ReadTrimeshData(boost::shared_ptr<TriMesh> ptrimesh, const std::string& data, const std::string& formathint, RaveVector<float>& diffuseColor, RaveVector<float>& ambientColor, const AttributesList& atts)
    {
        if( data.size() == 0 ) {
            return boost::shared_ptr<TriMesh>();
        }

        Vector vScaleGeometry(1,1,1);
        float ftransparency;
        FOREACHC(itatt,atts) {
            if( itatt->first == "scalegeometry" ) {
                stringstream ss(itatt->second);
                ss >> vScaleGeometry.x >> vScaleGeometry.y >> vScaleGeometry.z;
                if( !ss ) {
                    vScaleGeometry.z = vScaleGeometry.y = vScaleGeometry.x;
                }
            }
        }
        if( !ptrimesh ) {
            ptrimesh.reset(new TriMesh());
        }
        if( !OpenRAVEXMLParser::CreateTriMeshFromData(data, formathint, vScaleGeometry, *ptrimesh, diffuseColor, ambientColor, ftransparency) ) {
            ptrimesh.reset();
        }
        return ptrimesh;
    }

    /// \brief parses the file into GeometryInfo and returns the full path of the file opened
    ///
    /// \param[in] listGeometries geometry list to be filled
    virtual std::string _ReadGeometriesFile(std::list<KinBody::GeometryInfo>& listGeometries, const std::string& filename, const AttributesList& atts)
    {
        EnvironmentMutex::scoped_lock lockenv(GetMutex());
        string filedata = RaveFindLocalFile(filename);
        if( filedata.size() == 0 ) {
            return std::string();
        }
        Vector vScaleGeometry(1,1,1);
        FOREACHC(itatt,atts) {
            if( itatt->first == "scalegeometry" ) {
                stringstream ss(itatt->second);
                ss >> vScaleGeometry.x >> vScaleGeometry.y >> vScaleGeometry.z;
                if( !ss ) {
                    vScaleGeometry.z = vScaleGeometry.y = vScaleGeometry.x;
                }
            }
        }
        if( OpenRAVEXMLParser::CreateGeometries(shared_from_this(),filedata, vScaleGeometry, listGeometries) && listGeometries.size() > 0 ) {
            return filedata;
        }
        listGeometries.clear();
        return std::string();
    }

    virtual void _AddViewer(ViewerBasePtr pnewviewer)
    {
        CHECK_INTERFACE(pnewviewer);
        EnvironmentMutex::scoped_lock lockenv(GetMutex());
        boost::timed_mutex::scoped_lock lock(_mutexInterfaces);
        BOOST_ASSERT(find(_listViewers.begin(),_listViewers.end(),pnewviewer) == _listViewers.end() );
        _CheckUniqueName(ViewerBaseConstPtr(pnewviewer),true);
        _listViewers.push_back(pnewviewer);
    }

    virtual ViewerBasePtr GetViewer(const std::string& name) const
    {
        boost::timed_mutex::scoped_lock lock(_mutexInterfaces);
        if( name.size() == 0 ) {
            return _listViewers.size() > 0 ? _listViewers.front() : ViewerBasePtr();
        }
        FOREACHC(itviewer, _listViewers) {
            if( (*itviewer)->GetName() == name ) {
                return *itviewer;
            }
        }
        return ViewerBasePtr();
    }

    void GetViewers(std::list<ViewerBasePtr>& listViewers) const
    {
        boost::timed_mutex::scoped_lock lock(_mutexInterfaces);
        listViewers = _listViewers;
    }

    virtual OpenRAVE::GraphHandlePtr plot3(const float* ppoints, int numPoints, int stride, float fPointSize, const RaveVector<float>& color, int drawstyle)
    {
        boost::timed_mutex::scoped_lock lock(_mutexInterfaces);
        if( _listViewers.size() == 0 ) {
            return OpenRAVE::GraphHandlePtr();
        }
        GraphHandleMultiPtr handles(new GraphHandleMulti());
        FOREACHC(itviewer, _listViewers) {
            handles->Add((*itviewer)->plot3(ppoints, numPoints, stride, fPointSize, color, drawstyle));
        }
        return handles;
    }
    virtual OpenRAVE::GraphHandlePtr plot3(const float* ppoints, int numPoints, int stride, float fPointSize, const float* colors, int drawstyle, bool bhasalpha)
    {
        boost::timed_mutex::scoped_lock lock(_mutexInterfaces);
        if( _listViewers.size() == 0 ) {
            return OpenRAVE::GraphHandlePtr();
        }
        GraphHandleMultiPtr handles(new GraphHandleMulti());
        FOREACHC(itviewer, _listViewers) {
            handles->Add((*itviewer)->plot3(ppoints, numPoints, stride, fPointSize, colors, drawstyle, bhasalpha));
        }
        return handles;
    }
    virtual OpenRAVE::GraphHandlePtr drawlinestrip(const float* ppoints, int numPoints, int stride, float fwidth, const RaveVector<float>& color)
    {
        boost::timed_mutex::scoped_lock lock(_mutexInterfaces);
        if( _listViewers.size() == 0 ) {
            return OpenRAVE::GraphHandlePtr();
        }
        GraphHandleMultiPtr handles(new GraphHandleMulti());
        FOREACHC(itviewer, _listViewers) {
            handles->Add((*itviewer)->drawlinestrip(ppoints, numPoints, stride, fwidth,color));
        }
        return handles;
    }
    virtual OpenRAVE::GraphHandlePtr drawlinestrip(const float* ppoints, int numPoints, int stride, float fwidth, const float* colors)
    {
        boost::timed_mutex::scoped_lock lock(_mutexInterfaces);
        if( _listViewers.size() == 0 ) {
            return OpenRAVE::GraphHandlePtr();
        }
        GraphHandleMultiPtr handles(new GraphHandleMulti());
        FOREACHC(itviewer, _listViewers) {
            handles->Add((*itviewer)->drawlinestrip(ppoints, numPoints, stride, fwidth,colors));
        }
        return handles;
    }
    virtual OpenRAVE::GraphHandlePtr drawlinelist(const float* ppoints, int numPoints, int stride, float fwidth, const RaveVector<float>& color)
    {
        boost::timed_mutex::scoped_lock lock(_mutexInterfaces);
        if( _listViewers.size() == 0 ) {
            return OpenRAVE::GraphHandlePtr();
        }
        GraphHandleMultiPtr handles(new GraphHandleMulti());
        FOREACHC(itviewer, _listViewers) {
            handles->Add((*itviewer)->drawlinelist(ppoints, numPoints, stride, fwidth,color));
        }
        return handles;
    }
    virtual OpenRAVE::GraphHandlePtr drawlinelist(const float* ppoints, int numPoints, int stride, float fwidth, const float* colors)
    {
        boost::timed_mutex::scoped_lock lock(_mutexInterfaces);
        if( _listViewers.size() == 0 ) {
            return OpenRAVE::GraphHandlePtr();
        }
        GraphHandleMultiPtr handles(new GraphHandleMulti());
        FOREACHC(itviewer, _listViewers) {
            handles->Add((*itviewer)->drawlinelist(ppoints, numPoints, stride, fwidth,colors));
        }
        return handles;
    }
    virtual OpenRAVE::GraphHandlePtr drawarrow(const RaveVector<float>& p1, const RaveVector<float>& p2, float fwidth, const RaveVector<float>& color)
    {
        boost::timed_mutex::scoped_lock lock(_mutexInterfaces);
        if( _listViewers.size() == 0 ) {
            return OpenRAVE::GraphHandlePtr();
        }
        GraphHandleMultiPtr handles(new GraphHandleMulti());
        FOREACHC(itviewer, _listViewers) {
            handles->Add((*itviewer)->drawarrow(p1,p2,fwidth,color));
        }
        return handles;
    }
    virtual OpenRAVE::GraphHandlePtr drawlabel(const std::string& label, const RaveVector<float>& worldPosition)
    {
        boost::timed_mutex::scoped_lock lock(_mutexInterfaces);
        if( _listViewers.size() == 0 ) {
            return OpenRAVE::GraphHandlePtr();
        }
        GraphHandleMultiPtr handles(new GraphHandleMulti());
        FOREACHC(itviewer, _listViewers) {
            handles->Add((*itviewer)->drawlabel(label, worldPosition));
        }
        return handles;
    }
    virtual OpenRAVE::GraphHandlePtr drawbox(const RaveVector<float>& vpos, const RaveVector<float>& vextents)
    {
        boost::timed_mutex::scoped_lock lock(_mutexInterfaces);
        if( _listViewers.size() == 0 ) {
            return OpenRAVE::GraphHandlePtr();
        }
        GraphHandleMultiPtr handles(new GraphHandleMulti());
        FOREACHC(itviewer, _listViewers) {
            handles->Add((*itviewer)->drawbox(vpos, vextents));
        }
        return handles;
    }
    virtual OpenRAVE::GraphHandlePtr drawplane(const RaveTransform<float>& tplane, const RaveVector<float>& vextents, const boost::multi_array<float,3>& vtexture)
    {
        boost::timed_mutex::scoped_lock lock(_mutexInterfaces);
        if( _listViewers.size() == 0 ) {
            return OpenRAVE::GraphHandlePtr();
        }
        GraphHandleMultiPtr handles(new GraphHandleMulti());
        FOREACHC(itviewer, _listViewers) {
            handles->Add((*itviewer)->drawplane(tplane, vextents, vtexture));
        }
        return handles;
    }
    virtual OpenRAVE::GraphHandlePtr drawtrimesh(const float* ppoints, int stride, const int* pIndices, int numTriangles, const RaveVector<float>& color)
    {
        boost::timed_mutex::scoped_lock lock(_mutexInterfaces);
        if( _listViewers.size() == 0 ) {
            return OpenRAVE::GraphHandlePtr();
        }
        GraphHandleMultiPtr handles(new GraphHandleMulti());
        FOREACHC(itviewer, _listViewers) {
            handles->Add((*itviewer)->drawtrimesh(ppoints, stride, pIndices, numTriangles, color));
        }
        return handles;
    }
    virtual OpenRAVE::GraphHandlePtr drawtrimesh(const float* ppoints, int stride, const int* pIndices, int numTriangles, const boost::multi_array<float,2>& colors)
    {
        boost::timed_mutex::scoped_lock lock(_mutexInterfaces);
        if( _listViewers.size() == 0 ) {
            return OpenRAVE::GraphHandlePtr();
        }
        GraphHandleMultiPtr handles(new GraphHandleMulti());
        FOREACHC(itviewer, _listViewers) {
            handles->Add((*itviewer)->drawtrimesh(ppoints, stride, pIndices, numTriangles, colors));
        }
        return handles;
    }

    virtual KinBodyPtr GetBodyFromEnvironmentId(int id)
    {
        boost::timed_mutex::scoped_lock lock(_mutexInterfaces);
        boost::mutex::scoped_lock locknetwork(_mutexEnvironmentIds);
        if (id > 0 && id < _vecWeakBodies.size()) {
            return KinBodyPtr(_vecWeakBodies.at(id));
        }
        return KinBodyPtr();
    }

    virtual void StartSimulation(dReal fDeltaTime, bool bRealTime)
    {
        {
            EnvironmentMutex::scoped_lock lockenv(GetMutex());
            _bEnableSimulation = true;
            _fDeltaSimTime = fDeltaTime;
            _bRealTime = bRealTime;
            //_nCurSimTime = 0; // don't reset since it is important to keep time monotonic
            _nSimStartTime = utils::GetMicroTime()-_nCurSimTime;
        }
        _StartSimulationThread();
    }

    virtual bool IsSimulationRunning() const {
        return _bEnableSimulation;
    }

    virtual void StopSimulation(int shutdownthread=1)
    {
        {
            EnvironmentMutex::scoped_lock lockenv(GetMutex());
            _bEnableSimulation = false;
            _fDeltaSimTime = 1.0f;
        }
        if( shutdownthread ) {
            _StopSimulationThread();
        }
    }

    virtual uint64_t GetSimulationTime() {
        return _nCurSimTime;
    }

    virtual void SetDebugLevel(int level) {
        RaveSetDebugLevel(level);
    }
    virtual int GetDebugLevel() const {
        return RaveGetDebugLevel();
    }

    virtual void GetPublishedBodies(std::vector<KinBody::BodyState>& vbodies, uint64_t timeout)
    {
        if( timeout == 0 ) {
            boost::timed_mutex::scoped_lock lock(_mutexInterfaces);
            vbodies = _vPublishedBodies;
        }
        else {
            boost::timed_mutex::scoped_timed_lock lock(_mutexInterfaces, boost::get_system_time() + boost::posix_time::microseconds(timeout));
            if (!lock.owns_lock()) {
                throw OPENRAVE_EXCEPTION_FORMAT(_("timeout of %f s failed"),(1e-6*static_cast<double>(timeout)),ORE_Timeout);
            }
            vbodies = _vPublishedBodies;
        }
    }

    virtual bool GetPublishedBody(const std::string &name, KinBody::BodyState& bodystate, uint64_t timeout=0)
    {
        if( timeout == 0 ) {
            boost::timed_mutex::scoped_lock lock(_mutexInterfaces);
            for ( size_t ibody = 0; ibody < _vPublishedBodies.size(); ++ibody) {
                if ( _vPublishedBodies[ibody].strname == name) {
                    bodystate = _vPublishedBodies[ibody];
                    return true;
                }
            }
        }
        else {
            boost::timed_mutex::scoped_timed_lock lock(_mutexInterfaces, boost::get_system_time() + boost::posix_time::microseconds(timeout));
            if (!lock.owns_lock()) {
                throw OPENRAVE_EXCEPTION_FORMAT(_("timeout of %f s failed"),(1e-6*static_cast<double>(timeout)),ORE_Timeout);
            }
            for ( size_t ibody = 0; ibody < _vPublishedBodies.size(); ++ibody) {
                if ( _vPublishedBodies[ibody].strname == name) {
                    bodystate = _vPublishedBodies[ibody];
                    return true;
                }
            }
        }

        return false;
    }

    virtual bool GetPublishedBodyJointValues(const std::string& name, std::vector<dReal> &jointValues, uint64_t timeout=0)
    {
        if( timeout == 0 ) {
            boost::timed_mutex::scoped_lock lock(_mutexInterfaces);
            for ( size_t ibody = 0; ibody < _vPublishedBodies.size(); ++ibody) {
                if ( _vPublishedBodies[ibody].strname == name) {
                    jointValues = _vPublishedBodies[ibody].jointvalues;
                    return true;
                }
            }
        }
        else {
            boost::timed_mutex::scoped_timed_lock lock(_mutexInterfaces, boost::get_system_time() + boost::posix_time::microseconds(timeout));
            if (!lock.owns_lock()) {
                throw OPENRAVE_EXCEPTION_FORMAT(_("timeout of %f s failed"),(1e-6*static_cast<double>(timeout)),ORE_Timeout);
            }
            for ( size_t ibody = 0; ibody < _vPublishedBodies.size(); ++ibody) {
                if ( _vPublishedBodies[ibody].strname == name) {
                    jointValues = _vPublishedBodies[ibody].jointvalues;
                    return true;
                }
            }
        }

        return false;
    }

    void GetPublishedBodyTransformsMatchingPrefix(const std::string& prefix, std::vector<std::pair<std::string, Transform> >& nameTransfPairs, uint64_t timeout = 0)
    {
        if( timeout == 0 ) {
            boost::timed_mutex::scoped_lock lock(_mutexInterfaces);
            nameTransfPairs.resize(0);
            if( nameTransfPairs.capacity() < _vPublishedBodies.size() ) {
                nameTransfPairs.reserve(_vPublishedBodies.size());
            }
            for ( size_t ibody = 0; ibody < _vPublishedBodies.size(); ++ibody) {
                if ( strncmp(_vPublishedBodies[ibody].strname.c_str(), prefix.c_str(), prefix.size()) == 0 ) {
                    nameTransfPairs.emplace_back(_vPublishedBodies[ibody].strname,  _vPublishedBodies[ibody].vectrans.at(0));
                }
            }
        }
        else {
            boost::timed_mutex::scoped_timed_lock lock(_mutexInterfaces, boost::get_system_time() + boost::posix_time::microseconds(timeout));
            if (!lock.owns_lock()) {
                throw OPENRAVE_EXCEPTION_FORMAT(_("timeout of %f s failed"),(1e-6*static_cast<double>(timeout)),ORE_Timeout);
            }

            nameTransfPairs.resize(0);
            if( nameTransfPairs.capacity() < _vPublishedBodies.size() ) {
                nameTransfPairs.reserve(_vPublishedBodies.size());
            }
            for ( size_t ibody = 0; ibody < _vPublishedBodies.size(); ++ibody) {
                if ( strncmp(_vPublishedBodies[ibody].strname.c_str(), prefix.c_str(), prefix.size()) == 0 ) {
                    nameTransfPairs.emplace_back(_vPublishedBodies[ibody].strname,  _vPublishedBodies[ibody].vectrans.at(0));
                }
            }
        }
    }

    virtual void UpdatePublishedBodies(uint64_t timeout=0)
    {
        EnvironmentMutex::scoped_lock lockenv(GetMutex());
        if( timeout == 0 ) {
            boost::timed_mutex::scoped_lock lock(_mutexInterfaces);
            _UpdatePublishedBodies();
        }
        else {
            boost::timed_mutex::scoped_timed_lock lock(_mutexInterfaces, boost::get_system_time() + boost::posix_time::microseconds(timeout));
            if (!lock.owns_lock()) {
                throw OPENRAVE_EXCEPTION_FORMAT(_("timeout of %f s failed"),(1e-6*static_cast<double>(timeout)),ORE_Timeout);
            }
            _UpdatePublishedBodies();
        }
    }

    virtual void _UpdatePublishedBodies()
    {
        // updated the published bodies, resize dynamically in case an exception occurs
        // when creating an item and bad data is left inside _vPublishedBodies
        _vPublishedBodies.resize(_vecbodies.size());
        int iwritten = 0;

        std::vector<dReal> vdoflastsetvalues;
        for(int ibody = 0; ibody < (int)_vecbodies.size(); ++ibody) {
            const KinBodyPtr& pbody = _vecbodies[ibody];
            if( pbody->_nHierarchyComputed != 2 ) {
                // skip
                continue;
            }

            KinBody::BodyState& state = _vPublishedBodies[iwritten];
            state.Reset();
            state.pbody = pbody;
            pbody->GetLinkTransformations(state.vectrans, vdoflastsetvalues);
            pbody->GetLinkEnableStates(state.vLinkEnableStates);
            pbody->GetDOFValues(state.jointvalues);
            pbody->GetGrabbedInfo(state.vGrabbedInfos);
            state.strname =pbody->GetName();
            state.uri = pbody->GetURI();
            state.updatestamp = pbody->GetUpdateStamp();
            state.environmentid = pbody->GetEnvironmentBodyIndex();
            if( pbody->IsRobot() ) {
                RobotBasePtr probot = RaveInterfaceCast<RobotBase>(pbody);
                if( !!probot ) {
                    RobotBase::ManipulatorPtr pmanip = probot->GetActiveManipulator();
                    if( !!pmanip ) {
                        state.activeManipulatorName = pmanip->GetName();
                        state.activeManipulatorTransform = pmanip->GetTransform();
                    }
                    probot->GetConnectedBodyActiveStates(state.vConnectedBodyActiveStates);
                }
            }
            ++iwritten;
        }

        if( iwritten < (int)_vPublishedBodies.size() ) {
            _vPublishedBodies.resize(iwritten);
        }
    }

    virtual std::pair<std::string, dReal> GetUnit() const
    {
        return _unit;
    }

    virtual void SetUnit(std::pair<std::string, dReal> unit)
    {
        _unit = unit;
    }

    /// \brief similar to GetInfo, but creates a copy of an up-to-date info, safe for caller to manipulate
    virtual void ExtractInfo(EnvironmentBaseInfo& info) override
    {
        EnvironmentMutex::scoped_lock lockenv(GetMutex());
        std::vector<KinBodyPtr> vBodies;
        {
            boost::timed_mutex::scoped_lock lock(_mutexInterfaces);
            vBodies = _vecbodies;
        }
        info._vBodyInfos.resize(vBodies.size());
        for(size_t i = 0; i < info._vBodyInfos.size(); ++i) {
            if (vBodies[i]->IsRobot()) {
                info._vBodyInfos[i].reset(new RobotBase::RobotBaseInfo());
                RaveInterfaceCast<RobotBase>(vBodies[i])->ExtractInfo(*(OPENRAVE_DYNAMIC_POINTER_CAST<RobotBase::RobotBaseInfo>(info._vBodyInfos[i])));
            } else {
                info._vBodyInfos[i].reset(new KinBody::KinBodyInfo());
                vBodies[i]->ExtractInfo(*info._vBodyInfos[i]);
            }
        }
        info._name = _name;
        info._keywords = _keywords;
        info._description = _description;
        if (!!_pPhysicsEngine) {
            info._gravity = _pPhysicsEngine->GetGravity();
        }
        info._uInt64Parameters = _mapUInt64Parameters;
    }

    /// \brief update EnvironmentBase according to new EnvironmentBaseInfo, returns false if update cannot be performed and requires InitFromInfo
    void UpdateFromInfo(const EnvironmentBaseInfo& info, std::vector<KinBodyPtr>& vCreatedBodies, std::vector<KinBodyPtr>& vModifiedBodies, std::vector<KinBodyPtr>& vRemovedBodies, UpdateFromInfoMode updateMode) override
    {
        RAVELOG_VERBOSE_FORMAT("=== UpdateFromInfo start, env=%d ===", GetId());

        vCreatedBodies.clear();
        vModifiedBodies.clear();
        vRemovedBodies.clear();

        EnvironmentMutex::scoped_lock lockenv(GetMutex());
        std::vector<dReal> vDOFValues;

        if( updateMode != UFIM_OnlySpecifiedBodiesExact ) {
            // copy basic info into EnvironmentBase
            _revision = info._revision;
            _name = info._name;
            _keywords = info._keywords;
            _description = info._description;
            _mapUInt64Parameters = info._uInt64Parameters;

            // set gravity
            if (!!_pPhysicsEngine) {
                Vector gravityDiff = _pPhysicsEngine->GetGravity() - info._gravity;
                if (OpenRAVE::RaveFabs(gravityDiff.x) > 1e-7 || OpenRAVE::RaveFabs(gravityDiff.y) > 1e-7 || OpenRAVE::RaveFabs(gravityDiff.z) > 1e-7) {
                    _pPhysicsEngine->SetGravity(info._gravity);
                }
            }
        }

        // make a copy of _vecbodies because we will be doing some reordering
        std::vector<KinBodyPtr> vBodies;
        {
            boost::timed_mutex::scoped_lock lock(_mutexInterfaces);
            vBodies = _vecbodies;
        }
        std::vector<int> vUsedBodyIndices; // used indices of vBodies

        // internally manipulates _vecbodies using _AddKinBody/_AddRobot/_RemoveKinBodyFromIterator
        for(int inputBodyIndex = 0; inputBodyIndex < (int)info._vBodyInfos.size(); ++inputBodyIndex) {
            const KinBody::KinBodyInfoConstPtr& pKinBodyInfo = info._vBodyInfos[inputBodyIndex];
            const KinBody::KinBodyInfo& kinBodyInfo = *pKinBodyInfo;
            RAVELOG_VERBOSE_FORMAT("==== body: env = %d, id = %s, name = %s ===", GetId()%pKinBodyInfo->_id%pKinBodyInfo->_name);
            RobotBase::RobotBaseInfoConstPtr pRobotBaseInfo = OPENRAVE_DYNAMIC_POINTER_CAST<const RobotBase::RobotBaseInfo>(pKinBodyInfo);
            KinBodyPtr pMatchExistingBody; // matches to pKinBodyInfo
            int bodyIndex = -1; // index to vBodies to use. -1 if not used
            {
                // find existing body in the env
                std::vector<KinBodyPtr>::iterator itExistingSameId = vBodies.end();
                std::vector<KinBodyPtr>::iterator itExistingSameName = vBodies.end();
                std::vector<KinBodyPtr>::iterator itExistingSameIdName = vBodies.end();

                if( updateMode == UFIM_OnlySpecifiedBodiesExact ) {
                    // can be any of the bodies, but have to make sure not to overlap
                    //bodyIndex = inputBodyIndex;
                    // search only in the unprocessed part of vBodies
                    for(int ibody = 0; ibody < (int)vBodies.size(); ++ibody) {
                        if( find(vUsedBodyIndices.begin(), vUsedBodyIndices.end(), ibody) != vUsedBodyIndices.end() ) {
                            continue;
                        }
                        const KinBodyPtr& pbody = vBodies[ibody];
                        bool bIdMatch = !pbody->_id.empty() && pbody->_id == kinBodyInfo._id;
                        bool bNameMatch = !pbody->_name.empty() && pbody->_name == kinBodyInfo._name;
                        if( bIdMatch && bNameMatch ) {
                            itExistingSameIdName = itExistingSameId = itExistingSameName = vBodies.begin() + ibody;
                            break;
                        }
                        if( bIdMatch && itExistingSameId == vBodies.end() ) {
                            itExistingSameId = vBodies.begin() + ibody;
                        }
                        if( bNameMatch && itExistingSameName == vBodies.end() ) {
                            itExistingSameName = vBodies.begin() + ibody;
                        }
                    }
                }
                else {
                    bodyIndex = inputBodyIndex;
                    // search only in the unprocessed part of vBodies
                    if( (int)vBodies.size() > inputBodyIndex ) {
                        for (std::vector<KinBodyPtr>::iterator itBody = vBodies.begin() + inputBodyIndex; itBody != vBodies.end(); ++itBody) {
                            bool bIdMatch = !(*itBody)->_id.empty() && (*itBody)->_id == kinBodyInfo._id;
                            bool bNameMatch = !(*itBody)->_name.empty() && (*itBody)->_name == kinBodyInfo._name;
                            if( bIdMatch && bNameMatch ) {
                                itExistingSameIdName = itBody;
                                itExistingSameId = itBody;
                                itExistingSameName = itBody;
                                break;
                            }
                            if( bIdMatch && itExistingSameId == vBodies.end() ) {
                                itExistingSameId = itBody;
                            }
                            if( bNameMatch && itExistingSameName == vBodies.end() ) {
                                itExistingSameName = itBody;
                            }
                        }
                    }
                }

                std::vector<KinBodyPtr>::iterator itExisting = itExistingSameIdName;
                if( itExisting == vBodies.end() ) {
                    itExisting = itExistingSameId;
                }
                if( itExisting == vBodies.end() ) {
                    itExisting = itExistingSameName;
                }

                // check if interface type changed, if so, remove the body and treat it as a new body
                if (itExisting != vBodies.end()) {
                    KinBodyPtr pBody = *itExisting;
                    bool bInterfaceMatches = pBody->GetXMLId() == pKinBodyInfo->_interfaceType;
                    if( !bInterfaceMatches || pBody->IsRobot() != pKinBodyInfo->_isRobot ) {
                        RAVELOG_VERBOSE_FORMAT("env=%d, body %s interface is changed, remove old body from environment. xmlid=%s, _interfaceType=%s, isRobot %d != %d", GetId()%pBody->_id%pBody->GetXMLId()%pKinBodyInfo->_interfaceType%pBody->IsRobot()%pKinBodyInfo->_isRobot);
                        itExisting = vBodies.end();
                        vRemovedBodies.push_back(pBody);

                        boost::timed_mutex::scoped_lock lock(_mutexInterfaces);
                        vector<KinBodyPtr>::iterator itBodyToRemove = std::find(_vecbodies.begin(), _vecbodies.end(), pBody);
                        if( itBodyToRemove != _vecbodies.end() ) {
                            _RemoveKinBodyFromIterator(itBodyToRemove); // requires _mutexInterfaces lock
                        }
                    }
                }

                if( itExisting != vBodies.end() ) {
                    if( itExisting != itExistingSameName && itExistingSameName != vBodies.end() ) {
                        // new name will conflict with *itExistingSameName, so should change the names to something temporarily
                        // for now, clear since the body should be processed later again
                        (*itExistingSameName)->_name.clear();
                    }
                    pMatchExistingBody = *itExisting;
                    int nMatchingIndex = itExisting-vBodies.begin();
                    if ( bodyIndex >= 0 && bodyIndex != nMatchingIndex) {
                        // re-arrange vBodies according to the order of infos
                        KinBodyPtr pTempBody = vBodies.at(bodyIndex);
                        vBodies.at(bodyIndex) = pMatchExistingBody;
                        *itExisting = pTempBody;
                    }

                    if( updateMode == UFIM_OnlySpecifiedBodiesExact ) {
                        vUsedBodyIndices.push_back(nMatchingIndex);
                    }
                }
            }

            KinBodyPtr pInitBody; // body that has to be Init() again
            if( !!pMatchExistingBody ) {
                RAVELOG_VERBOSE_FORMAT("env=%d, update existing body %s", GetId()%pMatchExistingBody->_id);
                // interface should match at this point
                // update existing body or robot
                UpdateFromInfoResult updateFromInfoResult = UFIR_NoChange;
                if (pKinBodyInfo->_isRobot && pMatchExistingBody->IsRobot()) {
                    RobotBasePtr pRobot = RaveInterfaceCast<RobotBase>(pMatchExistingBody);
                    if( !!pRobotBaseInfo ) {
                        updateFromInfoResult = pRobot->UpdateFromRobotInfo(*pRobotBaseInfo);
                    }
                    else {
                        updateFromInfoResult = pRobot->UpdateFromKinBodyInfo(*pKinBodyInfo);
                    }
                } else {
                    updateFromInfoResult = pMatchExistingBody->UpdateFromKinBodyInfo(*pKinBodyInfo);
                }
                RAVELOG_VERBOSE_FORMAT("env=%d, update body %s from info result %d", GetId()%pMatchExistingBody->_id%updateFromInfoResult);
                if (updateFromInfoResult == UFIR_NoChange) {
                    continue;
                }
                vModifiedBodies.push_back(pMatchExistingBody);
                if (updateFromInfoResult == UFIR_Success) {
                    continue;
                }

                // updating this body requires removing it and re-adding it to env
                {
                    boost::timed_mutex::scoped_lock lock(_mutexInterfaces);
                    vector<KinBodyPtr>::iterator itExisting = std::find(_vecbodies.begin(), _vecbodies.end(), pMatchExistingBody);
                    if( itExisting != _vecbodies.end() ) {
                        _RemoveKinBodyFromIterator(itExisting);
                    }
                }

                if (pMatchExistingBody->IsRobot()) {
                    RobotBasePtr pRobot = RaveInterfaceCast<RobotBase>(pMatchExistingBody);
                    if (updateFromInfoResult == UFIR_RequireRemoveFromEnvironment) {
                        // first try udpating again after removing from env
                        if( !!pRobotBaseInfo ) {
                            updateFromInfoResult = pRobot->UpdateFromRobotInfo(*pRobotBaseInfo);
                        }
                        else {
                            updateFromInfoResult = pRobot->UpdateFromKinBodyInfo(*pKinBodyInfo);
                        }
                    }
                    if (updateFromInfoResult != UFIR_NoChange && updateFromInfoResult != UFIR_Success) {
                        // have to reinit
                        if( !!pRobotBaseInfo ) {
                            pRobot->InitFromRobotInfo(*pRobotBaseInfo);
                        }
                        else {
                            pRobot->InitFromKinBodyInfo(*pKinBodyInfo);
                        }
                    }

                    pInitBody = pRobot;
                    _AddRobot(pRobot, IAM_StrictNameChecking); // internally locks _mutexInterfaces, name guarnateed to be unique
                }
                else {
                    if (updateFromInfoResult == UFIR_RequireRemoveFromEnvironment) {
                        // first try udpating again after removing from env
                        updateFromInfoResult = pMatchExistingBody->UpdateFromKinBodyInfo(*pKinBodyInfo);
                    }
                    if (updateFromInfoResult != UFIR_NoChange && updateFromInfoResult != UFIR_Success) {
                        // have to reinit
                        pMatchExistingBody->InitFromKinBodyInfo(*pKinBodyInfo);
                    }

                    pInitBody = pMatchExistingBody;
                    _AddKinBody(pMatchExistingBody, IAM_StrictNameChecking); // internally locks _mutexInterfaces, name guarnateed to be unique
                }
            }
            else {
                // for new body or robot
                KinBodyPtr pNewBody;
                if (pKinBodyInfo->_isRobot) {
                    RAVELOG_VERBOSE_FORMAT("add new robot %s", pKinBodyInfo->_id);
                    RobotBasePtr pRobot = RaveCreateRobot(shared_from_this(), pKinBodyInfo->_interfaceType);
                    if( !pRobot ) {
                        pRobot = RaveCreateRobot(shared_from_this(), "");
                    }

                    if( !!pRobotBaseInfo ) {
                        pRobot->InitFromRobotInfo(*pRobotBaseInfo);
                    }
                    else {
                        pRobot->InitFromKinBodyInfo(*pKinBodyInfo);
                    }
                    pInitBody = pRobot;
                    _AddRobot(pRobot, IAM_AllowRenaming);
                    pNewBody = RaveInterfaceCast<KinBody>(pRobot);
                }
                else {
                    RAVELOG_VERBOSE_FORMAT("add new kinbody %s", pKinBodyInfo->_id);
                    pNewBody = RaveCreateKinBody(shared_from_this(), pKinBodyInfo->_interfaceType);
                    if( !pNewBody ) {
                        pNewBody = RaveCreateKinBody(shared_from_this(), "");
                    }
                    pNewBody->InitFromKinBodyInfo(*pKinBodyInfo);
                    pInitBody = pNewBody;
                    _AddKinBody(pNewBody, IAM_AllowRenaming);
                }

                if( bodyIndex >= 0 ) {
                    if( updateMode == UFIM_OnlySpecifiedBodiesExact ) {
                        vUsedBodyIndices.push_back(bodyIndex);
                    }
                    vBodies.insert(vBodies.begin()+bodyIndex, pNewBody);
                }
                else {
                    if( updateMode == UFIM_OnlySpecifiedBodiesExact ) {
                        vUsedBodyIndices.push_back(vBodies.size());
                    }
                    vBodies.push_back(pNewBody);
                }
                vCreatedBodies.push_back(pNewBody);
            }

            if (!!pInitBody) {
                // only for init body we need to set name and dofvalues again
                OPENRAVE_ASSERT_OP_FORMAT0(pInitBody->GetName(), ==, pKinBodyInfo->_name, "names should be matching", ORE_InvalidArguments);

                // dof value
                bool bChanged = false;
                pInitBody->GetDOFValues(vDOFValues);
                FOREACH(it, pKinBodyInfo->_dofValues) {
                    FOREACH(itJoint, pInitBody->_vecjoints) {
                        if ((*itJoint)->GetName() == it->first.first) {
                            if( RaveFabs(vDOFValues[(*itJoint)->GetDOFIndex()+it->first.second] - (*it).second) > 1e-10 ) {
                                vDOFValues[(*itJoint)->GetDOFIndex()+it->first.second] = (*it).second;
                                bChanged = true;
                            }
                            break;
                        }
                    }
                }

                if( !bChanged ) {
                    dReal dist = TransformDistanceFast(pInitBody->GetTransform(), pKinBodyInfo->_transform);
                    if( dist > 1e-7 ) {
                        bChanged = true;
                    }
                }

                if( bChanged ) {
                    pInitBody->SetDOFValues(vDOFValues, pKinBodyInfo->_transform, KinBody::CLA_Nothing);
                }
            }
        }

        if( updateMode != UFIM_OnlySpecifiedBodiesExact ) {
            // remove extra bodies at the end of vBodies
            if( vBodies.size() > info._vBodyInfos.size() ) {
                boost::timed_mutex::scoped_lock lock(_mutexInterfaces);
                for (std::vector<KinBodyPtr>::iterator itBody = vBodies.begin() + info._vBodyInfos.size(); itBody != vBodies.end(); ) {
                    KinBodyPtr pBody = *itBody;
                    RAVELOG_VERBOSE_FORMAT("remove extra body env=%d, id=%s, name=%s", GetId()%pBody->_id%pBody->_name);

                    vector<KinBodyPtr>::iterator itBodyToRemove = std::find(_vecbodies.begin(), _vecbodies.end(), pBody);
                    if( itBodyToRemove != _vecbodies.end() ) {
                        _RemoveKinBodyFromIterator(itBodyToRemove); // assumes _mutexInterfaces locked
                    }

                    vRemovedBodies.push_back(pBody);
                    itBody = vBodies.erase(itBody);
                }
            }
        }

        // after all bodies are added, update the grab states
        std::vector<KinBody::GrabbedInfoConstPtr> vGrabbedInfos;
        for(const KinBody::KinBodyInfoPtr& pKinBodyInfo : info._vBodyInfos) {
            const std::string& bodyName = pKinBodyInfo->_name;

            // find existing body in the env, use name since that is more guaranteed to be unique
            std::vector<KinBodyPtr>::iterator itExistingBody = vBodies.end();
            FOREACH(itBody, vBodies) {
                if ((*itBody)->_name == bodyName) {
                    itExistingBody = itBody;
                    break;
                }
            }

            if (itExistingBody != vBodies.end()) {
                // grabbed infos
                vGrabbedInfos.clear();
                vGrabbedInfos.reserve(pKinBodyInfo->_vGrabbedInfos.size());
                FOREACHC(itGrabbedInfo, pKinBodyInfo->_vGrabbedInfos) {
                    if (!!GetKinBody((*itGrabbedInfo)->_grabbedname)) {
                        vGrabbedInfos.push_back(*itGrabbedInfo);
                    }
                    else {
                        RAVELOG_WARN_FORMAT("env=%d, body %s grabbed by %s is gone, ignoring grabbed info %s", GetId()%(*itGrabbedInfo)->_grabbedname%pKinBodyInfo->_name%(*itGrabbedInfo)->_id);
                    }
                }
                (*itExistingBody)->ResetGrabbed(vGrabbedInfos);
            }
            else {
                RAVELOG_WARN_FORMAT("env=%d, could not find body with name='%s'", GetId()%bodyName);
            }
        }

        UpdatePublishedBodies();
    }

    int GetRevision() const override {
        EnvironmentMutex::scoped_lock lockenv(GetMutex());
        return _revision;
    }

    void SetName(const std::string& sceneName) override {
        EnvironmentMutex::scoped_lock lockenv(GetMutex());
        _name = sceneName;
    }

    std::string GetName() const {
        EnvironmentMutex::scoped_lock lockenv(GetMutex());
        return _name;
    }

    void SetDescription(const std::string& sceneDescription) override {
        EnvironmentMutex::scoped_lock lockenv(GetMutex());
        _description = sceneDescription;
    }

    std::string GetDescription() const override {
        EnvironmentMutex::scoped_lock lockenv(GetMutex());
        return _description;
    }

    void SetKeywords(const std::vector<std::string>& sceneKeywords) override {
        EnvironmentMutex::scoped_lock lockenv(GetMutex());
        _keywords = sceneKeywords;
    }

    std::vector<std::string> GetKeywords() const override {
        EnvironmentMutex::scoped_lock lockenv(GetMutex());
        return _keywords;
    }

    void SetUInt64Parameter(const std::string& parameterName, uint64_t value) override {
        EnvironmentMutex::scoped_lock lockenv(GetMutex());
        _mapUInt64Parameters[parameterName] = value;
    }

    bool RemoveUInt64Parameter(const std::string& parameterName) override
    {
        EnvironmentMutex::scoped_lock lockenv(GetMutex());
        return _mapUInt64Parameters.erase(parameterName) > 0;
    }

    uint64_t GetUInt64Parameter(const std::string& parameterName, uint64_t defaultValue) const override {
        EnvironmentMutex::scoped_lock lockenv(GetMutex());
        std::map<std::string, uint64_t>::const_iterator it = _mapUInt64Parameters.find(parameterName);
        if( it != _mapUInt64Parameters.end() ) {
            return it->second;
        }

        return defaultValue;
    }

protected:

    /// \brief removes a kinbody from _vecbodies
    ///
    /// assumes environment and _mutexInterfaces are locked
    /// \param[in] it the iterator into _vecbodies to erase
    vector<KinBodyPtr>::iterator _RemoveKinBodyFromIterator(vector<KinBodyPtr>::iterator it)
    {
        // before deleting, make sure no robots are grabbing it!!
        FOREACH(itrobot, _vecbodies) {
            KinBody &body = **it;
            if( (*itrobot)->IsGrabbing(body) ) {
                RAVELOG_WARN_FORMAT("env=%d, remove %s already grabbed by robot %s!", GetId()%body.GetName()%(*itrobot)->GetName());
                (*itrobot)->Release(body);
            }
        }

        (*it)->ReleaseAllGrabbed();
        if( (*it)->IsRobot() ) {
            vector<RobotBasePtr>::iterator itrobot = std::find(_vecrobots.begin(), _vecrobots.end(), RaveInterfaceCast<RobotBase>(*it));
            if( itrobot != _vecrobots.end() ) {
                _vecrobots.erase(itrobot);
            }
        }
        if( !!_pCurrentChecker ) {
            _pCurrentChecker->RemoveKinBody(*it);
        }
        if( !!_pPhysicsEngine ) {
            _pPhysicsEngine->RemoveKinBody(*it);
        }
        (*it)->_PostprocessChangedParameters(KinBody::Prop_BodyRemoved);
        RemoveEnvironmentId(*it);
        vector<KinBodyPtr>::iterator itnew = _vecbodies.erase(it);
        _nBodiesModifiedStamp++;
        return itnew;
    }

    void _SetDefaultGravity()
    {
        if( !!_pPhysicsEngine ) {
            // At a latitude of L with altitude H (above sea level), the acceleration due to gravity at sea level is approximately
            // g= 9.780327 * ( 1 + .0053024*sin(L)**2 - .0000058*sin(2L)**2 ) - 0.000003086*H meters per second**2.
            // tokyo,japan 35.6894875 deg
            // rate of change with respect to altitude is da/dH= -2*g*R**2/(R+H)3 = -2g*a*/(R+H)
            _pPhysicsEngine->SetGravity(Vector(0,0,-9.797930195020351));
        }
    }

    virtual bool _ParseXMLFile(BaseXMLReaderPtr preader, const std::string& filename)
    {
        EnvironmentMutex::scoped_lock lockenv(GetMutex());
        return OpenRAVEXMLParser::ParseXMLFile(preader, filename);
    }

    virtual bool _ParseXMLData(BaseXMLReaderPtr preader, const std::string& pdata)
    {
        EnvironmentMutex::scoped_lock lockenv(GetMutex());
        return OpenRAVEXMLParser::ParseXMLData(preader, pdata);
    }

    virtual void _Clone(boost::shared_ptr<Environment const> r, int options, bool bCheckSharedResources=false)
    {
        if( !bCheckSharedResources ) {
            Destroy();
        }

        boost::mutex::scoped_lock lockinit(_mutexInit);
        if( !bCheckSharedResources ) {
            SetCollisionChecker(CollisionCheckerBasePtr());
            SetPhysicsEngine(PhysicsEngineBasePtr());
        }

        _nBodiesModifiedStamp = r->_nBodiesModifiedStamp;
        _homedirectory = r->_homedirectory;
        _fDeltaSimTime = r->_fDeltaSimTime;
        _nCurSimTime = 0;
        _nSimStartTime = utils::GetMicroTime();
        _environmentIndexRecyclePool = r->_environmentIndexRecyclePool;
        _bRealTime = r->_bRealTime;

        _name = r->_name;
        _description = r->_description;
        _keywords = r->_keywords;
        _mapUInt64Parameters = r->_mapUInt64Parameters;

        _bInit = true;
        _bEnableSimulation = r->_bEnableSimulation;

        SetDebugLevel(r->GetDebugLevel());

        if( !bCheckSharedResources || !(options & Clone_Bodies) ) {
            {
                // clear internal interface lists
                boost::timed_mutex::scoped_lock lock(_mutexInterfaces);
                // release all grabbed
                FOREACH(itrobot,_vecbodies) {
                    (*itrobot)->ReleaseAllGrabbed();
                }
                FOREACH(itbody,_vecbodies) {
                    (*itbody)->Destroy();
                }
                _vecbodies.clear();
                FOREACH(itrobot,_vecrobots) {
                    (*itrobot)->Destroy();
                }
                _vecrobots.clear();
                _vPublishedBodies.clear();
            }
            // a little tricky due to a deadlocking situation
            std::vector<KinBodyWeakPtr> weakBodies;
            {
                boost::mutex::scoped_lock locknetworkid(_mutexEnvironmentIds);
                weakBodies = _vecWeakBodies;
                _vecWeakBodies.clear();
            }
            weakBodies.clear();
        }

        list<ViewerBasePtr> listViewers = _listViewers;
        list< pair<ModuleBasePtr, std::string> > listModules = _listModules;
        {
            boost::timed_mutex::scoped_lock lock(_mutexInterfaces);
            _listViewers.clear();
            _listModules.clear();
        }

        if( !(options & Clone_Viewer) ) {
            RAVELOG_VERBOSE("resetting raveviewer\n");
            FOREACH(itviewer, listViewers) {
                // don't reset the viewer since it can already be dead
                // todo: this call could lead into a deadlock if a SIGINT got called from the viewer thread
                (*itviewer)->quitmainloop();
            }
            listViewers.clear();
        }

        if( !(options & Clone_Modules) ) {
            listModules.clear();
        }

        EnvironmentMutex::scoped_lock lock(GetMutex());
        //boost::mutex::scoped_lock locknetworkid(_mutexEnvironmentIds); // why is this here? if locked, then KinBody::_ComputeInternalInformation freezes on GetBodyFromEnvironmentId call

        bool bCollisionCheckerChanged = false;
        if( !!r->GetCollisionChecker() ) {
            if( !bCheckSharedResources || (!!_pCurrentChecker && _pCurrentChecker->GetXMLId() != r->GetCollisionChecker()->GetXMLId()) ) {
                try {
                    CollisionCheckerBasePtr p = RaveCreateCollisionChecker(shared_from_this(),r->GetCollisionChecker()->GetXMLId());
                    p->Clone(r->GetCollisionChecker(),options);
                    SetCollisionChecker(p);
                    bCollisionCheckerChanged = true;
                }
                catch(const std::exception& ex) {
                    throw OPENRAVE_EXCEPTION_FORMAT(_("failed to clone collision checker %s: %s"), r->GetCollisionChecker()->GetXMLId()%ex.what(),ORE_InvalidPlugin);
                }
            }
        }
        else {
            SetCollisionChecker(CollisionCheckerBasePtr());
        }

        bool bPhysicsEngineChanged = false;
        if( !!r->GetPhysicsEngine() ) {
            if( !bCheckSharedResources || (!!_pPhysicsEngine && _pPhysicsEngine->GetXMLId() != r->GetPhysicsEngine()->GetXMLId()) ) {
                try {
                    PhysicsEngineBasePtr p = RaveCreatePhysicsEngine(shared_from_this(),r->GetPhysicsEngine()->GetXMLId());
                    p->Clone(r->GetPhysicsEngine(),options);
                    SetPhysicsEngine(p);
                    bPhysicsEngineChanged = true;
                }
                catch(const std::exception& ex) {
                    throw OPENRAVE_EXCEPTION_FORMAT(_("failed to clone physics engine %s: %s"), r->GetPhysicsEngine()->GetXMLId()%ex.what(),ORE_InvalidPlugin);
                }
            }
        }
        else {
            SetPhysicsEngine(PhysicsEngineBasePtr());
        }

        if( options & Clone_Bodies ) {
            boost::timed_mutex::scoped_lock lock(r->_mutexInterfaces);
            std::vector<RobotBasePtr> vecrobots;
            std::vector<KinBodyPtr> vecbodies;
            std::vector<std::pair<Vector,Vector> > linkvelocities;
            _vecWeakBodies.clear();
            if( bCheckSharedResources ) {
                // delete any bodies/robots from mapBodies that are not in r->_vecrobots and r->_vecbodies
                vecrobots.swap(_vecrobots);
                vecbodies.swap(_vecbodies);
            }
            // first initialize the pointers
            list<KinBodyPtr> listToClone, listToCopyState;
            FOREACHC(itrobot, r->_vecrobots) {
                try {
                    RobotBasePtr pnewrobot;
                    if( bCheckSharedResources ) {
                        FOREACH(itrobot2,vecrobots) {
                            if( (*itrobot2)->GetName() == (*itrobot)->GetName() && (*itrobot2)->GetKinematicsGeometryHash() == (*itrobot)->GetKinematicsGeometryHash() ) {
                                pnewrobot = *itrobot2;
                                break;
                            }
                        }
                    }
                    if( !pnewrobot ) {
                        pnewrobot = RaveCreateRobot(shared_from_this(), (*itrobot)->GetXMLId());
                        pnewrobot->_name = (*itrobot)->_name; // at least copy the names
                        listToClone.push_back(*itrobot);
                    }
                    else {
                        //TODO
                        //pnewrobot->ReleaseAllGrabbed(); // will re-grab later?
                        listToCopyState.push_back(*itrobot);
                    }
                    const int bodyId = (*itrobot)->GetEnvironmentBodyIndex();
                    pnewrobot->_environmentid = bodyId;
                    BOOST_ASSERT( _vecWeakBodies.size() < bodyId + 1 || !_vecWeakBodies.at(bodyId).lock());

                    {
                        const std::vector<KinBodyPtr>::const_iterator it = std::lower_bound(_vecbodies.begin(), _vecbodies.end(), bodyId, cmpEnvBodyIndex);
                        _vecbodies.insert(it, pnewrobot);
                    }
                    {
                        const std::vector<RobotBasePtr>::const_iterator it = std::lower_bound(_vecrobots.begin(), _vecrobots.end(), bodyId, cmpEnvBodyIndex);
                        _vecrobots.insert(it, pnewrobot);
                    }

                    if (_vecWeakBodies.size() < bodyId + 1) {
                        _vecWeakBodies.resize(bodyId + 1, KinBodyWeakPtr());
                    }
                    _vecWeakBodies[bodyId] = pnewrobot;
                }
                catch(const std::exception &ex) {
                    RAVELOG_ERROR_FORMAT("failed to clone robot %s: %s", (*itrobot)->GetName()%ex.what());
                }
            }
            for (const KinBodyPtr& pbody : r->_vecbodies) {
                const KinBody& body = *pbody;
                const int bodyId = body.GetEnvironmentBodyIndex();
                if( bodyId < _vecWeakBodies.size() && !!_vecWeakBodies.at(bodyId).lock() ) {
                    continue;
                }
                try {
                    KinBodyPtr pnewbody;
                    if( bCheckSharedResources ) {
                        FOREACH(itbody2,vecbodies) {
                            if( !(*itbody2) ) {
                                RAVELOG_WARN_FORMAT("env=%d, a body in vecbodies is not initialized", GetId());
                            }
                            else {
                                if( (*itbody2)->GetName() == body.GetName() && (*itbody2)->GetKinematicsGeometryHash() == body.GetKinematicsGeometryHash() ) {
                                    pnewbody = *itbody2;
                                    break;
                                }
                            }
                        }
                    }
                    if( !pnewbody ) {
                        pnewbody.reset(new KinBody(PT_KinBody,shared_from_this()));
                        pnewbody->_name = body._name; // at least copy the names
                        listToClone.push_back(pbody);
                    }
                    else {
                        listToCopyState.push_back(pbody);
                    }
                    pnewbody->_environmentid = bodyId;
                    {
                        const std::vector<KinBodyPtr>::const_iterator it = std::lower_bound(_vecbodies.begin(), _vecbodies.end(), bodyId, cmpEnvBodyIndex);
                        _vecbodies.insert(it, pnewbody);
                    }

                    if (_vecWeakBodies.size() < bodyId + 1) {
                        _vecWeakBodies.resize(bodyId + 1, KinBodyWeakPtr());
                    }
                    _vecWeakBodies[bodyId] = pnewbody;
                }
                catch(const std::exception &ex) {
                    RAVELOG_ERROR_FORMAT("env=%d, failed to clone body %s: %s", GetId()%body.GetName()%ex.what());
                }
            }

            // copy state before cloning
            if( listToCopyState.size() > 0 ) {
                for (const KinBodyPtr& pbody : listToCopyState) {
                    const KinBody& body = *pbody;
                    const int bodyId = body.GetEnvironmentBodyIndex();
                    KinBodyPtr pnewbody = _vecWeakBodies[bodyId].lock();
                    if( bCollisionCheckerChanged ) {
                        GetCollisionChecker()->InitKinBody(pnewbody);
                    }
                    if( bPhysicsEngineChanged ) {
                        GetPhysicsEngine()->InitKinBody(pnewbody);
                    }
                    pnewbody->__hashkinematics = body.__hashkinematics;
                    if( pnewbody->IsRobot() ) {
                        RobotBasePtr poldrobot = RaveInterfaceCast<RobotBase>(pbody);
                        RobotBasePtr pnewrobot = RaveInterfaceCast<RobotBase>(pnewbody);
                        // don't clone grabbed bodies!
                        RobotBase::RobotStateSaver saver(poldrobot, 0xffffffff&~KinBody::Save_GrabbedBodies);
                        saver.Restore(pnewrobot);
                        pnewrobot->__hashrobotstructure = poldrobot->__hashrobotstructure;
                    }
                    else {
                        KinBody::KinBodyStateSaver saver(pbody, 0xffffffff&~KinBody::Save_GrabbedBodies);
                        saver.Restore(pnewbody);
                    }
                }
            }

            // now clone
            for (const KinBodyPtr& pbody : listToClone) {
                const KinBody& body = *pbody;
                const int bodyId = body.GetEnvironmentBodyIndex();
                try {
                    KinBodyPtr pnewbody = _vecWeakBodies[bodyId].lock();
                    if( !!pnewbody ) {
                        pnewbody->Clone(pbody,options);
                    }
                }
                catch(const std::exception &ex) {
                    RAVELOG_ERROR_FORMAT("failed to clone body %s: %s", body.GetName()%ex.what());
                }
            }

            for (const KinBodyPtr& pbody : listToClone) {
                const KinBody& body = *pbody;
                const int bodyId = body.GetEnvironmentBodyIndex();
                KinBodyPtr pnewbody = _vecWeakBodies[bodyId].lock();
                pnewbody->_ComputeInternalInformation();
                GetCollisionChecker()->InitKinBody(pnewbody);
                GetPhysicsEngine()->InitKinBody(pnewbody);
                pnewbody->__hashkinematics = body.__hashkinematics; /// _ComputeInternalInformation resets the hashes
                if( pnewbody->IsRobot() ) {
                    RobotBasePtr poldrobot = RaveInterfaceCast<RobotBase>(pbody);
                    RobotBasePtr pnewrobot = RaveInterfaceCast<RobotBase>(pnewbody);
                    pnewrobot->__hashrobotstructure = poldrobot->__hashrobotstructure;
                }
            }
            // update the state after every body is initialized!
            for (const KinBodyPtr& pbody : listToClone) {
                const KinBody& body = *pbody;
                const int bodyId = body.GetEnvironmentBodyIndex();
                KinBodyPtr pnewbody = _vecWeakBodies[bodyId].lock();
                if( body.IsRobot() ) {
                    RobotBasePtr poldrobot = RaveInterfaceCast<RobotBase>(pbody);
                    RobotBasePtr pnewrobot = RaveInterfaceCast<RobotBase>(_vecWeakBodies[bodyId].lock());
                    // need to also update active dof/active manip since it is erased by _ComputeInternalInformation
                    RobotBase::RobotStateSaver saver(poldrobot, KinBody::Save_GrabbedBodies|KinBody::Save_LinkVelocities|KinBody::Save_ActiveDOF|KinBody::Save_ActiveManipulator);
                    saver.Restore(pnewrobot);
                }
                else {
                    KinBody::KinBodyStateSaver saver(pbody, KinBody::Save_GrabbedBodies|KinBody::Save_LinkVelocities); // all the others should have been saved?
                    saver.Restore(pnewbody);
                }
            }
            if( listToCopyState.size() > 0 ) {
                // check for re-grabs after cloning is done
                for (const KinBodyPtr& pbody : listToCopyState) {
                    const KinBody& body = *pbody;
                    if( body.IsRobot() ) {
                        const int bodyId = body.GetEnvironmentBodyIndex();
                        RobotBasePtr poldrobot = RaveInterfaceCast<RobotBase>(pbody);
                        RobotBasePtr pnewrobot = RaveInterfaceCast<RobotBase>(_vecWeakBodies[bodyId].lock());
                        RobotBase::RobotStateSaver saver(poldrobot, KinBody::Save_GrabbedBodies);
                        saver.Restore(pnewrobot);
                    }
                }
            }
        }
        if( options & Clone_Sensors ) {
            boost::timed_mutex::scoped_lock lock(r->_mutexInterfaces);
            FOREACHC(itsensor,r->_listSensors) {
                try {
                    SensorBasePtr pnewsensor = RaveCreateSensor(shared_from_this(), (*itsensor)->GetXMLId());
                    pnewsensor->Clone(*itsensor, options);
                    _listSensors.push_back(pnewsensor);
                }
                catch(const std::exception &ex) {
                    RAVELOG_ERROR_FORMAT("failed to clone sensor %: %s", (*itsensor)->GetName()%ex.what());
                }
            }
        }
        // sensors might be attached on a robot?, so have to re-update
        FOREACH(itrobot, _vecrobots) {
            (*itrobot)->_UpdateAttachedSensors();
        }

        if( options & Clone_Simulation ) {
            _bEnableSimulation = r->_bEnableSimulation;
            _nCurSimTime = r->_nCurSimTime;
            _nSimStartTime = r->_nSimStartTime;
        }

        if( options & Clone_Modules ) {
            list< pair<ModuleBasePtr, std::string> > listModules2 = r->_listModules;
            FOREACH(itmodule2, listModules2) {
                try {
                    ModuleBasePtr pmodule;
                    std::string cmdargs;
                    if( bCheckSharedResources ) {
                        FOREACH(itmodule,listModules) {
                            if( itmodule->first->GetXMLId() == itmodule2->first->GetXMLId() ) {
                                pmodule = itmodule->first;
                                cmdargs = itmodule->second;
                                listModules.erase(itmodule);
                                break;
                            }
                        }
                    }
                    if( !pmodule ) {
                        pmodule = RaveCreateModule(shared_from_this(),itmodule2->first->GetXMLId());
                        cmdargs = itmodule2->second;
                    }
                    // add first before cloning!
                    AddModule(pmodule, cmdargs);
                    pmodule->Clone(itmodule2->first, options);
                }
                catch(const std::exception &ex) {
                    RAVELOG_ERROR_FORMAT("failed to clone module %s: %s", itmodule2->first->GetXMLId()%ex.what());
                }
            }
        }

        listModules.clear(); // have to clear the unused modules

        if( options & Clone_Viewer ) {
            list<ViewerBasePtr> listViewers2;
            r->GetViewers(listViewers2);
            FOREACH(itviewer2, listViewers2) {
                try {
                    ViewerBasePtr pviewer;
                    if( bCheckSharedResources ) {
                        FOREACH(itviewer,listViewers) {
                            if( (*itviewer)->GetXMLId() == (*itviewer2)->GetXMLId() ) {
                                pviewer = *itviewer;
                                listViewers.erase(itviewer);
                                break;
                            }
                        }
                    }
                    if( !pviewer ) {
                        pviewer = RaveCreateViewer(shared_from_this(),(*itviewer2)->GetXMLId());
                    }
                    pviewer->Clone(*itviewer2,options);
                    Add(pviewer, IAM_AllowRenaming, std::string());
                }
                catch(const std::exception &ex) {
                    RAVELOG_ERROR_FORMAT("failed to clone viewer %s: %s", (*itviewer2)->GetName()%ex.what());
                }
            }
        }

        // reset left-over viewers
        FOREACH(itviewer, listViewers) {
            (*itviewer)->quitmainloop();
        }
        listViewers.clear();

        if( !bCheckSharedResources ) {
            if( !!_threadSimulation && _bEnableSimulation ) {
                _StartSimulationThread();
            }
        }
    }

    /// \brief checks if name is unique in _vecbodies
    ///
    /// assuming _mutexInterfaces is locked
    virtual bool _CheckUniqueName(KinBodyConstPtr pbody, bool bDoThrow=false) const
    {
        FOREACHC(itbody,_vecbodies) {
            if(( *itbody != pbody) &&( (*itbody)->GetName() == pbody->GetName()) ) {
                if( bDoThrow ) {
                    throw OPENRAVE_EXCEPTION_FORMAT(_("env=%d, body %s does not have unique name"), GetId()%pbody->GetName(), ORE_BodyNameConflict);
                }
                return false;
            }
        }
        return true;
    }

    /// \brief do not allow empty ids
    virtual bool _CheckUniqueId(KinBodyConstPtr pbody, bool bDoThrow=false) const
    {
        const std::string& inputBodyId = pbody->GetId();
        if( inputBodyId.empty() ) {
            if( bDoThrow ) {
                throw OPENRAVE_EXCEPTION_FORMAT(_("env=%d, body '%s' does not have a valid id '%s'"), GetId()%pbody->GetName()%inputBodyId, ORE_BodyIdConflict);
            }
            return false;
        }
        FOREACHC(itbody,_vecbodies) {
            if(( *itbody != pbody) &&( (*itbody)->GetId() == inputBodyId) ) {
                if( bDoThrow ) {
                    throw OPENRAVE_EXCEPTION_FORMAT(_("env=%d, body '%s' does not have unique id '%s'"), GetId()%pbody->GetName()%pbody->GetId(), ORE_BodyIdConflict);
                }
                return false;
            }
        }
        return true;
    }

    virtual bool _CheckUniqueName(SensorBaseConstPtr psensor, bool bDoThrow=false) const
    {
        FOREACHC(itsensor,_listSensors) {
            if(( *itsensor != psensor) &&( (*itsensor)->GetName() == psensor->GetName()) ) {
                if( bDoThrow ) {
                    throw OPENRAVE_EXCEPTION_FORMAT(_("env=%d, sensor %s does not have unique name"), GetId()%psensor->GetName(), ORE_SensorNameConflict);
                }
                return false;
            }
        }
        return true;
    }
    virtual bool _CheckUniqueName(ViewerBaseConstPtr pviewer, bool bDoThrow=false) const
    {
        FOREACHC(itviewer,_listViewers) {
            if(( *itviewer != pviewer) &&( (*itviewer)->GetName() == pviewer->GetName()) ) {
                if( bDoThrow ) {
                    throw OPENRAVE_EXCEPTION_FORMAT(_("env=%d, viewer '%s' does not have unique name"), GetId()%pviewer->GetName(), ORE_BodyNameConflict);
                }
                return false;
            }
        }
        return true;
    }

    virtual void SetEnvironmentId(KinBodyPtr pbody)
    {
        boost::mutex::scoped_lock locknetworkid(_mutexEnvironmentIds);
        const bool bRecycleId = !_environmentIndexRecyclePool.empty();
<<<<<<< HEAD
        int id = 0;
        if (bRecycleId) {
            id = _environmentIndexRecyclePool.back();
            _environmentIndexRecyclePool.pop_back();
            //RAVELOG_INFO_FORMAT("env=%d, recycled body id=%d for %s", GetId()%id%pbody->GetName());
        }
        else {
            id = _mapBodies.size() + 1; // no kin body should have an environment id higher than _mapBodies.size() when _environmentIndexRecyclePool is empty.
            //RAVELOG_INFO_FORMAT("env=%d, assigned new body id=%d for %s", GetId()%id%pbody->GetName());
        }
        BOOST_ASSERT( _mapBodies.find(id) == _mapBodies.end() );
        pbody->_environmentid=id;
        _mapBodies[id] = pbody;
=======
        int bodyId = 0;
        if (bRecycleId) {
            std::set<int>::iterator smallestIt = _environmentIndexRecyclePool.begin();
            bodyId = *smallestIt;
            _environmentIndexRecyclePool.erase(smallestIt);
            //RAVELOG_INFO_FORMAT("env=%d, recycled body bodyId=%d for %s. %d remaining", GetId()%bodyId%pbody->GetName()%_environmentIndexRecyclePool.size());
        }
        else {
            bodyId = _vecWeakBodies.empty() ? 1 : _vecWeakBodies.size(); // skip 0
            // cannot use _vecbodies here, at this point, _vecbodies may not be updated
            RAVELOG_DEBUG_FORMAT("env=%d, assigned new body bodyId=%d for %s, this should not happen unless total number of bodies in env keeps increasing", GetId()%bodyId%pbody->GetName());
        }
        //BOOST_ASSERT( _vecWeakBodies.size() < bodyId + 1 || !_vecWeakBodies.at(bodyId).lock());
        pbody->_environmentid=bodyId;

        if (_vecWeakBodies.size() < bodyId + 1) {
            _vecWeakBodies.resize(bodyId + 1, KinBodyWeakPtr());
        }
        _vecWeakBodies[bodyId] = pbody;
>>>>>>> f29e0a53
    }

    virtual void RemoveEnvironmentId(KinBodyPtr pbody)
    {
        boost::mutex::scoped_lock locknetworkid(_mutexEnvironmentIds);
<<<<<<< HEAD
        _mapBodies.erase(pbody->_environmentid);

        _environmentIndexRecyclePool.push_back(pbody->_environmentid); // for recycle later
        //RAVELOG_INFO_FORMAT("env=%d, removed body id=%d from %s, recycle later", GetId()%pbody->GetName()%pbody->_environmentid);
=======

        const int bodyId = pbody->_environmentid;
        if (bodyId == _vecWeakBodies.size() - 1) {
            int numErase = 1; // last element is already decided to be erased
            for (; numErase < _vecWeakBodies.size() - 1; ++numErase) {
                if (!!_vecWeakBodies[_vecWeakBodies.size() - 1 - numErase].lock()) {
                    break;
                }
            }
            _vecWeakBodies.erase(_vecWeakBodies.end() - numErase, _vecWeakBodies.end());
        }
        else {
            _vecWeakBodies.at(bodyId).reset();
        }

        _environmentIndexRecyclePool.insert(bodyId); // for recycle later
        RAVELOG_VERBOSE_FORMAT("env=%d, removed body name=%s (body index=%d), recycle body index later", GetId()%pbody->GetName()%pbody->_environmentid);
>>>>>>> f29e0a53

        pbody->_environmentid = 0;
        pbody->_DeinitializeInternalInformation();
    }

    void _StartSimulationThread()
    {
        if( !_threadSimulation ) {
            _bShutdownSimulation = false;
            _threadSimulation.reset(new boost::thread(boost::bind(&Environment::_SimulationThread, this)));
        }
    }

    void _StopSimulationThread()
    {
        _bShutdownSimulation = true;
        if( !!_threadSimulation ) {
            _threadSimulation->join();
            _threadSimulation.reset();
        }
    }

    void _SimulationThread()
    {
        int environmentid = RaveGetEnvironmentId(shared_from_this());

        uint64_t nLastUpdateTime = utils::GetMicroTime();
        uint64_t nLastSleptTime = utils::GetMicroTime();
        RAVELOG_VERBOSE_FORMAT("starting simulation thread envid=%d", environmentid);
        while( _bInit && !_bShutdownSimulation ) {
            bool bNeedSleep = true;
            boost::shared_ptr<EnvironmentMutex::scoped_try_lock> lockenv;
            if( _bEnableSimulation ) {
                bNeedSleep = false;
                lockenv = _LockEnvironmentWithTimeout(100000);
                if( !!lockenv ) {
                    //Get deltasimtime in microseconds
                    int64_t deltasimtime = (int64_t)(_fDeltaSimTime*1000000.0f);
                    try {
                        StepSimulation(_fDeltaSimTime);
                    }
                    catch(const std::exception &ex) {
                        RAVELOG_ERROR("simulation thread exception: %s\n",ex.what());
                    }
                    uint64_t passedtime = utils::GetMicroTime()-_nSimStartTime;
                    int64_t sleeptime = _nCurSimTime-passedtime;
                    //Hardcoded tolerance for now
                    const int tol=2;
                    if( _bRealTime ) {
                        if(( sleeptime > deltasimtime/tol) &&( sleeptime > 1000) ) {
                            lockenv.reset();
                            // sleep for less time since sleep isn't accurate at all and we have a 7ms buffer
                            int actual_sleep=max((int)sleeptime*6/8,1000);
                            boost::this_thread::sleep (boost::posix_time::microseconds(actual_sleep));
                            //RAVELOG_INFO("sleeptime ideal %d, actually slept: %d\n",(int)sleeptime,(int)actual_sleep);
                            nLastSleptTime = utils::GetMicroTime();
                            //Since already slept this cycle, wait till next time to sleep.
                            bNeedSleep = false;
                        }
                        else if( sleeptime < -deltasimtime/tol && ( sleeptime < -1000) ) {
                            // simulation is getting late, so catch up (doesn't happen often in light loads)
                            //RAVELOG_INFO("sim catching up: %d\n",-(int)sleeptime);
                            _nSimStartTime += -sleeptime;     //deltasimtime;
                        }
                    }
                    else {
                        nLastSleptTime = utils::GetMicroTime();
                    }

                    //RAVELOG_INFOA("sim: %f, real: %f\n",_nCurSimTime*1e-6f,(utils::GetMicroTime()-_nSimStartTime)*1e-6f);
                }
            }

            if( utils::GetMicroTime()-nLastSleptTime > 20000 ) {     // 100000 freezes the environment
                lockenv.reset();
                boost::this_thread::sleep(boost::posix_time::milliseconds(1));
                bNeedSleep = false;
                nLastSleptTime = utils::GetMicroTime();
            }

            if( utils::GetMicroTime()-nLastUpdateTime > 10000 ) {
                if( !lockenv ) {
                    lockenv = _LockEnvironmentWithTimeout(100000);
                }
                if( !!lockenv ) {
                    nLastUpdateTime = utils::GetMicroTime();
                    // environment might be getting destroyed during this call, so to avoid a potential deadlock, add a timeout
                    try {
                        UpdatePublishedBodies(1000000); // 1.0s
                    }
                    catch(const std::exception& ex) {
                        RAVELOG_WARN("timeout of UpdatePublishedBodies\n");
                    }
                }
            }

            //TODO: Verify if this always has to happen even if thread slept in RT if statement above
            lockenv.reset(); // always release at the end of loop to give other threads time
            if( bNeedSleep ) {
                boost::this_thread::sleep(boost::posix_time::milliseconds(1));
            }
        }
    }

    /// _mutexInterfaces should not be locked
    void _CallBodyCallbacks(KinBodyPtr pbody, int action)
    {
        std::list<UserDataWeakPtr> listRegisteredBodyCallbacks;
        {
            boost::timed_mutex::scoped_lock lock(_mutexInterfaces);
            listRegisteredBodyCallbacks = _listRegisteredBodyCallbacks;
        }
        FOREACH(it, listRegisteredBodyCallbacks) {
            BodyCallbackDataPtr pdata = boost::dynamic_pointer_cast<BodyCallbackData>(it->lock());
            if( !!pdata ) {
                pdata->_callback(pbody, action);
            }
        }
    }

    boost::shared_ptr<EnvironmentMutex::scoped_try_lock> _LockEnvironmentWithTimeout(uint64_t timeout)
    {
        // try to acquire the lock
#if BOOST_VERSION >= 103500
        boost::shared_ptr<EnvironmentMutex::scoped_try_lock> lockenv(new EnvironmentMutex::scoped_try_lock(GetMutex(),boost::defer_lock_t()));
#else
        boost::shared_ptr<EnvironmentMutex::scoped_try_lock> lockenv(new EnvironmentMutex::scoped_try_lock(GetMutex(),false));
#endif
        uint64_t basetime = utils::GetMicroTime();
        while(utils::GetMicroTime()-basetime<timeout ) {
            lockenv->try_lock();
            if( !!*lockenv ) {
                break;
            }
        }

        if( !*lockenv ) {
            lockenv.reset();
        }
        return lockenv;
    }

    static bool _IsColladaURI(const std::string& uri)
    {
        string scheme, authority, path, query, fragment;
        string s1, s3, s6, s8;
        static pcrecpp::RE re("^(([^:/?#]+):)?(//([^/?#]*))?([^?#]*)(\\?([^#]*))?(#(.*))?");
        bool bmatch = re.FullMatch(uri, &s1, &scheme, &s3, &authority, &path, &s6, &query, &s8, &fragment);
        return bmatch && scheme.size() > 0 && _IsColladaFile(path); //scheme.size() > 0;
    }

    static bool _IsColladaFile(const std::string& filename)
    {
        size_t len = filename.size();
        if( len < 4 ) {
            return false;
        }
        if( filename[len-4] == '.' && ::tolower(filename[len-3]) == 'd' && ::tolower(filename[len-2]) == 'a' && ::tolower(filename[len-1]) == 'e' ) {
            return true;
        }
        if( filename[len-4] == '.' && ::tolower(filename[len-3]) == 'z' && ::tolower(filename[len-2]) == 'a' && ::tolower(filename[len-1]) == 'e' ) {
            return true;
        }
        return false;
    }
    static bool _IsColladaData(const std::string& data)
    {
        return data.find("<COLLADA") != std::string::npos;
    }

    static bool _IsXFile(const std::string& filename)
    {
        size_t len = filename.size();
        if( len < 2 ) {
            return false;
        }
        return filename[len-2] == '.' && ::tolower(filename[len-1]) == 'x';
    }

    static bool _IsXData(const std::string& data)
    {
        return data.size() >= 4 && data[0] == 'x' && data[1] == 'o' && data[2] == 'f' && data[3] == ' ';
    }

    static bool _IsIVData(const std::string& data)
    {
        if( data.size() >= 10 ) {
            if( data.substr(0,10) == string("#Inventor ") ) {
                return true;
            }
        }
        return false;
    }

    static bool _IsOpenRAVEFile(const std::string& filename)
    {
        size_t len = filename.size();
        if( len < 4 ) {
            return false;
        }
        if(( filename[len-4] == '.') &&( ::tolower(filename[len-3]) == 'x') &&( ::tolower(filename[len-2]) == 'm') &&( ::tolower(filename[len-1]) == 'l') ) {
            return true;
        }
        return false;
    }
    static bool _IsRigidModelFile(const std::string& filename)
    {
        static boost::array<std::string,21> s_geometryextentsions = { { "iv","vrml","wrl","stl","blend","3ds","ase","obj","ply","dxf","lwo","lxo","ac","ms3d","x","mesh.xml","irrmesh","irr","nff","off","raw"}};
        FOREACH(it, s_geometryextentsions) {
            if( filename.size() > it->size()+1 ) {
                size_t len = filename.size();
                if( filename.at(len-it->size()-1) == '.' ) {
                    bool bsuccess = true;
                    for(size_t i = 0; i < it->size(); ++i) {
                        if( ::tolower(filename[len-i-1]) != (*it)[it->size()-i-1] ) {
                            bsuccess = false;
                            break;
                        }
                    }
                    if( bsuccess ) {
                        return true;
                    }
                }
            }
        }
        return false;
    }

    static bool _IsJSONURI(const std::string& uri)
    {
        string scheme, authority, path, query, fragment;
        string s1, s3, s6, s8;
        static pcrecpp::RE re("^(([^:/?#]+):)?(//([^/?#]*))?([^?#]*)(\\?([^#]*))?(#(.*))?");
        bool bmatch = re.FullMatch(uri, &s1, &scheme, &s3, &authority, &path, &s6, &query, &s8, &fragment);
        return bmatch && scheme.size() > 0 && _IsJSONFile(path); //scheme.size() > 0;
    }

    static bool _IsJSONFile(const std::string& filename)
    {
        size_t len = filename.size();
        if( len < 5 ) {
            return false;
        }
        if( filename[len-5] == '.' && ::tolower(filename[len-4]) == 'j' && ::tolower(filename[len-3]) == 's' && ::tolower(filename[len-2]) == 'o' && ::tolower(filename[len-1]) == 'n' ) {
            return true;
        }
        return false;
    }

    static bool _IsJSONData(const std::string& data)
    {
        return data.size() >= 2 && data[0] == '{';
    }

    static bool _IsMsgPackURI(const std::string& uri)
    {
        string scheme, authority, path, query, fragment;
        string s1, s3, s6, s8;
        static pcrecpp::RE re("^(([^:/?#]+):)?(//([^/?#]*))?([^?#]*)(\\?([^#]*))?(#(.*))?");
        bool bmatch = re.FullMatch(uri, &s1, &scheme, &s3, &authority, &path, &s6, &query, &s8, &fragment);
        return bmatch && scheme.size() > 0 && _IsMsgPackFile(path); //scheme.size() > 0;
    }

    static bool _IsMsgPackFile(const std::string& filename)
    {
        // .msgpack
        size_t len = filename.size();
        if( len < 8 ) {
            return false;
        }
        if( filename[len-8] == '.' && ::tolower(filename[len-7]) == 'm' && ::tolower(filename[len-6]) == 's' && ::tolower(filename[len-5]) == 'g' && ::tolower(filename[len-4]) == 'p' && ::tolower(filename[len-3]) == 'a' && ::tolower(filename[len-2]) == 'c' && ::tolower(filename[len-1]) == 'k' ) {
            return true;
        }
        return false;
    }

    static bool _IsMsgPackData(const std::string& data)
    {
        return data.size() > 0 && !std::isprint(data[0]);
    }

    void _ClearRapidJsonBuffer()
    {
        // TODO resize smartly
        _prLoadEnvAlloc->Clear();
    }

    std::vector<RobotBasePtr> _vecrobots;      ///< robots (possibly controlled) sorted by env body index ascending order. protected by _mutexInterfaces
    std::vector<KinBodyPtr> _vecbodies;     ///< all objects that are collidable (includes robots) sorted by env body index ascending order. protected by _mutexInterfaces

    list< std::pair<ModuleBasePtr, std::string> > _listModules;     ///< modules loaded in the environment and the strings they were intialized with. Initialization strings are used for cloning.
    list<SensorBasePtr> _listSensors;     ///< sensors loaded in the environment
    list<ViewerBasePtr> _listViewers;     ///< viewers loaded in the environment

    dReal _fDeltaSimTime;                    ///< delta time for simulate step
    uint64_t _nCurSimTime;                        ///< simulation time since the start of the environment
    uint64_t _nSimStartTime;
    int _nBodiesModifiedStamp;     ///< incremented every tiem bodies vector is modified

    CollisionCheckerBasePtr _pCurrentChecker;
    PhysicsEngineBasePtr _pPhysicsEngine;

<<<<<<< HEAD
    std::map<int, KinBodyWeakPtr> _mapBodies;     ///< a map of all the bodies in the environment. Controlled through the KinBody constructor and destructors
    std::vector<int> _environmentIndexRecyclePool; ///< body indices which can be reused later, because kin bodies who had these id's previously are already removed from the environment. This is to prevent env id's from growing without bound when kin bodies are removed and added repeatedly. 
=======
    std::vector<KinBodyWeakPtr> _vecWeakBodies;     ///< a vector of all the bodies in the environment. index of element is the environment body id of the stored kin body (so index 0 is null pointer). Note that some element can be expired, meaning that weak pointer may be pointing to nullpointer. Also, size of _vecWeakBodies may be greater than size of _vecbodies. Controlled through the KinBody constructor and destructors
    std::set<int> _environmentIndexRecyclePool; ///< body indices which can be reused later, because kin bodies who had these id's previously are already removed from the environment. This is to prevent env id's from growing without bound when kin bodies are removed and added repeatedly. 
>>>>>>> f29e0a53

    boost::shared_ptr<boost::thread> _threadSimulation;                      ///< main loop for environment simulation

    mutable EnvironmentMutex _mutexEnvironment;          ///< protects internal data from multithreading issues
    mutable boost::mutex _mutexEnvironmentIds;      ///< protects _vecbodies/_vecrobots from multithreading issues
    mutable boost::timed_mutex _mutexInterfaces;     ///< lock when managing interfaces like _listOwnedInterfaces, _listModules, _vecWeakBodies
    mutable boost::mutex _mutexInit;     ///< lock for destroying the environment

    vector<KinBody::BodyState> _vPublishedBodies;
    string _homedirectory;
    std::pair<std::string, dReal> _unit; ///< unit name mm, cm, inches, m and the conversion for meters

    UserDataPtr _handlegenericrobot, _handlegenerictrajectory, _handlemulticontroller, _handlegenericphysicsengine, _handlegenericcollisionchecker;

    list<InterfaceBasePtr> _listOwnedInterfaces;

    std::list<UserDataWeakPtr> _listRegisteredCollisionCallbacks;     ///< see EnvironmentBase::RegisterCollisionCallback
    std::list<UserDataWeakPtr> _listRegisteredBodyCallbacks;     ///< see EnvironmentBase::RegisterBodyCallback

    std::map<std::string, uint64_t> _mapUInt64Parameters; ///< a custom user-driven parameters
    std::vector<uint8_t> _vRapidJsonLoadBuffer;
    boost::shared_ptr<rapidjson::MemoryPoolAllocator<> > _prLoadEnvAlloc; ///< allocator used for loading environments

    bool _bInit;                   ///< environment is initialized
    bool _bEnableSimulation;            ///< enable simulation loop
    bool _bShutdownSimulation; ///< if true, the simulation thread should shutdown
    bool _bRealTime;

    friend class EnvironmentXMLReader;
};

#endif<|MERGE_RESOLUTION|>--- conflicted
+++ resolved
@@ -367,11 +367,7 @@
             _vPublishedBodies.clear();
             _nBodiesModifiedStamp++;
 
-<<<<<<< HEAD
-            _mapBodies.clear();
-=======
             _vecWeakBodies.clear();
->>>>>>> f29e0a53
             _environmentIndexRecyclePool.clear();
 
             FOREACH(itsensor,_listSensors) {
@@ -3506,21 +3502,6 @@
     {
         boost::mutex::scoped_lock locknetworkid(_mutexEnvironmentIds);
         const bool bRecycleId = !_environmentIndexRecyclePool.empty();
-<<<<<<< HEAD
-        int id = 0;
-        if (bRecycleId) {
-            id = _environmentIndexRecyclePool.back();
-            _environmentIndexRecyclePool.pop_back();
-            //RAVELOG_INFO_FORMAT("env=%d, recycled body id=%d for %s", GetId()%id%pbody->GetName());
-        }
-        else {
-            id = _mapBodies.size() + 1; // no kin body should have an environment id higher than _mapBodies.size() when _environmentIndexRecyclePool is empty.
-            //RAVELOG_INFO_FORMAT("env=%d, assigned new body id=%d for %s", GetId()%id%pbody->GetName());
-        }
-        BOOST_ASSERT( _mapBodies.find(id) == _mapBodies.end() );
-        pbody->_environmentid=id;
-        _mapBodies[id] = pbody;
-=======
         int bodyId = 0;
         if (bRecycleId) {
             std::set<int>::iterator smallestIt = _environmentIndexRecyclePool.begin();
@@ -3540,18 +3521,11 @@
             _vecWeakBodies.resize(bodyId + 1, KinBodyWeakPtr());
         }
         _vecWeakBodies[bodyId] = pbody;
->>>>>>> f29e0a53
     }
 
     virtual void RemoveEnvironmentId(KinBodyPtr pbody)
     {
         boost::mutex::scoped_lock locknetworkid(_mutexEnvironmentIds);
-<<<<<<< HEAD
-        _mapBodies.erase(pbody->_environmentid);
-
-        _environmentIndexRecyclePool.push_back(pbody->_environmentid); // for recycle later
-        //RAVELOG_INFO_FORMAT("env=%d, removed body id=%d from %s, recycle later", GetId()%pbody->GetName()%pbody->_environmentid);
-=======
 
         const int bodyId = pbody->_environmentid;
         if (bodyId == _vecWeakBodies.size() - 1) {
@@ -3569,7 +3543,6 @@
 
         _environmentIndexRecyclePool.insert(bodyId); // for recycle later
         RAVELOG_VERBOSE_FORMAT("env=%d, removed body name=%s (body index=%d), recycle body index later", GetId()%pbody->GetName()%pbody->_environmentid);
->>>>>>> f29e0a53
 
         pbody->_environmentid = 0;
         pbody->_DeinitializeInternalInformation();
@@ -3872,13 +3845,8 @@
     CollisionCheckerBasePtr _pCurrentChecker;
     PhysicsEngineBasePtr _pPhysicsEngine;
 
-<<<<<<< HEAD
-    std::map<int, KinBodyWeakPtr> _mapBodies;     ///< a map of all the bodies in the environment. Controlled through the KinBody constructor and destructors
-    std::vector<int> _environmentIndexRecyclePool; ///< body indices which can be reused later, because kin bodies who had these id's previously are already removed from the environment. This is to prevent env id's from growing without bound when kin bodies are removed and added repeatedly. 
-=======
     std::vector<KinBodyWeakPtr> _vecWeakBodies;     ///< a vector of all the bodies in the environment. index of element is the environment body id of the stored kin body (so index 0 is null pointer). Note that some element can be expired, meaning that weak pointer may be pointing to nullpointer. Also, size of _vecWeakBodies may be greater than size of _vecbodies. Controlled through the KinBody constructor and destructors
     std::set<int> _environmentIndexRecyclePool; ///< body indices which can be reused later, because kin bodies who had these id's previously are already removed from the environment. This is to prevent env id's from growing without bound when kin bodies are removed and added repeatedly. 
->>>>>>> f29e0a53
 
     boost::shared_ptr<boost::thread> _threadSimulation;                      ///< main loop for environment simulation
 
