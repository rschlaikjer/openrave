--- conflicted
+++ resolved
@@ -1767,39 +1767,14 @@
                 daeElementRef pcage = ptec->add("cage");
 
                 const KinBody::GeometryInfo& info = geom->GetInfo();
-<<<<<<< HEAD
-                ss << info._innerVolumeExtents;
-                pcage->add("innerVolumeExtents")->setCharData(ss.str());
-=======
                 ss << info._innerExtents;
                 pcage->add("innerExtents")->setCharData(ss.str());
->>>>>>> 891ed232
                 ss.clear(); ss.str("");
 
                 ss << info._containerBaseHeight;
                 pcage->add("containerBaseHeight")->setCharData(ss.str());
                 ss.clear(); ss.str("");
 
-<<<<<<< HEAD
-                ss << info._sidewallTransforms[0] <<
-                      info._sidewallTransforms[1] <<
-                      info._sidewallTransforms[2] <<
-                      info._sidewallTransforms[3];
-                pcage->add("sidewallTransforms")->setCharData(ss.str());
-                ss.clear(); ss.str("");
-
-                ss << info._sidewallExtents[0] <<
-                      info._sidewallExtents[1] <<
-                      info._sidewallExtents[2] <<
-                      info._sidewallExtents[3];
-                pcage->add("sidewallExtents")->setCharData(ss.str());
-                ss.clear(); ss.str("");
-
-                uint32_t b = info._sidewallExists;
-                ss << b;
-                pcage->add("sidewallExists")->setCharData(ss.str());
-
-=======
                 daeElementRef psidewalls = pcage->add("sidewalls");
                 BOOST_ASSERT(info._vSideWalls.size() <= 4);
                 for (size_t i = 0; i < info._vSideWalls.size(); ++i) {
@@ -1817,7 +1792,6 @@
                     psidewall->add("type")->setCharData(ss.str());
                     ss.clear(); ss.str("");
                 }
->>>>>>> 891ed232
                 break;
             }
             case GT_Sphere:
