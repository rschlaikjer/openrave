--- conflicted
+++ resolved
@@ -14,12 +14,6 @@
 //
 // You should have received a copy of the GNU Lesser General Public License
 // along with this program.  If not, see <http://www.gnu.org/licenses/>.
-<<<<<<< HEAD
-
-#pragma GCC diagnostic ignored "-Wshadow"
-
-=======
->>>>>>> 075bb4c8
 #include "colladacommon.h"
 #include <boost/algorithm/string.hpp>
 #include <openrave/xmlreaders.h>
