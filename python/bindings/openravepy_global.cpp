// -*- coding: utf-8 -*-
// Copyright (C) 2006-2013 Rosen Diankov <rosen.diankov@gmail.com>
//
// This file is part of OpenRAVE.
// OpenRAVE is free software: you can redistribute it and/or modify
// it under the terms of the GNU Lesser General Public License as published by
// the Free Software Foundation, either version 3 of the License, or
// at your option) any later version.
//
// This program is distributed in the hope that it will be useful,
// but WITHOUT ANY WARRANTY; without even the implied warranty of
// MERCHANTABILITY or FITNESS FOR A PARTICULAR PURPOSE.  See the
// GNU Lesser General Public License for more details.
//
// You should have received a copy of the GNU Lesser General Public License
// along with this program.  If not, see <http://www.gnu.org/licenses/>.
#define NO_IMPORT_ARRAY
#include <openravepy/openravepy_int.h>
#include <openravepy/openravepy_kinbody.h>
#include <openravepy/openravepy_environmentbase.h>
#include <openravepy/openravepy_configurationspecification.h>
#include <openrave/xmlreaders.h>
#include <openrave/utils.h>

namespace openravepy {

using py::object;
using py::extract;
using py::extract_;
using py::handle;
using py::dict;
using py::enum_;
using py::class_;
using py::init;
using py::scope_; // py::object if USE_PYBIND11_PYTHON_BINDINGS
using py::scope;
using py::args;
using py::return_value_policy;

#ifndef USE_PYBIND11_PYTHON_BINDINGS
using py::no_init;
using py::bases;
using py::copy_const_reference;
using py::docstring_options;
using py::pickle_suite;
using py::manage_new_object;
using py::def;
#endif // USE_PYBIND11_PYTHON_BINDINGS

namespace numeric = py::numeric;

PyRay::PyRay(object newpos, object newdir)
{
    r.pos = ExtractVector3(newpos);
    r.dir = ExtractVector3(newdir);
}

object PyRay::dir() {
    return toPyVector3(r.dir);
}
object PyRay::pos() {
    return toPyVector3(r.pos);
}

std::string PyRay::__repr__() {
    return boost::str(boost::format("<Ray([%.15e,%.15e,%.15e],[%.15e,%.15e,%.15e])>")%r.pos.x%r.pos.y%r.pos.z%r.dir.x%r.dir.y%r.dir.z);
}
std::string PyRay::__str__() {
    return boost::str(boost::format("<%.15e %.15e %.15e %.15e %.15e %.15e>")%r.pos.x%r.pos.y%r.pos.z%r.dir.x%r.dir.y%r.dir.z);
}
object PyRay::__unicode__() {
    return ConvertStringToUnicode(__str__());
}

class PyReadable
{
public:
    PyReadable(ReadablePtr readable) : _readable(readable) {
    }
    virtual ~PyReadable() {
    }
    std::string GetXMLId() const {
        // some readable are not xml readable and does have a xml id
        if (!_readable) {
            return "";
        }
        return _readable->GetXMLId();
    }

    object SerializeXML(int options=0) {
        // some readable are not xml readable and does not get serialized here
        if (!_readable) {
            return py::none_();
        }
        std::string xmlid;
        OpenRAVE::xmlreaders::StreamXMLWriter writer(xmlid);
        if( !_readable->SerializeXML(OpenRAVE::xmlreaders::StreamXMLWriterPtr(&writer,utils::null_deleter()),options) ) {
            return py::none_();
        }

        std::stringstream ss;
        writer.Serialize(ss);
        return ConvertStringToUnicode(ss.str());
    }

    py::object SerializeJSON(dReal fUnitScale=1.0, int options=0) const
    {
        if (!_readable) {
            return py::none_();
        }
        rapidjson::Document doc;
        if( !_readable->SerializeJSON(doc, doc.GetAllocator(), fUnitScale, options) ) {
            return py::none_();
        }
        return toPyObject(doc);
    }

    bool DeserializeJSON(py::object obj, dReal fUnitScale=1.0)
    {
        rapidjson::Document doc;
        toRapidJSONValue(obj, doc, doc.GetAllocator());
        return _readable->DeserializeJSON(doc, fUnitScale);
    }

    ReadablePtr GetReadable() {
        return _readable;
    }
protected:
    ReadablePtr _readable;
};

ReadablePtr ExtractReadable(object o) {
    if( !IS_PYTHONOBJECT_NONE(o) ) {
        extract_<PyReadablePtr> pyreadable(o);
        return ((PyReadablePtr)pyreadable)->GetReadable();
    }
    return ReadablePtr();
}

object toPyReadable(ReadablePtr p) {
    if( !p ) {
        return py::none_();
    }
    return py::to_object(PyReadablePtr(new PyReadable(p)));
}


class PyStringReaderStaticClass
{
public:
};

PyReadablePtr pyCreateStringReadable(const std::string& id, const std::string& data)
{
    return PyReadablePtr(new PyReadable(ReadablePtr(new OpenRAVE::StringReadable(id, data))));
}

namespace xmlreaders
{
class RAVE_DEPRECATED PyXMLReaderStaticClass
{
public:
};

PyReadablePtr RAVE_DEPRECATED pyCreateStringXMLReadable(const std::string& xmlid, const std::string& data)
{
    RAVELOG_WARN("CreateStringXMLReadable is deprecated. Use CreateStringReadable instead.");
    return pyCreateStringReadable(xmlid, data);
}

} // end namespace xmlreaders (deprecated)

object toPyGraphHandle(const GraphHandlePtr p)
{
    if( !p ) {
        return py::none_();
    }
    return py::to_object(PyGraphHandle(p));
}

object toPyUserData(UserDataPtr p)
{
    if( !p ) {
        return py::none_();
    }
    return py::to_object(PyUserData(p));
}

object toPyRay(const RAY& r)
{
    return py::to_object(OPENRAVE_SHARED_PTR<PyRay>(new PyRay(r)));
}

RAY ExtractRay(object o)
{
    extract_<OPENRAVE_SHARED_PTR<PyRay> > pyray(o);
    return ((OPENRAVE_SHARED_PTR<PyRay>)pyray)->r;
}

bool ExtractRay(object o, RAY& ray)
{
    extract_<OPENRAVE_SHARED_PTR<PyRay> > pyray(o);
    if( pyray.check() ) {
        ray = ((OPENRAVE_SHARED_PTR<PyRay>)pyray)->r;
        return true;
    }
    return false;
}

class Ray_pickle_suite
#ifndef USE_PYBIND11_PYTHON_BINDINGS
    : public pickle_suite
#endif
{
public:
    static py::tuple getinitargs(const PyRay& r)
    {
        return py::make_tuple(toPyVector3(r.r.pos),toPyVector3(r.r.dir));
    }
};

class PyAABB
{
public:
    PyAABB() {
    }
    PyAABB(object newpos, object newextents) {
        ab.pos = ExtractVector3(newpos);
        ab.extents = ExtractVector3(newextents);
    }
    PyAABB(const AABB& newab) : ab(newab) {
    }

    object extents() {
        return toPyVector3(ab.extents);
    }
    object pos() {
        return toPyVector3(ab.pos);
    }

    dict toDict() {
        // for ujson serialization
        dict d;
        d["pos"] = pos();
        d["extents"] = extents();
        return d;
    }

    PyAABB GetCombined(const PyAABB& rhs) {
        return PyAABB(ab.GetCombined(rhs.ab));
    }

    PyAABB GetTransformed(object otrans) {
        return PyAABB(ab.GetTransformed(ExtractTransform(otrans)));
    }

    virtual std::string __repr__() {
        return boost::str(boost::format("AABB([%.15e,%.15e,%.15e],[%.15e,%.15e,%.15e])")%ab.pos.x%ab.pos.y%ab.pos.z%ab.extents.x%ab.extents.y%ab.extents.z);
    }
    virtual std::string __str__() {
        return boost::str(boost::format("<%.15e %.15e %.15e %.15e %.15e %.15e>")%ab.pos.x%ab.pos.y%ab.pos.z%ab.extents.x%ab.extents.y%ab.extents.z);
    }
    virtual object __unicode__() {
        return ConvertStringToUnicode(__str__());
    }

    AABB ab;
};

class AABB_pickle_suite
#ifndef USE_PYBIND11_PYTHON_BINDINGS
    : public pickle_suite
#endif
{
public:
    static py::tuple getinitargs(const PyAABB& ab)
    {
        return py::make_tuple(toPyVector3(ab.ab.pos),toPyVector3(ab.ab.extents));
    }
};

AABB ExtractAABB(object o)
{
    extract_<OPENRAVE_SHARED_PTR<PyAABB> > pyaabb(o);
    return ((OPENRAVE_SHARED_PTR<PyAABB>)pyaabb)->ab;
}

object toPyAABB(const AABB& ab)
{
    return py::to_object(OPENRAVE_SHARED_PTR<PyAABB>(new PyAABB(ab)));
}

class PyOrientedBox
{
public:
    PyOrientedBox() {
    }
    PyOrientedBox(object otransform, object newextents) {
        obb.transform = ExtractTransform(otransform);
        obb.extents = ExtractVector3(newextents);
    }
    PyOrientedBox(const OrientedBox& newobb) : obb(newobb) {
    }

    object extents() {
        return toPyVector3(obb.extents);
    }
    object transform() {
        return ReturnTransform(obb.transform);
    }
    object pose() {
        return toPyArray(obb.transform);
    }

    dict toDict() {
        // for ujson serialization
        dict d;
        d["transform"] = pose();
        d["extents"] = extents();
        return d;
    }

    virtual std::string __repr__() {
        return boost::str(boost::format("OrientedBox([%.15e,%.15e,%.15e,%.15e,%.15e,%.15e,%.15e],[%.15e,%.15e,%.15e])")%obb.transform.rot[0]%obb.transform.rot[1]%obb.transform.rot[2]%obb.transform.rot[3]%obb.transform.trans[0]%obb.transform.trans[1]%obb.transform.trans[2]%obb.extents[0]%obb.extents[1]%obb.extents[2]);
    }
    virtual std::string __str__() {
        return boost::str(boost::format("<%s>")%__repr__());
    }
    virtual object __unicode__() {
        return ConvertStringToUnicode(__str__());
    }

    OrientedBox obb;
};

object toPyOrientedBox(const OrientedBox& obb)
{
    return py::to_object(OPENRAVE_SHARED_PTR<PyOrientedBox>(new PyOrientedBox(obb)));
}

OrientedBox ExtractOrientedBox(py::object o)
{
    extract_<OPENRAVE_SHARED_PTR<PyOrientedBox> > pyobb(o);
    return ((OPENRAVE_SHARED_PTR<PyOrientedBox>)pyobb)->obb;
}

std::vector<OrientedBox> ExtractOrientedBoxArray(py::object pyOrientedBoxList)
{
    if( IS_PYTHONOBJECT_NONE(pyOrientedBoxList) ) {
        return {};
    }
    const size_t arraySize = len(pyOrientedBoxList);
    std::vector<OrientedBox> vOrientedBox(arraySize);
    for(size_t iOrientedBox = 0; iOrientedBox < arraySize; ++iOrientedBox) {
        vOrientedBox[iOrientedBox] = ExtractOrientedBox(pyOrientedBoxList[iOrientedBox]);
    }
    return vOrientedBox;
}

class OrientedBox_pickle_suite
#ifndef USE_PYBIND11_PYTHON_BINDINGS
    : public pickle_suite
#endif
{
public:
    static py::tuple getinitargs(const PyOrientedBox& pyobb)
    {
        return py::make_tuple(ReturnTransform(pyobb.obb.transform), toPyVector3(pyobb.obb.extents));
    }
};

class PyTriMesh
{
public:
    PyTriMesh() {
    }
    PyTriMesh(object vertices_, object indices_) : vertices(vertices_), indices(indices_) {
    }
    PyTriMesh(const TriMesh& mesh) {
#ifdef USE_PYBIND11_PYTHON_BINDINGS
        // vertices
        const int nvertices = mesh.vertices.size();
        py::array_t<dReal> pyvertices({nvertices, 3});
        py::buffer_info bufvertices = pyvertices.request();
        dReal* pvdata = (dReal*) bufvertices.ptr;
        for(const Vector& vertex : mesh.vertices) {
            *pvdata++ = vertex.x;
            *pvdata++ = vertex.y;
            *pvdata++ = vertex.z;
        }
        vertices = pyvertices;

        // indices
        const int nindices = mesh.indices.size()/3;
        py::array_t<int32_t> pyindices = toPyArray(mesh.indices);
        pyindices.resize({nindices, 3});
        indices = pyindices;
        // indices = py::array_t<int32_t>({nindices, 3});
        // py::buffer_info bufindices = indices.request();
        // int32_t* pidata = (int32_t*) bufindices.ptr;
        // std::memcpy(pidata, mesh.indices.data(), mesh.indices.size() * sizeof(int32_t));
#else // USE_PYBIND11_PYTHON_BINDINGS
        npy_intp dims[] = { npy_intp(mesh.vertices.size()), npy_intp(3)};
        PyObject *pyvertices = PyArray_SimpleNew(2,dims, sizeof(dReal)==8 ? PyArray_DOUBLE : PyArray_FLOAT);
        dReal* pvdata = (dReal*)PyArray_DATA(pyvertices);
        FOREACHC(itv, mesh.vertices) {
            *pvdata++ = itv->x;
            *pvdata++ = itv->y;
            *pvdata++ = itv->z;
        }
        vertices = py::to_array_astype<dReal>(pyvertices);

        dims[0] = mesh.indices.size()/3;
        dims[1] = 3;
        PyObject *pyindices = PyArray_SimpleNew(2,dims, PyArray_INT32);
        int32_t* pidata = reinterpret_cast<int32_t*>PyArray_DATA(pyindices);
        std::memcpy(pidata, mesh.indices.data(), mesh.indices.size() * sizeof(int32_t));
        indices = py::to_array_astype<int32_t>(pyindices);
#endif // USE_PYBIND11_PYTHON_BINDINGS
    }

    void GetTriMesh(TriMesh& mesh) const {
        if( IS_PYTHONOBJECT_NONE(vertices) ) {
            throw OPENRAVE_EXCEPTION_FORMAT0("python TriMesh 'vertices' is not initialized correctly", ORE_InvalidState);
        }
        if( IS_PYTHONOBJECT_NONE(indices) ) {
            throw OPENRAVE_EXCEPTION_FORMAT0("python TriMesh 'indices' is not initialized correctly", ORE_InvalidState);
        }
        int numverts = len(vertices);
        mesh.vertices.resize(numverts);

        PyObject *pPyVertices = vertices.ptr();
        if (PyArray_Check(pPyVertices)) {
            if (PyArray_NDIM(pPyVertices) != 2) {
                throw openrave_exception(_("vertices must be a 2D array"), ORE_InvalidArguments);
            }
            if (!PyArray_ISFLOAT(pPyVertices)) {
                throw openrave_exception(_("vertices must be in float"), ORE_InvalidArguments);
            }
            PyArrayObject* pPyVerticesContiguous = PyArray_GETCONTIGUOUS(reinterpret_cast<PyArrayObject*>(pPyVertices));
            AutoPyArrayObjectDereferencer pydecref(pPyVerticesContiguous);

            const size_t typeSize = PyArray_ITEMSIZE(pPyVerticesContiguous);
            const size_t n = PyArray_DIM(pPyVerticesContiguous, 0);
            const size_t nElems = PyArray_DIM(pPyVerticesContiguous, 1);

            if (typeSize == sizeof(float)) {
                const float *vdata = reinterpret_cast<float*>(PyArray_DATA(pPyVerticesContiguous));

                for (size_t i = 0, j = 0; i < n; ++i, j += nElems) {
                    mesh.vertices[i].x = static_cast<dReal>(vdata[j + 0]);
                    mesh.vertices[i].y = static_cast<dReal>(vdata[j + 1]);
                    mesh.vertices[i].z = static_cast<dReal>(vdata[j + 2]);
                }
            } else if (typeSize == sizeof(double)) {
                const double *vdata = reinterpret_cast<double*>(PyArray_DATA(pPyVerticesContiguous));

                for (size_t i = 0, j = 0; i < n; ++i, j += nElems) {
                    mesh.vertices[i].x = static_cast<dReal>(vdata[j + 0]);
                    mesh.vertices[i].y = static_cast<dReal>(vdata[j + 1]);
                    mesh.vertices[i].z = static_cast<dReal>(vdata[j + 2]);
                }
            } else {
                throw openrave_exception(_("Unsupported vertices type"), ORE_InvalidArguments);
            }

        } else {
            for(int i = 0; i < numverts; ++i) {
                object ov = vertices[py::to_object(i)];
                mesh.vertices[i].x = extract<dReal>(ov[py::to_object(0)]);
                mesh.vertices[i].y = extract<dReal>(ov[py::to_object(1)]);
                mesh.vertices[i].z = extract<dReal>(ov[py::to_object(2)]);
            }
        }

        const size_t numtris = len(indices);
        mesh.indices.resize(3*numtris);
        PyObject *pPyIndices = indices.ptr();
        if (PyArray_Check(pPyIndices)) {
            if (PyArray_NDIM(pPyIndices) != 2 || PyArray_DIM(pPyIndices, 1) != 3 || !PyArray_ISINTEGER(pPyIndices)) {
                throw openrave_exception(_("indices must be a Nx3 int array"), ORE_InvalidArguments);
            }
            PyArrayObject* pPyIndiciesContiguous = PyArray_GETCONTIGUOUS(reinterpret_cast<PyArrayObject*>(pPyIndices));
            AutoPyArrayObjectDereferencer pydecref(pPyIndiciesContiguous);

            const size_t typeSize = PyArray_ITEMSIZE(pPyIndiciesContiguous);
            const bool signedInt = PyArray_ISSIGNED(pPyIndiciesContiguous);

            if (typeSize == sizeof(int32_t)) {
                if (signedInt) {
                    const int32_t *idata = reinterpret_cast<int32_t*>(PyArray_DATA(pPyIndiciesContiguous));
                    std::memcpy(mesh.indices.data(), idata, numtris * 3 * sizeof(int32_t));
                } else {
                    const uint32_t *idata = reinterpret_cast<uint32_t*>(PyArray_DATA(pPyIndiciesContiguous));
                    for (size_t i = 0; i < 3 * numtris; ++i) {
                        mesh.indices[i] = static_cast<int32_t>(idata[i]);
                    }
                }
            } else if (typeSize == sizeof(int64_t)) {
                if (signedInt) {
                    const int64_t *idata = reinterpret_cast<int64_t*>(PyArray_DATA(pPyIndiciesContiguous));
                    for (size_t i = 0; i < 3 * numtris; ++i) {
                        mesh.indices[i] = static_cast<int32_t>(idata[i]);
                    }
                } else {
                    const uint64_t *idata = reinterpret_cast<uint64_t*>(PyArray_DATA(pPyIndiciesContiguous));
                    for (size_t i = 0; i < 3 * numtris; ++i) {
                        mesh.indices[i] = static_cast<int32_t>(idata[i]);
                    }
                }
            } else if (typeSize == sizeof(uint16_t) && !signedInt) {
                const uint16_t *idata = reinterpret_cast<uint16_t*>(PyArray_DATA(pPyIndiciesContiguous));
                for (size_t i = 0; i < 3 * numtris; ++i) {
                    mesh.indices[i] = static_cast<int32_t>(idata[i]);
                }
            } else {
                throw openrave_exception(_("Unsupported indices type"), ORE_InvalidArguments);
            }

        } else {
            for(size_t i = 0; i < numtris; ++i) {
                object oi = indices[py::to_object(i)];
                mesh.indices[3*i+0] = extract<int32_t>(oi[py::to_object(0)]);
                mesh.indices[3*i+1] = extract<int32_t>(oi[py::to_object(1)]);
                mesh.indices[3*i+2] = extract<int32_t>(oi[py::to_object(2)]);
            }
        }
    }

    std::string __str__() {
        return boost::str(boost::format("<trimesh: verts %d, tris=%d>")%len(vertices)%len(indices));
    }
    object __unicode__() {
        return ConvertStringToUnicode(__str__());
    }

    object vertices = py::none_();
    object indices = py::none_();
};

bool ExtractTriMesh(object o, TriMesh& mesh)
{
    extract_<OPENRAVE_SHARED_PTR<PyTriMesh> > pytrimesh(o);
    if( pytrimesh.check() ) {
        ((OPENRAVE_SHARED_PTR<PyTriMesh>)pytrimesh)->GetTriMesh(mesh);
        return true;
    }
    return false;
}

object toPyTriMesh(const TriMesh& mesh)
{
    return py::to_object(OPENRAVE_SHARED_PTR<PyTriMesh>(new PyTriMesh(mesh)));
}

class TriMesh_pickle_suite
#ifndef USE_PYBIND11_PYTHON_BINDINGS
    : public pickle_suite
#endif
{
public:
    static py::tuple getinitargs(const PyTriMesh& r)
    {
        return py::make_tuple(r.vertices,r.indices);
    }
};

PyConfigurationSpecification::PyConfigurationSpecification() {
}
PyConfigurationSpecification::PyConfigurationSpecification(const std::string &s) {
    std::stringstream ss(s);
    ss >> _spec;
}
PyConfigurationSpecification::PyConfigurationSpecification(const ConfigurationSpecification& spec) {
    _Update(spec);
}

void PyConfigurationSpecification::_Update(const ConfigurationSpecification& spec) {
    _spec = spec;
}
PyConfigurationSpecification::PyConfigurationSpecification(const ConfigurationSpecification::Group& g) {
    _spec = ConfigurationSpecification(g);
}
PyConfigurationSpecification::PyConfigurationSpecification(PyConfigurationSpecificationPtr pyspec) {
    _spec = pyspec->_spec;
}
PyConfigurationSpecification::~PyConfigurationSpecification() {
}

int PyConfigurationSpecification::GetDOF() const {
    return _spec.GetDOF();
}

bool PyConfigurationSpecification::IsValid() const {
    return _spec.IsValid();
}
void PyConfigurationSpecification::DeserializeJSON(object obj) {
    rapidjson::Document doc;
    toRapidJSONValue(obj, doc, doc.GetAllocator());
    ConfigurationSpecification spec;
    spec.DeserializeJSON(doc);
    _Update(spec);
}

object PyConfigurationSpecification::SerializeJSON() {
    rapidjson::Document doc;
    _spec.SerializeJSON(doc);
    return toPyObject(doc);
}

const ConfigurationSpecification::Group& PyConfigurationSpecification::GetGroupFromName(const std::string& name) {
    return _spec.GetGroupFromName(name);
}

object PyConfigurationSpecification::FindCompatibleGroup(const std::string& name, bool exactmatch) const
{
    std::vector<ConfigurationSpecification::Group>::const_iterator it  = _spec.FindCompatibleGroup(name,exactmatch);
    if( it == _spec._vgroups.end() ) {
        return py::none_();
    }
    return py::to_object(OPENRAVE_SHARED_PTR<ConfigurationSpecification::Group>(new ConfigurationSpecification::Group(*it)));
}

object PyConfigurationSpecification::FindTimeDerivativeGroup(const std::string& name, bool exactmatch) const
{
    std::vector<ConfigurationSpecification::Group>::const_iterator it  = _spec.FindTimeDerivativeGroup(name,exactmatch);
    if( it == _spec._vgroups.end() ) {
        return py::none_();
    }
    return py::to_object(OPENRAVE_SHARED_PTR<ConfigurationSpecification::Group>(new ConfigurationSpecification::Group(*it)));
}

//    ConfigurationSpecification GetTimeDerivativeSpecification(int timederivative) const;

void PyConfigurationSpecification::ResetGroupOffsets()
{
    _spec.ResetGroupOffsets();
}

void PyConfigurationSpecification::AddVelocityGroups(bool adddeltatime)
{
    RAVELOG_WARN("openravepy AddVelocityGroups is deprecated, use AddDerivativeGroups\n");
    _spec.AddDerivativeGroups(1,adddeltatime);
}

void PyConfigurationSpecification::AddDerivativeGroups(int deriv, bool adddeltatime)
{
    _spec.AddDerivativeGroups(deriv,adddeltatime);
}

int PyConfigurationSpecification::AddDeltaTimeGroup() {
    return _spec.AddDeltaTimeGroup();
}

int PyConfigurationSpecification::AddGroup(const std::string& name, int dof, const std::string& interpolation)
{
    return _spec.AddGroup(name,dof,interpolation);
}

int PyConfigurationSpecification::AddGroup(const ConfigurationSpecification::Group& g)
{
    return _spec.AddGroup(g);
}

int PyConfigurationSpecification::RemoveGroups(const std::string& groupname, bool exactmatch)
{
    return _spec.RemoveGroups(groupname, exactmatch);
}

PyConfigurationSpecificationPtr PyConfigurationSpecification::ConvertToVelocitySpecification() const
{
    return openravepy::toPyConfigurationSpecification(_spec.ConvertToVelocitySpecification());
}

PyConfigurationSpecificationPtr PyConfigurationSpecification::ConvertToDerivativeSpecification(uint32_t timederivative) const
{
    return openravepy::toPyConfigurationSpecification(_spec.ConvertToDerivativeSpecification(timederivative));
}

PyConfigurationSpecificationPtr PyConfigurationSpecification::GetTimeDerivativeSpecification(int timederivative) const
{
    return openravepy::toPyConfigurationSpecification(_spec.GetTimeDerivativeSpecification(timederivative));
}

object PyConfigurationSpecification::ExtractTransform(object otransform, object odata, PyKinBodyPtr pybody, int timederivative) const
{
    std::vector<dReal> vdata = ExtractArray<dReal>(odata);
    Transform t;
    if( !IS_PYTHONOBJECT_NONE(otransform) ) {
        t = openravepy::ExtractTransform(otransform);
    }
    if( _spec.ExtractTransform(t,vdata.begin(),openravepy::GetKinBody(pybody)) ) {
        return openravepy::ReturnTransform(t);
    }
    return py::none_();
}

object PyConfigurationSpecification::ExtractIkParameterization(object odata, int timederivative, const std::string& robotname, const std::string& manipulatorname) const
{
    IkParameterization ikparam;
    std::vector<dReal> vdata = ExtractArray<dReal>(odata);
    bool bfound = _spec.ExtractIkParameterization(ikparam, vdata.begin(), timederivative, robotname, manipulatorname);
    if( bfound ) {
        return toPyIkParameterization(ikparam);
    }
    else {
        return py::none_();
    }
}

object PyConfigurationSpecification::ExtractAffineValues(object odata, PyKinBodyPtr pybody, int affinedofs, int timederivative) const
{
    std::vector<dReal> vdata = ExtractArray<dReal>(odata);
    std::vector<dReal> values(RaveGetAffineDOF(affinedofs),0);
    bool bfound = _spec.ExtractAffineValues(values.begin(),vdata.begin(),openravepy::GetKinBody(pybody),affinedofs, timederivative);
    if( bfound ) {
        return toPyArray(values);
    }
    else {
        return py::none_();
    }
}

object PyConfigurationSpecification::ExtractJointValues(object odata, PyKinBodyPtr pybody, object oindices, int timederivative) const
{
    std::vector<int> vindices = ExtractArray<int>(oindices);
    std::vector<dReal> vdata = ExtractArray<dReal>(odata);
    std::vector<dReal> values(vindices.size(),0);
    bool bfound = _spec.ExtractJointValues(values.begin(),vdata.begin(),openravepy::GetKinBody(pybody),vindices,timederivative);
    if( bfound ) {
        return toPyArray(values);
    }
    else {
        return py::none_();
    }
}

object PyConfigurationSpecification::ExtractDeltaTime(object odata) const
{
    std::vector<dReal> vdata = ExtractArray<dReal>(odata);
    dReal deltatime=0;
    bool bfound = _spec.ExtractDeltaTime(deltatime,vdata.begin());
    if( bfound ) {
        return py::to_object(deltatime);
    }
    else {
        return py::none_();
    }
}

bool PyConfigurationSpecification::InsertJointValues(object odata, object ovalues, PyKinBodyPtr pybody, object oindices, int timederivative) const
{
    std::vector<int> vindices = ExtractArray<int>(oindices);
    std::vector<dReal> vdata = ExtractArray<dReal>(odata);
    std::vector<dReal> vvalues = ExtractArray<dReal>(ovalues);
    OPENRAVE_ASSERT_OP(vvalues.size(),==,vindices.size());
    OPENRAVE_ASSERT_OP(vdata.size(),>=,vvalues.size());
    OPENRAVE_ASSERT_OP((int)vdata.size(),==,_spec.GetDOF());
    if( !_spec.InsertJointValues(vdata.begin(), vvalues.begin(), openravepy::GetKinBody(pybody), vindices, timederivative) ) {
        return false;
    }
    // copy the value back, this is wasteful, but no other way to do it unless vdata pointer pointed directly to odata
    for(size_t i = 0; i < vdata.size(); ++i) {
        odata[py::to_object(i)] = vdata[i];
    }
    return true;
}

bool PyConfigurationSpecification::InsertDeltaTime(object odata, dReal deltatime)
{
    // it is easier to get the time index
    FOREACHC(itgroup,_spec._vgroups) {
        if( itgroup->name == "deltatime" ) {
            odata[py::to_object(itgroup->offset)] = py::to_object(deltatime);
            return true;
        }
    }
    return false;
}

py::list PyConfigurationSpecification::ExtractUsedBodies(PyEnvironmentBasePtr pyenv)
{
    std::vector<KinBodyPtr> vusedbodies;
    _spec.ExtractUsedBodies(openravepy::GetEnvironment(pyenv), vusedbodies);
    py::list obodies;
    FOREACHC(itbody, vusedbodies) {
        if( (*itbody)->IsRobot() ) {
            obodies.append(openravepy::toPyRobot(RaveInterfaceCast<RobotBase>(*itbody), pyenv));
        }
        else {
            obodies.append(openravepy::toPyKinBody(*itbody, pyenv));
        }
    }
    return obodies;
}

object PyConfigurationSpecification::ExtractUsedIndices(PyKinBodyPtr pybody)
{
    std::vector<int> useddofindices, usedconfigindices;
    _spec.ExtractUsedIndices(openravepy::GetKinBody(pybody), useddofindices, usedconfigindices);
    return py::make_tuple(toPyArray(useddofindices), toPyArray(usedconfigindices));
}

//
//    static void ConvertGroupData(std::vector<dReal>::iterator ittargetdata, size_t targetstride, const Group& gtarget, std::vector<dReal>::const_iterator itsourcedata, size_t sourcestride, const Group& gsource, size_t numpoints, EnvironmentBaseConstPtr penv);
//
// source spec is the current configurationspecification spec
object PyConfigurationSpecification::ConvertData(PyConfigurationSpecificationPtr pytargetspec, object osourcedata, size_t numpoints, PyEnvironmentBasePtr pyenv, bool filluninitialized)
{
    std::vector<dReal> vtargetdata(pytargetspec->_spec.GetDOF()*numpoints,0);
    std::vector<dReal> vsourcedata = ExtractArray<dReal>(osourcedata);
    ConfigurationSpecification::ConvertData(vtargetdata.begin(), pytargetspec->_spec, vsourcedata.begin(), _spec, numpoints, openravepy::GetEnvironment(pyenv), filluninitialized);
    return toPyArray(vtargetdata);
}

object PyConfigurationSpecification::ConvertDataFromPrevious(object otargetdata, PyConfigurationSpecificationPtr pytargetspec, object osourcedata, size_t numpoints, PyEnvironmentBasePtr pyenv)
{
    std::vector<dReal> vtargetdata = ExtractArray<dReal>(otargetdata);
    std::vector<dReal> vsourcedata = ExtractArray<dReal>(osourcedata);
    ConfigurationSpecification::ConvertData(vtargetdata.begin(), pytargetspec->_spec, vsourcedata.begin(), _spec, numpoints, openravepy::GetEnvironment(pyenv), false);
    return toPyArray(vtargetdata);
}

py::list PyConfigurationSpecification::GetGroups()
{
    py::list ogroups;
    FOREACHC(itgroup, _spec._vgroups) {
        ogroups.append(*itgroup);
    }
    return ogroups;
}

bool PyConfigurationSpecification::__eq__(PyConfigurationSpecificationPtr p) {
    return !!p && _spec==p->_spec;
}
bool PyConfigurationSpecification::__ne__(PyConfigurationSpecificationPtr p) {
    return !p || _spec!=p->_spec;
}

PyConfigurationSpecificationPtr PyConfigurationSpecification::__add__(PyConfigurationSpecificationPtr r)
{
    return PyConfigurationSpecificationPtr(new PyConfigurationSpecification(_spec + r->_spec));
}

PyConfigurationSpecificationPtr PyConfigurationSpecification::__iadd__(PyConfigurationSpecificationPtr r)
{
    _spec += r->_spec;
    return shared_from_this();
}

std::string PyConfigurationSpecification::__repr__() {
    std::stringstream ss;
    ss << "ConfigurationSpecification(\"\"\"" << _spec << "\"\"\")";
    return ss.str();
}
std::string PyConfigurationSpecification::__str__() {
    std::stringstream ss;
    ss << "<configuration dof=\"" << _spec.GetDOF() << "\">";
    return ss.str();
}
object PyConfigurationSpecification::__unicode__() {
    return ConvertStringToUnicode(__str__());
}

class OPENRAVEPY_API ConfigurationSpecification_pickle_suite
#ifndef USE_PYBIND11_PYTHON_BINDINGS
    : public pickle_suite
#endif
{
public:
    static py::tuple getinitargs(const PyConfigurationSpecification& pyspec)
    {
        std::stringstream ss;
        ss << pyspec._spec;
        return py::make_tuple(ss.str());
    }
};

PyConfigurationSpecificationPtr toPyConfigurationSpecification(const ConfigurationSpecification &spec)
{
    return PyConfigurationSpecificationPtr(new PyConfigurationSpecification(spec));
}

const ConfigurationSpecification& GetConfigurationSpecification(PyConfigurationSpecificationPtr p)
{
    return p->_spec;
}

#ifndef USE_PYBIND11_PYTHON_BINDINGS
struct spec_from_group
{
    spec_from_group()
    {
        py::converter::registry::push_back(&convertible, &construct, py::type_id<PyConfigurationSpecificationPtr>());
    }

    static void* convertible(PyObject* obj)
    {
        return obj == Py_None ||  py::extract_<ConfigurationSpecification::Group>(obj).check() ? obj : NULL;
    }

    static void construct(PyObject* obj, py::converter::rvalue_from_python_stage1_data* data)
    {
        ConfigurationSpecification::Group g = (ConfigurationSpecification::Group)py::extract<ConfigurationSpecification::Group>(obj);
        void* storage = ((py::converter::rvalue_from_python_storage<PyConfigurationSpecificationPtr>*)data)->storage.bytes;
        new (storage) PyConfigurationSpecificationPtr(new PyConfigurationSpecification(g));
        data->convertible = storage;
    }
};
#endif // USE_PYBIND11_PYTHON_BINDINGS

PyConfigurationSpecificationPtr pyRaveGetAffineConfigurationSpecification(int affinedofs,PyKinBodyPtr pybody=PyKinBodyPtr(), const std::string& interpolation="")
{
    return openravepy::toPyConfigurationSpecification(RaveGetAffineConfigurationSpecification(affinedofs,openravepy::GetKinBody(pybody), interpolation));
}

object pyRaveGetAffineDOFValuesFromTransform(object otransform, int affinedofs, object oActvAffineRotationAxis=py::none_())
{
    Vector vActvAffineRotationAxis(0,0,1);
    if( !IS_PYTHONOBJECT_NONE(oActvAffineRotationAxis) ) {
        vActvAffineRotationAxis = ExtractVector3(oActvAffineRotationAxis);
    }
    std::vector<dReal> values(RaveGetAffineDOF(affinedofs));
    RaveGetAffineDOFValuesFromTransform(values.begin(),ExtractTransform(otransform), affinedofs, vActvAffineRotationAxis);
    return toPyArray(values);
}

std::string openravepyCompilerVersion()
{
    std::stringstream ss;
#if defined(_MSC_VER)
    ss << "msvc " << _MSC_VER;
#elif defined(__GNUC__)
    ss << "gcc " << __GNUC__ << "." << __GNUC_MINOR__ << "." << __GNUC_PATCHLEVEL__;
#elif defined(__MINGW32_VERSION)
    ss << "mingw " << __MINGW32_VERSION;
#endif
    return ss.str();
}

void raveLog(const std::string &s, int level)
{
    if( s.size() > 0 ) {
        RavePrintfA(s,level);
    }
}

void raveLogFatal(const std::string &s)
{
    raveLog(s,Level_Fatal);
}
void raveLogError(const std::string &s)
{
    raveLog(s,Level_Error);
}
void raveLogWarn(const std::string &s)
{
    raveLog(s,Level_Warn);
}
void raveLogInfo(const std::string &s)
{
    raveLog(s,Level_Info);
}
void raveLogDebug(const std::string &s)
{
    raveLog(s,Level_Debug);
}
void raveLogVerbose(const std::string &s)
{
    raveLog(s,Level_Verbose);
}

int pyGetIntFromPy(object olevel, int defaultvalue)
{
    int level = defaultvalue;
    if( !IS_PYTHONOBJECT_NONE(olevel) ) {
        // some version of boost python return true for extract::check, even through the actual conversion will throw an OverflowError
        // therefore check for conversion compatibility starting at the longest signed integer
        extract_<int64_t> levelint64(olevel);
        if( levelint64.check() ) {
            level = static_cast<int>((int64_t)levelint64);
        }
        else {
            extract_<uint64_t> leveluint64(olevel);
            if( leveluint64.check() ) {
                level = static_cast<int>((uint64_t)leveluint64);
            }
            else {
                extract_<uint32_t> leveluint32(olevel);
                if( leveluint32.check() ) {
                    level = static_cast<int>((uint32_t)leveluint32);
                }
                else {
                    extract_<int> levelint32(olevel);
                    if( levelint32.check() ) {
                        level = (int)levelint32;
                    }
                    else {
                        RAVELOG_WARN("failed to extract int\n");
                    }
                }
            }
        }
    }
    return level;
}

void pyRaveSetDebugLevel(object olevel)
{
    OpenRAVE::RaveSetDebugLevel(pyGetIntFromPy(olevel, Level_Info));
}

int pyRaveInitialize(bool bLoadAllPlugins=true, object olevel=py::none_())
{

    return OpenRAVE::RaveInitialize(bLoadAllPlugins,pyGetIntFromPy(olevel, Level_Info));
}

void pyRaveSetDataAccess(object oaccess)
{
    OpenRAVE::RaveSetDataAccess(pyGetIntFromPy(oaccess, Level_Info));
}

// return None if nothing found
object pyRaveInvertFileLookup(const std::string& filename)
{
    std::string newfilename;
    if( OpenRAVE::RaveInvertFileLookup(newfilename, filename) ) {
        return ConvertStringToUnicode(newfilename);
    }
    return py::none_();
}

object RaveGetPluginInfo()
{
    py::list plugins;
    std::list< std::pair<std::string, PLUGININFO> > listplugins;
    OpenRAVE::RaveGetPluginInfo(listplugins);
    FOREACH(itplugin, listplugins) {
        plugins.append(py::make_tuple(itplugin->first, py::to_object(OPENRAVE_SHARED_PTR<PyPluginInfo>(new PyPluginInfo(itplugin->second)))));
    }
    return plugins;
}

object RaveGetLoadedInterfaces()
{
    std::map<InterfaceType, std::vector<std::string> > interfacenames;
    OpenRAVE::RaveGetLoadedInterfaces(interfacenames);
    py::dict ointerfacenames;
    FOREACHC(it, interfacenames) {
        py::list names;
        FOREACHC(itname,it->second) {
            names.append(*itname);
        }
        ointerfacenames[py::to_object(it->first)] = names;
    }
    return ointerfacenames;
}

PyInterfaceBasePtr pyRaveClone(PyInterfaceBasePtr pyreference, int cloningoptions, PyEnvironmentBasePtr pyenv=PyEnvironmentBasePtr())
{
    if( !pyenv ) {
        pyenv = pyreference->GetEnv();
    }
    EnvironmentBasePtr penv = openravepy::GetEnvironment(pyenv);
    InterfaceBasePtr pclone = OpenRAVE::RaveClone<InterfaceBase>(pyreference->GetInterfaceBase(), cloningoptions, penv);
    switch(pclone->GetInterfaceType()) {
    case PT_Planner: return toPyPlanner(RaveInterfaceCast<PlannerBase>(pclone), pyenv);
    case PT_Robot: return toPyRobot(RaveInterfaceCast<RobotBase>(pclone), pyenv);
    case PT_SensorSystem: return toPySensorSystem(RaveInterfaceCast<SensorSystemBase>(pclone), pyenv);
    case PT_Controller: return toPyController(RaveInterfaceCast<ControllerBase>(pclone), pyenv);
    case PT_Module: return toPyModule(RaveInterfaceCast<ModuleBase>(pclone), pyenv);
    case PT_InverseKinematicsSolver: return toPyIkSolver(RaveInterfaceCast<IkSolverBase>(pclone), pyenv);
    case PT_KinBody: return toPyKinBody(RaveInterfaceCast<KinBody>(pclone), pyenv);
    case PT_PhysicsEngine: return toPyPhysicsEngine(RaveInterfaceCast<PhysicsEngineBase>(pclone), pyenv);
    case PT_Sensor: return toPySensor(RaveInterfaceCast<SensorBase>(pclone), pyenv);
    case PT_CollisionChecker: return toPyCollisionChecker(RaveInterfaceCast<CollisionCheckerBase>(pclone), pyenv);
    case PT_Trajectory: return toPyTrajectory(RaveInterfaceCast<TrajectoryBase>(pclone), pyenv);
    case PT_Viewer: return toPyViewer(RaveInterfaceCast<ViewerBase>(pclone), pyenv);
    case PT_SpaceSampler: return toPySpaceSampler(RaveInterfaceCast<SpaceSamplerBase>(pclone), pyenv);
    }
    throw openrave_exception(_("invalid interface type"),ORE_InvalidArguments);
}

object quatFromAxisAngle1(object oaxis)
{
    return toPyVector4(quatFromAxisAngle(ExtractVector3(oaxis)));
}

object quatFromAxisAngle2(object oaxis, dReal angle)
{
    return toPyVector4(quatFromAxisAngle(ExtractVector3(oaxis),angle));
}

object quatFromRotationMatrix(object R)
{
    TransformMatrix t;
    t.rotfrommat(extract<dReal>(R[py::to_object(0)][py::to_object(0)]), extract<dReal>(R[py::to_object(0)][py::to_object(1)]), extract<dReal>(R[py::to_object(0)][py::to_object(2)]),
                 extract<dReal>(R[py::to_object(1)][py::to_object(0)]), extract<dReal>(R[py::to_object(1)][py::to_object(1)]), extract<dReal>(R[py::to_object(1)][py::to_object(2)]),
                 extract<dReal>(R[py::to_object(2)][py::to_object(0)]), extract<dReal>(R[py::to_object(2)][py::to_object(1)]), extract<dReal>(R[py::to_object(2)][py::to_object(2)]));
    return toPyVector4(quatFromMatrix(t));
}

object InterpolateQuatSlerp(object q1, object q2, dReal t, bool forceshortarc=true)
{
    return toPyVector4(InterpolateQuatSlerp(ExtractVector4(q1),ExtractVector4(q2),t, forceshortarc));
}

object InterpolateQuatSquad(object q0, object q1, object q2, object q3, dReal t, bool forceshortarc=true)
{
    return toPyVector4(InterpolateQuatSquad(ExtractVector4(q0),ExtractVector4(q1),ExtractVector4(q2),ExtractVector4(q3), t, forceshortarc));
}

object axisAngleFromRotationMatrix(object R)
{
    TransformMatrix t;
    t.rotfrommat(extract<dReal>(R[py::to_object(0)][py::to_object(0)]), extract<dReal>(R[py::to_object(0)][py::to_object(1)]), extract<dReal>(R[py::to_object(0)][py::to_object(2)]),
                 extract<dReal>(R[py::to_object(1)][py::to_object(0)]), extract<dReal>(R[py::to_object(1)][py::to_object(1)]), extract<dReal>(R[py::to_object(1)][py::to_object(2)]),
                 extract<dReal>(R[py::to_object(2)][py::to_object(0)]), extract<dReal>(R[py::to_object(2)][py::to_object(1)]), extract<dReal>(R[py::to_object(2)][py::to_object(2)]));
    return toPyVector3(axisAngleFromMatrix(t));
}

object axisAngleFromQuat(object oquat)
{
    return toPyVector3(axisAngleFromQuat(ExtractVector4(oquat)));
}

object rotationMatrixFromQuat(object oquat)
{
    return toPyArrayRotation(matrixFromQuat(ExtractVector4(oquat)));
}

object rotationMatrixFromQArray(object qarray)
{
    py::list orots;
    int N = len(qarray);
    for(int i = 0; i < N; ++i) {
        orots.append(rotationMatrixFromQuat(qarray[py::to_object(i)]));
    }
    return orots;
}

object matrixFromQuat(object oquat)
{
    return toPyArray(matrixFromQuat(ExtractVector4(oquat)));
}

object rotationMatrixFromAxisAngle1(object oaxis)
{
    return toPyArrayRotation(matrixFromAxisAngle(ExtractVector3(oaxis)));
}

object rotationMatrixFromAxisAngle2(object oaxis, dReal angle)
{
    return toPyArrayRotation(matrixFromAxisAngle(ExtractVector3(oaxis),angle));
}

object matrixFromAxisAngle1(object oaxis)
{
    return toPyArray(matrixFromAxisAngle(ExtractVector3(oaxis)));
}

object matrixFromAxisAngle2(object oaxis, dReal angle)
{
    return toPyArray(matrixFromAxisAngle(ExtractVector3(oaxis),angle));
}

object matrixFromPose(object opose)
{
    return toPyArray(TransformMatrix(ExtractTransformType<dReal>(opose)));
}

object matrixFromPoses(object oposes)
{
    py::list omatrices;
    int N = len(oposes);
    for(int i = 0; i < N; ++i) {
        omatrices.append(matrixFromPose(oposes[py::to_object(i)]));
    }
    return omatrices;
}

object poseFromMatrix(object o)
{
    TransformMatrix t;
    for(int i = 0; i < 3; ++i) {
        t.m[4*i+0] = extract<dReal>(o[py::to_object(i)][py::to_object(0)]);
        t.m[4*i+1] = extract<dReal>(o[py::to_object(i)][py::to_object(1)]);
        t.m[4*i+2] = extract<dReal>(o[py::to_object(i)][py::to_object(2)]);
        t.trans[i] = extract<dReal>(o[py::to_object(i)][py::to_object(3)]);
    }
    return toPyArray(Transform(t));
}

object poseFromMatrices(object otransforms)
{
    const int N = len(otransforms);
    if( N == 0 ) {
        return py::empty_array_astype<dReal>();
    }
#ifdef USE_PYBIND11_PYTHON_BINDINGS
    py::array_t<dReal> pyvalues({N, 7});
    py::buffer_info buf = pyvalues.request();
    dReal* pvalues = (dReal*) buf.ptr;
#else // USE_PYBIND11_PYTHON_BINDINGS
    npy_intp dims[] = { N,7};
    PyObject *pyvalues = PyArray_SimpleNew(2,dims, sizeof(dReal)==8 ? PyArray_DOUBLE : PyArray_FLOAT);
    dReal* pvalues = (dReal*)PyArray_DATA(pyvalues);
#endif // USE_PYBIND11_PYTHON_BINDINGS
    TransformMatrix tm;
    for(int j = 0; j < N; ++j) {
        object o = otransforms[py::to_object(j)];
        for(int i = 0; i < 3; ++i) {
            tm.m[4*i+0] = extract<dReal>(o[py::to_object(i)][py::to_object(0)]);
            tm.m[4*i+1] = extract<dReal>(o[py::to_object(i)][py::to_object(1)]);
            tm.m[4*i+2] = extract<dReal>(o[py::to_object(i)][py::to_object(2)]);
            tm.trans[i] = extract<dReal>(o[py::to_object(i)][py::to_object(3)]);
        }
        // convert 4x4 transform matrix (stored as 3x4) to quat+trans (4+3) form
        Transform tpose(tm);
        pvalues[0] = tpose.rot.x; pvalues[1] = tpose.rot.y; pvalues[2] = tpose.rot.z; pvalues[3] = tpose.rot.w;
        pvalues[4] = tpose.trans.x; pvalues[5] = tpose.trans.y; pvalues[6] = tpose.trans.z;
        pvalues += 7;
    }
#ifdef USE_PYBIND11_PYTHON_BINDINGS
    return pyvalues;
#else
    return py::to_array_astype<dReal>(pyvalues);
#endif // USE_PYBIND11_PYTHON_BINDINGS
}

object InvertPoses(object o)
{
    const int N = len(o);
    if( N == 0 ) {
        return py::empty_array_astype<dReal>();
    }
#ifdef USE_PYBIND11_PYTHON_BINDINGS
    py::array_t<dReal> pytrans({N, 7});
    py::buffer_info buf = pytrans.request();
    dReal* ptrans = (dReal*) buf.ptr;
#else // USE_PYBIND11_PYTHON_BINDINGS
    npy_intp dims[] = { N,7};
    PyObject *pytrans = PyArray_SimpleNew(2,dims, sizeof(dReal)==8 ? PyArray_DOUBLE : PyArray_FLOAT);
    dReal* ptrans = (dReal*)PyArray_DATA(pytrans);
#endif // USE_PYBIND11_PYTHON_BINDINGS
    for(int i = 0; i < N; ++i, ptrans += 7) {
        object oinputtrans = o[py::to_object(i)];
        Transform t = Transform(Vector(extract<dReal>(oinputtrans[py::to_object(0)]),extract<dReal>(oinputtrans[py::to_object(1)]),extract<dReal>(oinputtrans[py::to_object(2)]),extract<dReal>(oinputtrans[py::to_object(3)])),
                                Vector(extract<dReal>(oinputtrans[py::to_object(4)]),extract<dReal>(oinputtrans[py::to_object(5)]),extract<dReal>(oinputtrans[py::to_object(6)]))).inverse();
        ptrans[0] = t.rot.x; ptrans[1] = t.rot.y; ptrans[2] = t.rot.z; ptrans[3] = t.rot.w;
        ptrans[4] = t.trans.x; ptrans[5] = t.trans.y; ptrans[6] = t.trans.z;
    }
#ifdef USE_PYBIND11_PYTHON_BINDINGS
    return pytrans;
#else
    return py::to_array_astype<dReal>(pytrans);
#endif // USE_PYBIND11_PYTHON_BINDINGS
}

object InvertPose(object opose)
{
    Transform t = ExtractTransformType<dReal>(opose);
    return toPyArray(t.inverse());
}

object quatRotateDirection(object source, object target)
{
    return toPyVector4(quatRotateDirection(ExtractVector3(source), ExtractVector3(target)));
}

object ExtractAxisFromQuat(object oquat, int iaxis)
{
    return toPyVector3(ExtractAxisFromQuat(ExtractVector4(oquat), iaxis));
}

object normalizeAxisRotation(object axis, object quat)
{
    std::pair<dReal, Vector > res = normalizeAxisRotation(ExtractVector3(axis), ExtractVector4(quat));
    return py::make_tuple(res.first,toPyVector4(res.second));
}

object MultiplyQuat(object oquat1, object oquat2)
{
    return toPyVector4(OpenRAVE::geometry::quatMultiply(ExtractVector4(oquat1),ExtractVector4(oquat2)));
}

object InvertQuat(object oquat)
{
    return toPyVector4(OpenRAVE::geometry::quatInverse(ExtractVector4(oquat)));
}

object MultiplyPose(object opose1, object opose2)
{
    return toPyArray(ExtractTransformType<dReal>(opose1)*ExtractTransformType<dReal>(opose2));
}

object poseTransformPoint(object opose, object opoint)
{
    Transform t = ExtractTransformType<dReal>(opose);
    Vector newpoint = t*ExtractVector3(opoint);
    return toPyVector3(newpoint);
}

object poseTransformPoints(object opose, object opoints)
{
    const Transform t = ExtractTransformType<dReal>(opose);
    const int N = len(opoints);
#ifdef USE_PYBIND11_PYTHON_BINDINGS
    py::array_t<dReal> pytrans({N, 3});
    py::buffer_info buf = pytrans.request();
    dReal* ptrans = (dReal*) buf.ptr;
#else // USE_PYBIND11_PYTHON_BINDINGS
    npy_intp dims[] = { N,3};
    PyObject *pytrans = PyArray_SimpleNew(2,dims, sizeof(dReal)==8 ? PyArray_DOUBLE : PyArray_FLOAT);
    dReal* ptrans = (dReal*)PyArray_DATA(pytrans);
#endif // USE_PYBIND11_PYTHON_BINDINGS
    for(int i = 0; i < N; ++i, ptrans += 3) {
        Vector newpoint = t*ExtractVector3(opoints[py::to_object(i)]);
        ptrans[0] = newpoint.x; ptrans[1] = newpoint.y; ptrans[2] = newpoint.z;
    }
#ifdef USE_PYBIND11_PYTHON_BINDINGS
    return pytrans;
#else
    return py::to_array_astype<dReal>(pytrans);
#endif // USE_PYBIND11_PYTHON_BINDINGS
}

object TransformLookat(object olookat, object ocamerapos, object ocameraup)
{
    return toPyArray(transformLookat(ExtractVector3(olookat),ExtractVector3(ocamerapos),ExtractVector3(ocameraup)));
}

dReal ComputePoseDistSqr(object opose0, object opose1, dReal quatweight=1.0)
{
    Transform t0 = ExtractTransformType<dReal>(opose0);
    Transform t1 = ExtractTransformType<dReal>(opose1);
    dReal e1 = (t0.rot-t1.rot).lengthsqr4();
    dReal e2 = (t0.rot+t1.rot).lengthsqr4();
    dReal e = e1 < e2 ? e1 : e2;
    return (t0.trans-t1.trans).lengthsqr3() + quatweight*e;
}

string matrixSerialization(object o)
{
    std::stringstream ss;
    ss << std::setprecision(std::numeric_limits<dReal>::digits10+1);     /// have to do this or otherwise precision gets lost
    ss << ExtractTransformMatrix(o);
    return ss.str();
}

string poseSerialization(object o)
{
    std::stringstream ss;
    ss << std::setprecision(std::numeric_limits<dReal>::digits10+1);     /// have to do this or otherwise precision gets lost
    ss << ExtractTransform(o);
    return ss.str();
}

#ifndef USE_PYBIND11_PYTHON_BINDINGS
BOOST_PYTHON_FUNCTION_OVERLOADS(RaveInitialize_overloads, pyRaveInitialize, 0, 2)
BOOST_PYTHON_FUNCTION_OVERLOADS(RaveFindLocalFile_overloads, OpenRAVE::RaveFindLocalFile, 1, 2)
BOOST_PYTHON_FUNCTION_OVERLOADS(InterpolateQuatSlerp_overloads, openravepy::InterpolateQuatSlerp, 3, 4)
BOOST_PYTHON_FUNCTION_OVERLOADS(InterpolateQuatSquad_overloads, openravepy::InterpolateQuatSquad, 5, 6)
BOOST_PYTHON_FUNCTION_OVERLOADS(ComputePoseDistSqr_overloads, openravepy::ComputePoseDistSqr, 2, 3)
BOOST_PYTHON_FUNCTION_OVERLOADS(pyRaveGetAffineConfigurationSpecification_overloads, openravepy::pyRaveGetAffineConfigurationSpecification, 1, 3)
BOOST_PYTHON_FUNCTION_OVERLOADS(pyRaveGetAffineDOFValuesFromTransform_overloads, openravepy::pyRaveGetAffineDOFValuesFromTransform, 2, 3)
BOOST_PYTHON_FUNCTION_OVERLOADS(RaveClone_overloads, pyRaveClone, 2, 3)
BOOST_PYTHON_MEMBER_FUNCTION_OVERLOADS(ExtractTransform_overloads, PyConfigurationSpecification::ExtractTransform, 3, 4)
BOOST_PYTHON_MEMBER_FUNCTION_OVERLOADS(ExtractIkParameterization_overloads, PyConfigurationSpecification::ExtractIkParameterization, 1, 4)
BOOST_PYTHON_MEMBER_FUNCTION_OVERLOADS(ExtractAffineValues_overloads, PyConfigurationSpecification::ExtractAffineValues, 3, 4)
BOOST_PYTHON_MEMBER_FUNCTION_OVERLOADS(ExtractJointValues_overloads, PyConfigurationSpecification::ExtractJointValues, 3, 4)
BOOST_PYTHON_MEMBER_FUNCTION_OVERLOADS(RemoveGroups_overloads, PyConfigurationSpecification::RemoveGroups, 1, 2)
BOOST_PYTHON_MEMBER_FUNCTION_OVERLOADS(SerializeXML_overloads, SerializeXML, 0, 1)
BOOST_PYTHON_MEMBER_FUNCTION_OVERLOADS(SerializeJSON_overloads, SerializeJSON, 0, 2)
BOOST_PYTHON_MEMBER_FUNCTION_OVERLOADS(DeserializeJSON_overloads, DeserializeJSON, 1, 2)
#endif // USE_PYBIND11_PYTHON_BINDINGS

#ifdef USE_PYBIND11_PYTHON_BINDINGS
void init_openravepy_global(py::module& m)
#else
void init_openravepy_global()
#endif
{
#ifdef USE_PYBIND11_PYTHON_BINDINGS
    using namespace py::literals;  // "..."_a
    enum_<OpenRAVEErrorCode>(m, "ErrorCode", py::arithmetic() DOXY_ENUM(OpenRAVEErrorCode))
#else
    enum_<OpenRAVEErrorCode>("ErrorCode" DOXY_ENUM(OpenRAVEErrorCode))
#endif
    .value("Failed",ORE_Failed)
    .value("InvalidArguments",ORE_InvalidArguments)
    .value("EnvironmentNotLocked",ORE_EnvironmentNotLocked)
    .value("CommandNotSupported",ORE_CommandNotSupported)
    .value("Assert",ORE_Assert)
    .value("InvalidPlugin",ORE_InvalidPlugin)
    .value("InvalidInterfaceHash",ORE_InvalidInterfaceHash)
    .value("NotImplemented",ORE_NotImplemented)
    .value("InconsistentConstraints",ORE_InconsistentConstraints)
    .value("NotInitialized",ORE_NotInitialized)
    .value("InvalidState",ORE_InvalidState)
    .value("Timeout",ORE_Timeout)
    ;
#ifdef USE_PYBIND11_PYTHON_BINDINGS
    enum_<DebugLevel>(m, "DebugLevel", py::arithmetic() DOXY_ENUM(DebugLevel))
#else
    enum_<DebugLevel>("DebugLevel" DOXY_ENUM(DebugLevel))
#endif
    .value("Fatal",Level_Fatal)
    .value("Error",Level_Error)
    .value("Warn",Level_Warn)
    .value("Info",Level_Info)
    .value("Debug",Level_Debug)
    .value("Verbose",Level_Verbose)
    .value("VerifyPlans",Level_VerifyPlans)
    ;
#ifdef USE_PYBIND11_PYTHON_BINDINGS
    enum_<SerializationOptions>(m, "SerializationOptions", py::arithmetic() DOXY_ENUM(SerializationOptions))
#else
    enum_<SerializationOptions>("SerializationOptions" DOXY_ENUM(SerializationOptions))
#endif
    .value("Kinematics",SO_Kinematics)
    .value("Dynamics",SO_Dynamics)
    .value("BodyState",SO_BodyState)
    .value("NamesAndFiles",SO_NamesAndFiles)
    .value("RobotManipulators",SO_RobotManipulators)
    .value("RobotSensors",SO_RobotSensors)
    .value("Geometry",SO_Geometry)
    .value("InverseKinematics",SO_InverseKinematics)
    .value("JointLimits",SO_JointLimits)
    ;

#ifdef USE_PYBIND11_PYTHON_BINDINGS
    enum_<UpdateFromInfoMode>(m, "UpdateFromInfoMode", py::arithmetic() DOXY_ENUM(UpdateFromInfoMode))
#else
    enum_<UpdateFromInfoMode>("UpdateFromInfoMode" DOXY_ENUM(UpdateFromInfoMode))
#endif
    .value("Exact",UFIM_Exact)
    .value("OnlySpecifiedBodiesExact", UFIM_OnlySpecifiedBodiesExact)
    ;


#ifdef USE_PYBIND11_PYTHON_BINDINGS
    enum_<InterfaceType>(m, "InterfaceType", py::arithmetic() DOXY_ENUM(InterfaceType))
#else
    enum_<InterfaceType>("InterfaceType" DOXY_ENUM(InterfaceType))
#endif
    .value(RaveGetInterfaceName(PT_Planner).c_str(),PT_Planner)
    .value(RaveGetInterfaceName(PT_Robot).c_str(),PT_Robot)
    .value(RaveGetInterfaceName(PT_SensorSystem).c_str(),PT_SensorSystem)
    .value(RaveGetInterfaceName(PT_Controller).c_str(),PT_Controller)
    .value("probleminstance",PT_Module)
    .value(RaveGetInterfaceName(PT_Module).c_str(),PT_Module)
    .value(RaveGetInterfaceName(PT_IkSolver).c_str(),PT_IkSolver)
    .value(RaveGetInterfaceName(PT_KinBody).c_str(),PT_KinBody)
    .value(RaveGetInterfaceName(PT_PhysicsEngine).c_str(),PT_PhysicsEngine)
    .value(RaveGetInterfaceName(PT_Sensor).c_str(),PT_Sensor)
    .value(RaveGetInterfaceName(PT_CollisionChecker).c_str(),PT_CollisionChecker)
    .value(RaveGetInterfaceName(PT_Trajectory).c_str(),PT_Trajectory)
    .value(RaveGetInterfaceName(PT_Viewer).c_str(),PT_Viewer)
    .value(RaveGetInterfaceName(PT_SpaceSampler).c_str(),PT_SpaceSampler)
    ;
#ifdef USE_PYBIND11_PYTHON_BINDINGS
    enum_<CloningOptions>(m, "CloningOptions", py::arithmetic() DOXY_ENUM(CloningOptions))
#else
    enum_<CloningOptions>("CloningOptions" DOXY_ENUM(CloningOptions))
#endif
    .value("Bodies",Clone_Bodies)
    .value("Viewer",Clone_Viewer)
    .value("Simulation",Clone_Simulation)
    .value("RealControllers",Clone_RealControllers)
    .value("Sensors",Clone_Sensors)
    .value("Modules",Clone_Modules)
    .value("PassOnMissingBodyReferences",Clone_PassOnMissingBodyReferences)
    .value("IgnoreGrabbedBodies",Clone_IgnoreGrabbedBodies)
#ifdef USE_PYBIND11_PYTHON_BINDINGS
    // Cannot export because openravepy_viewer already has "Viewer"
    // .export_values()
#endif
    ;

#ifdef USE_PYBIND11_PYTHON_BINDINGS
    enum_<InterfaceAddMode>(m, "InterfaceAddMode", py::arithmetic() DOXY_ENUM(InterfaceAddMode))
#else
    enum_<InterfaceAddMode>("InterfaceAddMode" DOXY_ENUM(InterfaceAddMode))
#endif
    .value("AllowRenaming",IAM_AllowRenaming)
    .value("StrictNameChecking",IAM_StrictNameChecking)
    .value("StrictIdChecking",IAM_StrictIdChecking)
    .value("StrictNameIdChecking",IAM_StrictNameIdChecking)
    ;

#ifdef USE_PYBIND11_PYTHON_BINDINGS
    enum_<PhysicsEngineOptions>(m, "PhysicsEngineOptions", py::arithmetic() DOXY_ENUM(PhysicsEngineOptions))
#else
    enum_<PhysicsEngineOptions>("PhysicsEngineOptions" DOXY_ENUM(PhysicsEngineOptions))
#endif
    .value("SelfCollisions",PEO_SelfCollisions)
    ;
#ifdef USE_PYBIND11_PYTHON_BINDINGS
    enum_<IntervalType>(m, "Interval", py::arithmetic() DOXY_ENUM(IntervalType))
#else
    enum_<IntervalType>("Interval" DOXY_ENUM(IntervalType))
#endif
    .value("Open",IT_Open)
    .value("OpenStart",IT_OpenStart)
    .value("OpenEnd",IT_OpenEnd)
    .value("Closed",IT_Closed)
    .value("IntervalMask",IT_IntervalMask)
    .value("Default",IT_Default)
    .value("AllLinear",IT_AllLinear)
    .value("Cubic",IT_Cubic)
    .value("Quintic",IT_Quintic)
    .value("InterpolationMask",IT_InterpolationMask)
    ;
#ifdef USE_PYBIND11_PYTHON_BINDINGS
    enum_<SampleDataType>(m, "SampleDataType", py::arithmetic() DOXY_ENUM(SampleDataType))
#else
    enum_<SampleDataType>("SampleDataType" DOXY_ENUM(SampleDataType))
#endif
    .value("Real",SDT_Real)
    .value("Uint32",SDT_Uint32)
// #ifdef USE_PYBIND11_PYTHON_BINDINGS
//     .export_values()
// #endif
    ;
// #ifdef USE_PYBIND11_PYTHON_BINDINGS
//     class_<UserData, UserDataPtr >(m, "UserData", DOXY_CLASS(UserData))
// #else
//     class_<UserData, UserDataPtr >("UserData", DOXY_CLASS(UserData))
// #endif
    ;
#ifdef USE_PYBIND11_PYTHON_BINDINGS
    enum_<ConstraintFilterOptions>(m, "ConstraintFilterOptions", py::arithmetic() DOXY_ENUM(ConstraintFilterOptions))
#else
    enum_<ConstraintFilterOptions>("ConstraintFilterOptions" DOXY_ENUM(ConstraintFilterOptions))
#endif
    .value("CheckEnvCollisions", CFO_CheckEnvCollisions)
    .value("CheckSelfCollisions", CFO_CheckSelfCollisions)
    .value("CheckTimeBasedConstraints", CFO_CheckTimeBasedConstraints)
    .value("BreakOnFirstValidation", CFO_BreakOnFirstValidation)
    .value("CheckUserConstraints", CFO_CheckUserConstraints)
    .value("CheckWithPerturbation", CFO_CheckWithPerturbation)
    .value("FillCheckedConfiguration", CFO_FillCheckedConfiguration)
    .value("FillCollisionReport", CFO_FillCollisionReport)
    .value("FromPathSampling", CFO_FromPathSampling)
    .value("FromPathShortcutting", CFO_FromPathShortcutting)
    .value("FromTrajectorySmoother", CFO_FromTrajectorySmoother)
    .value("FinalValuesNotReached", CFO_FinalValuesNotReached)
    .value("StateSettingError", CFO_StateSettingError)
    .value("RecommendedOptions", CFO_RecommendedOptions)
    ;

#ifdef USE_PYBIND11_PYTHON_BINDINGS
    m.def("GetMilliTime", utils::GetMilliTime64, "get millisecond time (64 bits)");
    m.def("GetMicroTime", utils::GetMicroTime, "get microsecond time");
    m.def("GetNanoTime", utils::GetNanoTime, "get nanosecond time" );
#else
    def("GetMilliTime", utils::GetMilliTime64, "get millisecond time (64 bits)");
    def("GetMicroTime", utils::GetMicroTime, "get microsecond time");
    def("GetNanoTime", utils::GetNanoTime, "get nanosecond time" );
#endif // USE_PYBIND11_PYTHON_BINDINGS

#ifdef USE_PYBIND11_PYTHON_BINDINGS
    class_< OPENRAVE_SHARED_PTR< void > >(m, "VoidPointer", "Holds auto-managed resources, deleting it releases its shared data.");
#else
    class_< OPENRAVE_SHARED_PTR< void > >("VoidPointer", "Holds auto-managed resources, deleting it releases its shared data.");
#endif

#ifdef USE_PYBIND11_PYTHON_BINDINGS
    class_<PyGraphHandle, OPENRAVE_SHARED_PTR<PyGraphHandle> >(m, "GraphHandle", DOXY_CLASS(GraphHandle))
#else
    class_<PyGraphHandle, OPENRAVE_SHARED_PTR<PyGraphHandle> >("GraphHandle", DOXY_CLASS(GraphHandle), no_init)
#endif
    .def("SetTransform",&PyGraphHandle::SetTransform,DOXY_FN(GraphHandle,SetTransform))
    .def("SetShow",&PyGraphHandle::SetShow,DOXY_FN(GraphHandle,SetShow))
    .def("Close",&PyGraphHandle::Close,DOXY_FN(GraphHandle,Close))
    ;

#ifdef USE_PYBIND11_PYTHON_BINDINGS
    class_<PyUserData, OPENRAVE_SHARED_PTR<PyUserData> >(m, "UserData", DOXY_CLASS(UserData))
#else
    class_<PyUserData, OPENRAVE_SHARED_PTR<PyUserData> >("UserData", DOXY_CLASS(UserData), no_init)
#endif
    .def("close",&PyUserData::Close,"deprecated")
    .def("Close",&PyUserData::Close,"force releasing the user handle point.")
    ;
#ifdef USE_PYBIND11_PYTHON_BINDINGS
    class_<PySerializableData, OPENRAVE_SHARED_PTR<PySerializableData>, PyUserData >(m, "SerializableData", DOXY_CLASS(SerializableData))
    .def(init<>())
#else
    class_<PySerializableData, OPENRAVE_SHARED_PTR<PySerializableData>, bases<PyUserData> >("SerializableData", DOXY_CLASS(SerializableData))
#endif
#ifdef USE_PYBIND11_PYTHON_BINDINGS
    .def(init<const std::string&>(), "data"_a)
#else
    .def(init<const std::string&>(py::args("data")))
#endif
    .def("Close",&PySerializableData::Close,DOXY_FN(SerializableData,Close))
    .def("Serialize",&PySerializableData::Serialize, PY_ARGS("options") DOXY_FN(SerializableData, Serialize))
    .def("Deserialize",&PySerializableData::Deserialize, PY_ARGS("data") DOXY_FN(SerializableData, Deserialize))
    ;

#ifdef USE_PYBIND11_PYTHON_BINDINGS
    class_<PyRay, OPENRAVE_SHARED_PTR<PyRay> >(m, "Ray", DOXY_CLASS(geometry::ray))
    .def(init<>())
    .def(init<object, object>(), "pos"_a, "dir"_a)
    .def("__copy__", [](const PyRay& self){
            return self;
        })
    .def("__deepcopy__", [] (const PyRay &pyray, const py::dict& memo) {
            return PyRay(pyray.r);
        })
#else
    class_<PyRay, OPENRAVE_SHARED_PTR<PyRay> >("Ray", DOXY_CLASS(geometry::ray))
    .def(init<object,object>(py::args("pos","dir")))
#endif
    .def("dir",&PyRay::dir)
    .def("pos",&PyRay::pos)
    .def("__str__",&PyRay::__str__)
    .def("__unicode__",&PyRay::__unicode__)
    .def("__repr__",&PyRay::__repr__)
#ifdef USE_PYBIND11_PYTHON_BINDINGS
    .def(py::pickle(
             [](const PyRay &pyr) {
            // __getstate__
            return Ray_pickle_suite::getinitargs(pyr);
        },
             [](py::tuple state) {
            // __setstate__
            if (state.size() != 2) {
                throw std::runtime_error("Invalid state!");
            }
            /* Create a new C++ instance */
            PyRay pyr;
            /* Assign any additional state */
            py::array_t<dReal> pos = state[0].cast<py::array_t<dReal> >();
            py::array_t<dReal> dir = state[1].cast<py::array_t<dReal> >();
            for(size_t i = 0; i < 3; ++i) {
                pyr.r.pos[i] = *pos.data(i);
                pyr.r.dir[i] = *dir.data(i);
            }
            pyr.r.pos[3] = pyr.r.dir[3] = 0;
            return pyr;
        }
             ))
#else
    .def_pickle(Ray_pickle_suite())
#endif
    ;
#ifdef USE_PYBIND11_PYTHON_BINDINGS
    class_<PyAABB, OPENRAVE_SHARED_PTR<PyAABB> >(m, "AABB", DOXY_CLASS(geometry::aabb))
    .def(init<>())
    .def(init<object, object>(), "pos"_a, "extents"_a)
    .def("__copy__", [](const PyAABB& self){
            return self;
        })
    .def("__deepcopy__", [](const PyAABB& self, const py::dict& memo) {
            return PyAABB(self.ab);
            /*
               OPENRAVE_SHARED_PTR<PyAABB> pyaabb(new PyAABB(self.ab));
               return py::to_object(pyaabb);
             */
        })
#else
    class_<PyAABB, OPENRAVE_SHARED_PTR<PyAABB> >("AABB", DOXY_CLASS(geometry::aabb))
    .def(init<object,object>(py::args("pos","extents")))
#endif
    .def("extents",&PyAABB::extents)
    .def("pos",&PyAABB::pos)
    .def("__str__",&PyAABB::__str__)
    .def("__unicode__",&PyAABB::__unicode__)
    .def("__repr__",&PyAABB::__repr__)
    .def("toDict", &PyAABB::toDict)
    .def("GetCombined", &PyAABB::GetCombined, PY_ARGS("aabb") DOXY_FN(AABB, GetCombined))
    .def("GetTransformed", &PyAABB::GetTransformed, PY_ARGS("pose") DOXY_FN(AABB, GetTransformed))
#ifdef USE_PYBIND11_PYTHON_BINDINGS
    .def(py::pickle(
             [](const PyAABB &pyab) {
            // __getstate__
            return AABB_pickle_suite::getinitargs(pyab);
        },
             [](py::tuple state) {
            // __setstate__
            if (state.size() != 2) {
                throw std::runtime_error("Invalid state!");
            }
            /* Create a new C++ instance */
            PyAABB pyab;
            /* Assign any additional state */
            py::array_t<dReal> pos = state[0].cast<py::array_t<dReal> >();
            py::array_t<dReal> extents = state[1].cast<py::array_t<dReal> >();
            for(size_t i = 0; i < 3; ++i) {
                pyab.ab.pos[i] = *pos.data(i);
                pyab.ab.extents[i] = *extents.data(i);
            }
            pyab.ab.pos[3] = pyab.ab.extents[3] = 0;
            return pyab;
        }
             ))
#else
    .def_pickle(AABB_pickle_suite())
#endif // USE_PYBIND11_PYTHON_BINDINGS
    ;

#ifdef USE_PYBIND11_PYTHON_BINDINGS
    class_<PyOrientedBox, OPENRAVE_SHARED_PTR<PyOrientedBox> >(m, "OrientedBox", DOXY_CLASS(geometry::OrientedBox))
    .def(init<>())
    .def(init<object, object>(), "pose"_a, "extents"_a)
    .def("__copy__", [](const PyOrientedBox& self){
            return self;
        })
    .def("__deepcopy__", [](const PyOrientedBox& self, const py::dict& memo) {
            return PyOrientedBox(self.obb);
            /*
               OPENRAVE_SHARED_PTR<PyOrientedBox> pyOrientedBox(new PyOrientedBox(self.obb));
               return py::to_object(pyOrientedBox);
             */
        })
#else
    class_<PyOrientedBox, OPENRAVE_SHARED_PTR<PyOrientedBox> >("OrientedBox", DOXY_CLASS(geometry::OrientedBox))
    .def(init<object,object>(py::args("pose","extents")))
#endif
    .def("extents",&PyOrientedBox::extents)
    .def("transform",&PyOrientedBox::transform)
    .def("pose",&PyOrientedBox::pose)
    .def("__str__",&PyOrientedBox::__str__)
    .def("__unicode__",&PyOrientedBox::__unicode__)
    .def("__repr__",&PyOrientedBox::__repr__)
    .def("toDict", &PyOrientedBox::toDict)
#ifdef USE_PYBIND11_PYTHON_BINDINGS
    .def(py::pickle(
             [](const PyOrientedBox &pyab) {
            // __getstate__
            return OrientedBox_pickle_suite::getinitargs(pyab);
        },
             [](py::tuple state) {
            // __setstate__
            if (state.size() != 2) {
                throw std::runtime_error("Invalid state!");
            }
            /* Create a new C++ instance */
            PyOrientedBox pyab;
            /* Assign any additional state */
            pyab.obb.transform = ExtractTransform(state[0]);
            py::array_t<dReal> extents = state[1].cast<py::array_t<dReal> >();
            for(size_t i = 0; i < 3; ++i) {
                pyab.obb.extents[i] = *extents.data(i);
            }
            pyab.obb.extents[3] = 0;
            return pyab;
        }
             ))
#else
    .def_pickle(OrientedBox_pickle_suite())
#endif // USE_PYBIND11_PYTHON_BINDINGS
    ;

#ifdef USE_PYBIND11_PYTHON_BINDINGS
    class_<PyTriMesh, OPENRAVE_SHARED_PTR<PyTriMesh> >(m, "TriMesh", DOXY_CLASS(TriMesh))
    .def(init<>())
    .def(init<object, object>(), "vertices"_a, "indices"_a)
    .def("__copy__", [](const PyTriMesh& self){
            return self;
        })
    .def("__deepcopy__", [](const PyTriMesh& pymesh, const py::dict& memo) {
            TriMesh mesh;
            pymesh.GetTriMesh(mesh);
            return PyTriMesh(mesh);
        })
#else
    class_<PyTriMesh, OPENRAVE_SHARED_PTR<PyTriMesh> >("TriMesh", DOXY_CLASS(TriMesh))
    .def(init<object,object>(py::args("vertices","indices")))
#endif
    .def_readwrite("vertices",&PyTriMesh::vertices)
    .def_readwrite("indices",&PyTriMesh::indices)
    .def("__str__",&PyTriMesh::__str__)
    .def("__unicode__",&PyTriMesh::__unicode__)
#ifdef USE_PYBIND11_PYTHON_BINDINGS
    .def(py::pickle([](const PyTriMesh &pymesh) {
            // __getstate__
            return TriMesh_pickle_suite::getinitargs(pymesh);
        },
                    [](py::tuple state) {
            PyTriMesh pymesh;
            pymesh.vertices = state[0];
            pymesh.indices = state[1];
            return pymesh;
        }))
#else
    .def_pickle(TriMesh_pickle_suite())
#endif
    ;
#ifdef USE_PYBIND11_PYTHON_BINDINGS
    class_<InterfaceBase, InterfaceBasePtr>(m, "InterfaceBase", DOXY_CLASS(InterfaceBase))
#else
    class_<InterfaceBase, InterfaceBasePtr, boost::noncopyable >("InterfaceBase", DOXY_CLASS(InterfaceBase), no_init)
#endif
    ;
#ifdef USE_PYBIND11_PYTHON_BINDINGS
    class_<PyReadable, PyReadablePtr >(m, "Readable", DOXY_CLASS(eadable))
#else
    class_<PyReadable, PyReadablePtr >("Readable", DOXY_CLASS(eadable), no_init)
#endif
    .def("GetXMLId", &PyReadable::GetXMLId, DOXY_FN(eadable, GetXMLId))
#ifdef USE_PYBIND11_PYTHON_BINDINGS
    .def("SerializeXML", &PyReadable::SerializeXML,
         "options"_a = 0,
         DOXY_FN(eadable, Serialize)
         )
#else
    .def("SerializeXML", &PyReadable::SerializeXML, SerializeXML_overloads(PY_ARGS("options") DOXY_FN(Readable, Serialize)))
#endif
#ifdef USE_PYBIND11_PYTHON_BINDINGS
    .def("SerializeJSON", &PyReadable::SerializeJSON,
         "unitScale"_a = 1.0,
         "options"_a = 0,
         DOXY_FN(Readable, SerializeJSON)
         )
    .def("DeserializeJSON", &PyReadable::DeserializeJSON,
         "obj"_a,
         "unitScale"_a = 1.0,
         DOXY_FN(Readable, DeserializeJSON)
         )
#else
    .def("SerializeJSON", &PyReadable::SerializeJSON, SerializeJSON_overloads(PY_ARGS("unitScale", "options") DOXY_FN(Readable, SerializeJSON)))
    .def("DeserializeJSON", &PyReadable::DeserializeJSON, DeserializeJSON_overloads(PY_ARGS("obj", "unitScale") DOXY_FN(Readable, DeserializeJSON)))
#endif
    ;
#ifdef USE_PYBIND11_PYTHON_BINDINGS
<<<<<<< HEAD
    class_<PyPluginInfo, OPENRAVE_SHARED_PTR<PyPluginInfo> >(m, "PluginInfo", DOXY_CLASS(PLUGININFO), py::dynamic_attr())
    .def(init<const PLUGININFO&>(), "info"_a)
=======
    class_<PyPluginInfo, OPENRAVE_SHARED_PTR<PyPluginInfo> >(m, "PluginInfo", DOXY_CLASS(PLUGININFO))
>>>>>>> d971dc7c
#else
    class_<PyPluginInfo, OPENRAVE_SHARED_PTR<PyPluginInfo> >("PluginInfo", DOXY_CLASS(PLUGININFO),no_init)
#endif
    .def_readonly("interfacenames",&PyPluginInfo::interfacenames)
    .def_readonly("version",&PyPluginInfo::version)
    ;

    {
        int (PyConfigurationSpecification::*addgroup1)(const std::string&, int, const std::string&) = &PyConfigurationSpecification::AddGroup;
        int (PyConfigurationSpecification::*addgroup2)(const ConfigurationSpecification::Group&) = &PyConfigurationSpecification::AddGroup;

        scope_ configurationspecification =
#ifdef USE_PYBIND11_PYTHON_BINDINGS
            class_<PyConfigurationSpecification, PyConfigurationSpecificationPtr >(m, "ConfigurationSpecification",DOXY_CLASS(ConfigurationSpecification))
            .def(init<>())
            .def(init<PyConfigurationSpecificationPtr>(), "pyspec"_a)
            .def(init<const ConfigurationSpecification::Group&>(), "group"_a)
            .def(init<const std::string&>(), "xmldata"_a)
            .def("__copy__", [](const PyConfigurationSpecification& self){
                return self;
            })
            .def("__deepcopy__", [](const PyConfigurationSpecification& pyspec, const py::dict& memo) {
                return PyConfigurationSpecification(pyspec._spec);
            })
            .def("GetGroupFromName", &PyConfigurationSpecification::GetGroupFromName, DOXY_FN(ConfigurationSpecification,GetGroupFromName))
#else
            class_<PyConfigurationSpecification, PyConfigurationSpecificationPtr >("ConfigurationSpecification",DOXY_CLASS(ConfigurationSpecification))
            .def(init<PyConfigurationSpecificationPtr>(py::args("spec")) )
            .def(init<const ConfigurationSpecification::Group&>(py::args("group")) )
            .def(init<const std::string&>(py::args("xmldata")) )
            .def("GetGroupFromName",&PyConfigurationSpecification::GetGroupFromName, return_value_policy<copy_const_reference>(), DOXY_FN(ConfigurationSpecification,GetGroupFromName))
#endif
            .def("SerializeJSON", &PyConfigurationSpecification::SerializeJSON, DOXY_FN(ConfigurationSpecification, SerializeJSON))
            .def("DeserializeJSON", &PyConfigurationSpecification::DeserializeJSON, PY_ARGS("obj") DOXY_FN(ConfigurationSpecification, DeserializeJSON))
            .def("FindCompatibleGroup",&PyConfigurationSpecification::FindCompatibleGroup, DOXY_FN(ConfigurationSpecification,FindCompatibleGroup))
            .def("FindTimeDerivativeGroup",&PyConfigurationSpecification::FindTimeDerivativeGroup, DOXY_FN(ConfigurationSpecification,FindTimeDerivativeGroup))
            .def("GetDOF",&PyConfigurationSpecification::GetDOF,DOXY_FN(ConfigurationSpecification,GetDOF))
            .def("IsValid",&PyConfigurationSpecification::IsValid,DOXY_FN(ConfigurationSpecification,IsValid))
            .def("ResetGroupOffsets",&PyConfigurationSpecification::ResetGroupOffsets,DOXY_FN(ConfigurationSpecification,ResetGroupOffsets))
            .def("AddVelocityGroups",&PyConfigurationSpecification::AddVelocityGroups, PY_ARGS("adddeltatime") DOXY_FN(ConfigurationSpecification,AddVelocityGroups))
            .def("AddDerivativeGroups",&PyConfigurationSpecification::AddDerivativeGroups, PY_ARGS("deriv", "adddeltatime") DOXY_FN(ConfigurationSpecification,AddDerivativeGroups))
            .def("AddDeltaTimeGroup",&PyConfigurationSpecification::AddDeltaTimeGroup,DOXY_FN(ConfigurationSpecification,AddDeltaTimeGroup))
#ifdef USE_PYBIND11_PYTHON_BINDINGS
            .def("RemoveGroups", &PyConfigurationSpecification::RemoveGroups,
                 "groupname"_a,
                 "exactmatch"_a = true,
                 DOXY_FN(ConfigurationSpecification, RemoveGroups)
                 )
#else
            .def("RemoveGroups", &PyConfigurationSpecification::RemoveGroups, RemoveGroups_overloads(PY_ARGS("groupname","exactmatch") DOXY_FN(ConfigurationSpecification, RemoveGroups)))
#endif
            .def("AddGroup",addgroup1, PY_ARGS("name","dof","interpolation") DOXY_FN(ConfigurationSpecification,AddGroup "const std::string; int; const std::string"))
            .def("AddGroup",addgroup2, PY_ARGS("group") DOXY_FN(ConfigurationSpecification,AddGroup "const"))
            .def("ConvertToVelocitySpecification",&PyConfigurationSpecification::ConvertToVelocitySpecification,DOXY_FN(ConfigurationSpecification,ConvertToVelocitySpecification))
            .def("ConvertToDerivativeSpecification",&PyConfigurationSpecification::ConvertToDerivativeSpecification, PY_ARGS("timederivative") DOXY_FN(ConfigurationSpecification, ConvertToDerivativeSpecification))
            .def("GetTimeDerivativeSpecification",&PyConfigurationSpecification::GetTimeDerivativeSpecification,DOXY_FN(ConfigurationSpecification,GetTimeDerivativeSpecification))
#ifdef USE_PYBIND11_PYTHON_BINDINGS
            .def("ExtractTransform", &PyConfigurationSpecification::ExtractTransform,
                 "transform"_a,
                 "data"_a,
                 "body"_a,
                 "timederivative"_a = 0,
                 DOXY_FN(ConfigurationSpecification,ExtractTransform)
                 )
#else
            .def("ExtractTransform",&PyConfigurationSpecification::ExtractTransform,ExtractTransform_overloads(PY_ARGS("transform","data","body","timederivative") DOXY_FN(ConfigurationSpecification,ExtractTransform)))
#endif
#ifdef USE_PYBIND11_PYTHON_BINDINGS
            .def("ExtractAffineValues", &PyConfigurationSpecification::ExtractAffineValues,
                 "data"_a,
                 "body"_a,
                 "affinedofs"_a,
                 "timederivative"_a = 0,
                 DOXY_FN(ConfigurationSpecification,ExtractAffineValues)
                 )
#else
            .def("ExtractAffineValues",&PyConfigurationSpecification::ExtractAffineValues,ExtractAffineValues_overloads(PY_ARGS("data","body","affinedofs","timederivative") DOXY_FN(ConfigurationSpecification,ExtractAffineValues)))
#endif
#ifdef USE_PYBIND11_PYTHON_BINDINGS
            .def("ExtractIkParameterization", &PyConfigurationSpecification::ExtractIkParameterization,
                 "data"_a,
                 "timederivative"_a = 0,
                 "robotname"_a = "",
                 "manipulatorname"_a = "",
                 DOXY_FN(ConfigurationSpecification, ExtractIkParameterization)
                 )
#else
            .def("ExtractIkParameterization",&PyConfigurationSpecification::ExtractIkParameterization,ExtractIkParameterization_overloads(PY_ARGS("data","timederivative","robotname","manipulatorname") DOXY_FN(ConfigurationSpecification,ExtractIkParameterization)))
#endif
#ifdef USE_PYBIND11_PYTHON_BINDINGS
            .def("ExtractJointValues", &PyConfigurationSpecification::ExtractJointValues,
                 "data"_a,
                 "body"_a,
                 "indices"_a,
                 "timederivative"_a = 0,
                 DOXY_FN(ConfigurationSpecification,ExtractJointValues)
                 )
#else
            .def("ExtractJointValues",&PyConfigurationSpecification::ExtractJointValues,ExtractJointValues_overloads(PY_ARGS("data","body","indices","timederivative") DOXY_FN(ConfigurationSpecification,ExtractJointValues)))
#endif
            .def("ExtractDeltaTime",&PyConfigurationSpecification::ExtractDeltaTime, PY_ARGS("data") DOXY_FN(ConfigurationSpecification,ExtractDeltaTime))
            .def("InsertDeltaTime",&PyConfigurationSpecification::InsertDeltaTime, PY_ARGS("data","deltatime") DOXY_FN(ConfigurationSpecification,InsertDeltaTime))
#ifdef USE_PYBIND11_PYTHON_BINDINGS
            .def("InsertJointValues", &PyConfigurationSpecification::InsertJointValues,
                 "data"_a,
                 "values"_a,
                 "body"_a,
                 "indices"_a,
                 "timederivative"_a = 0,
                 DOXY_FN(ConfigurationSpecification, InsertJointValues)
                 )
#else
            .def("InsertJointValues",&PyConfigurationSpecification::InsertJointValues, PY_ARGS("data","values","body","indices","timederivative") DOXY_FN(ConfigurationSpecification,InsertJointValues))
#endif
            .def("ExtractUsedBodies", &PyConfigurationSpecification::ExtractUsedBodies, PY_ARGS("env") DOXY_FN(ConfigurationSpecification, ExtractUsedBodies))
            .def("ExtractUsedIndices", &PyConfigurationSpecification::ExtractUsedIndices, PY_ARGS("env") DOXY_FN(ConfigurationSpecification, ExtractUsedIndices))
#ifdef USE_PYBIND11_PYTHON_BINDINGS
            .def("ConvertData", &PyConfigurationSpecification::ConvertData,
                 "targetspec"_a,
                 "sourcedata"_a,
                 "numpoints"_a,
                 "env"_a,
                 "filluninitialized"_a = true,
                 DOXY_FN(ConfigurationSpecification, ConvertData)
                 )
#else
            .def("ConvertData", &PyConfigurationSpecification::ConvertData, PY_ARGS("targetspec", "sourcedata", "numpoints", "env", "filluninitialized") DOXY_FN(ConfigurationSpecification, ConvertData))
#endif
            .def("ConvertDataFromPrevious", &PyConfigurationSpecification::ConvertDataFromPrevious, PY_ARGS("targetdata", "targetspec", "sourcedata", "numpoints", "env") DOXY_FN(ConfigurationSpecification, ConvertData))
            .def("GetGroups", &PyConfigurationSpecification::GetGroups, /*PY_ARGS("env")*/ "returns a list of the groups")
            .def("__eq__",&PyConfigurationSpecification::__eq__)
            .def("__ne__",&PyConfigurationSpecification::__ne__)
            .def("__add__",&PyConfigurationSpecification::__add__)
            .def("__iadd__",&PyConfigurationSpecification::__iadd__)
#ifdef USE_PYBIND11_PYTHON_BINDINGS
            .def(py::pickle(
                     [](const PyConfigurationSpecification& pyspec) {
                std::stringstream ss;
                ss << pyspec._spec;
                return py::make_tuple(ss.str());
            },
                     [](py::tuple state) {
                // __setstate__
                if(state.size() != 1) {
                    throw std::runtime_error("Invalid state");
                }
                return PyConfigurationSpecification(state[0].cast<std::string>());
            }
                     ))
#else
            .def_pickle(ConfigurationSpecification_pickle_suite())
#endif
            .def("__str__",&PyConfigurationSpecification::__str__)
            .def("__unicode__",&PyConfigurationSpecification::__unicode__)
            .def("__repr__",&PyConfigurationSpecification::__repr__)
        ;

        {
#ifdef USE_PYBIND11_PYTHON_BINDINGS
            // Group belongs to ConfigurationSpecification
            scope_ group = class_<ConfigurationSpecification::Group, OPENRAVE_SHARED_PTR<ConfigurationSpecification::Group> >(configurationspecification, "Group",DOXY_CLASS(ConfigurationSpecification::Group))
                           .def(init<>())
#else
            scope_ group = class_<ConfigurationSpecification::Group, OPENRAVE_SHARED_PTR<ConfigurationSpecification::Group> >("Group",DOXY_CLASS(ConfigurationSpecification::Group))
#endif
                           .def_readwrite("name",&ConfigurationSpecification::Group::name)
                           .def_readwrite("interpolation",&ConfigurationSpecification::Group::interpolation)
                           .def_readwrite("offset",&ConfigurationSpecification::Group::offset)
                           .def_readwrite("dof",&ConfigurationSpecification::Group::dof)
            ;
        }
    }
#ifndef USE_PYBIND11_PYTHON_BINDINGS
    openravepy::spec_from_group();
#endif

    {
#ifdef USE_PYBIND11_PYTHON_BINDINGS
        scope_ scope_stringreaders = class_<PyStringReaderStaticClass>(m, "stringreaders")
#else
        scope_ scope_stringreaders = class_<PyStringReaderStaticClass>("stringreaders")
#endif
#ifdef USE_PYBIND11_PYTHON_BINDINGS
                                     .def_static("CreateStringReadable", pyCreateStringReadable, PY_ARGS("id", "data") DOXY_FN1(pyCreateStringReadable))
#else
                                     // https://wiki.python.org/moin/boost.python/HowTo
                                     .def("CreateStringReadable", pyCreateStringReadable, PY_ARGS("id", "data") DOXY_FN1(pyCreateStringReadable))
                                     .staticmethod("CreateStringReadable")
#endif
        ;
    }

    {
#ifdef USE_PYBIND11_PYTHON_BINDINGS
        scope_ RAVE_DEPRECATED scope_xmlreaders = class_<xmlreaders::PyXMLReaderStaticClass>(m, "xmlreaders")
#else
        scope_ RAVE_DEPRECATED scope_xmlreaders = class_<xmlreaders::PyXMLReaderStaticClass>("xmlreaders")
#endif
#ifdef USE_PYBIND11_PYTHON_BINDINGS
                                                  .def_static("CreateStringXMLReadable", xmlreaders::pyCreateStringXMLReadable, PY_ARGS("xmlid", "data") DOXY_FN1(pyCreateStringXMLReadable))
#else
                                                  // https://wiki.python.org/moin/boost.python/HowTo
                                                  .def("CreateStringXMLReadable",xmlreaders::pyCreateStringXMLReadable, PY_ARGS("xmlid", "data") DOXY_FN1(pyCreateStringXMLReadable))
                                                  .staticmethod("CreateStringXMLReadable")
#endif
        ;
    }
#ifdef USE_PYBIND11_PYTHON_BINDINGS
    m.def("RaveSetDebugLevel",openravepy::pyRaveSetDebugLevel, PY_ARGS("level") DOXY_FN1(RaveSetDebugLevel));
#else
    def("RaveSetDebugLevel",openravepy::pyRaveSetDebugLevel, PY_ARGS("level") DOXY_FN1(RaveSetDebugLevel));
#endif
#ifdef USE_PYBIND11_PYTHON_BINDINGS
    m.def("RaveSetDebugLevel",openravepy::pyRaveSetDebugLevel, PY_ARGS("level") DOXY_FN1(RaveSetDebugLevel));
#else
    def("RaveSetDebugLevel",openravepy::pyRaveSetDebugLevel, PY_ARGS("level") DOXY_FN1(RaveSetDebugLevel));
#endif
#ifdef USE_PYBIND11_PYTHON_BINDINGS
    m.def("RaveGetDebugLevel",OpenRAVE::RaveGetDebugLevel,DOXY_FN1(RaveGetDebugLevel));
#else
    def("RaveGetDebugLevel",OpenRAVE::RaveGetDebugLevel,DOXY_FN1(RaveGetDebugLevel));
#endif
#ifdef USE_PYBIND11_PYTHON_BINDINGS
    m.def("RaveSetDataAccess",openravepy::pyRaveSetDataAccess, PY_ARGS("accessoptions") DOXY_FN1(RaveSetDataAccess));
#else
    def("RaveSetDataAccess",openravepy::pyRaveSetDataAccess, PY_ARGS("accessoptions") DOXY_FN1(RaveSetDataAccess));
#endif
#ifdef USE_PYBIND11_PYTHON_BINDINGS
    m.def("RaveGetDataAccess",OpenRAVE::RaveGetDataAccess, DOXY_FN1(RaveGetDataAccess));
#else
    def("RaveGetDataAccess",OpenRAVE::RaveGetDataAccess, DOXY_FN1(RaveGetDataAccess));
#endif
#ifdef USE_PYBIND11_PYTHON_BINDINGS
    m.def("RaveGetDefaultViewerType", OpenRAVE::RaveGetDefaultViewerType, DOXY_FN1(RaveGetDefaultViewerType));
#else
    def("RaveGetDefaultViewerType", OpenRAVE::RaveGetDefaultViewerType, DOXY_FN1(RaveGetDefaultViewerType));
#endif
#ifdef USE_PYBIND11_PYTHON_BINDINGS
    m.def("RaveFindLocalFile", OpenRAVE::RaveFindLocalFile,
          "filename"_a,
          "curdir"_a = "",
          DOXY_FN1(RaveFindLocalFile)
          );
#else
    def("RaveFindLocalFile",OpenRAVE::RaveFindLocalFile,RaveFindLocalFile_overloads(PY_ARGS("filename","curdir") DOXY_FN1(RaveFindLocalFile)));
#endif
#ifdef USE_PYBIND11_PYTHON_BINDINGS
    m.def("RaveInvertFileLookup",openravepy::pyRaveInvertFileLookup, PY_ARGS("filename") DOXY_FN1(RaveInvertFileLookup));
#else
    def("RaveInvertFileLookup",openravepy::pyRaveInvertFileLookup, PY_ARGS("filename") DOXY_FN1(RaveInvertFileLookup));
#endif
#ifdef USE_PYBIND11_PYTHON_BINDINGS
    m.def("RaveGetHomeDirectory",OpenRAVE::RaveGetHomeDirectory,DOXY_FN1(RaveGetHomeDirectory));
#else
    def("RaveGetHomeDirectory",OpenRAVE::RaveGetHomeDirectory,DOXY_FN1(RaveGetHomeDirectory));
#endif
#ifdef USE_PYBIND11_PYTHON_BINDINGS
    m.def("RaveFindDatabaseFile",OpenRAVE::RaveFindDatabaseFile,DOXY_FN1(RaveFindDatabaseFile));
#else
    def("RaveFindDatabaseFile",OpenRAVE::RaveFindDatabaseFile,DOXY_FN1(RaveFindDatabaseFile));
#endif
#ifdef USE_PYBIND11_PYTHON_BINDINGS
    m.def("RaveLogFatal",openravepy::raveLogFatal,PY_ARGS("log") "Send a fatal log to the openrave system");
#else
    def("RaveLogFatal",openravepy::raveLogFatal,PY_ARGS("log") "Send a fatal log to the openrave system");
#endif
#ifdef USE_PYBIND11_PYTHON_BINDINGS
    m.def("RaveLogError",openravepy::raveLogError,PY_ARGS("log") "Send an error log to the openrave system");
#else
    def("RaveLogError",openravepy::raveLogError,PY_ARGS("log") "Send an error log to the openrave system");
#endif
#ifdef USE_PYBIND11_PYTHON_BINDINGS
    m.def("RaveLogWarn",openravepy::raveLogWarn,PY_ARGS("log") "Send a warn log to the openrave system");
#else
    def("RaveLogWarn",openravepy::raveLogWarn,PY_ARGS("log") "Send a warn log to the openrave system");
#endif
#ifdef USE_PYBIND11_PYTHON_BINDINGS
    m.def("RaveLogInfo",openravepy::raveLogInfo,PY_ARGS("log") "Send an info log to the openrave system");
#else
    def("RaveLogInfo",openravepy::raveLogInfo,PY_ARGS("log") "Send an info log to the openrave system");
#endif
#ifdef USE_PYBIND11_PYTHON_BINDINGS
    m.def("RaveLogDebug",openravepy::raveLogDebug,PY_ARGS("log") "Send a debug log to the openrave system");
#else
    def("RaveLogDebug",openravepy::raveLogDebug,PY_ARGS("log") "Send a debug log to the openrave system");
#endif
#ifdef USE_PYBIND11_PYTHON_BINDINGS
    m.def("RaveLogVerbose",openravepy::raveLogVerbose,PY_ARGS("log") "Send a verbose log to the openrave system");
#else
    def("RaveLogVerbose",openravepy::raveLogVerbose,PY_ARGS("log") "Send a verbose log to the openrave system");
#endif
#ifdef USE_PYBIND11_PYTHON_BINDINGS
    m.def("RaveLog",openravepy::raveLog,PY_ARGS("log","level") "Send a log to the openrave system with excplicit level");
#else
    def("RaveLog",openravepy::raveLog,PY_ARGS("log","level") "Send a log to the openrave system with excplicit level");
#endif
#ifdef USE_PYBIND11_PYTHON_BINDINGS
    m.def("RaveInitialize", openravepy::pyRaveInitialize,
          "load_all_plugins"_a = true,
          "level"_a = py::none_(),
          DOXY_FN1(RaveInitialize)
          );
#else
    def("RaveInitialize",openravepy::pyRaveInitialize,RaveInitialize_overloads(PY_ARGS("load_all_plugins","level") DOXY_FN1(RaveInitialize)));
#endif
#ifdef USE_PYBIND11_PYTHON_BINDINGS
    m.def("RaveDestroy",RaveDestroy,DOXY_FN1(RaveDestroy));
#else
    def("RaveDestroy",RaveDestroy,DOXY_FN1(RaveDestroy));
#endif
#ifdef USE_PYBIND11_PYTHON_BINDINGS
    m.def("RaveGetPluginInfo",openravepy::RaveGetPluginInfo,DOXY_FN1(RaveGetPluginInfo));
#else
    def("RaveGetPluginInfo",openravepy::RaveGetPluginInfo,DOXY_FN1(RaveGetPluginInfo));
#endif
#ifdef USE_PYBIND11_PYTHON_BINDINGS
    m.def("RaveGetLoadedInterfaces",openravepy::RaveGetLoadedInterfaces,DOXY_FN1(RaveGetLoadedInterfaces));
#else
    def("RaveGetLoadedInterfaces",openravepy::RaveGetLoadedInterfaces,DOXY_FN1(RaveGetLoadedInterfaces));
#endif
#ifdef USE_PYBIND11_PYTHON_BINDINGS
    m.def("RaveReloadPlugins",OpenRAVE::RaveReloadPlugins,DOXY_FN1(RaveReloadPlugins));
#else
    def("RaveReloadPlugins",OpenRAVE::RaveReloadPlugins,DOXY_FN1(RaveReloadPlugins));
#endif
#ifdef USE_PYBIND11_PYTHON_BINDINGS
    m.def("RaveLoadPlugin",OpenRAVE::RaveLoadPlugin, PY_ARGS("filename") DOXY_FN1(RaveLoadPlugins));
#else
    def("RaveLoadPlugin",OpenRAVE::RaveLoadPlugin, PY_ARGS("filename") DOXY_FN1(RaveLoadPlugins));
#endif
#ifdef USE_PYBIND11_PYTHON_BINDINGS
    m.def("RaveHasInterface",OpenRAVE::RaveHasInterface, PY_ARGS("type","name") DOXY_FN1(RaveHasInterface));
#else
    def("RaveHasInterface",OpenRAVE::RaveHasInterface, PY_ARGS("type","name") DOXY_FN1(RaveHasInterface));
#endif
#ifdef USE_PYBIND11_PYTHON_BINDINGS
    m.def("RaveGlobalState",OpenRAVE::RaveGlobalState,DOXY_FN1(RaveGlobalState));
#else
    def("RaveGlobalState",OpenRAVE::RaveGlobalState,DOXY_FN1(RaveGlobalState));
#endif
#ifdef USE_PYBIND11_PYTHON_BINDINGS
    m.def("RaveClone", openravepy::pyRaveClone,
          "ref"_a,
          "cloningoptions"_a,
          "cloneenv"_a = py::none_(), // PyEnvironmentBasePtr(),
          DOXY_FN1(RaveClone)
          );
#else
    def("RaveClone",openravepy::pyRaveClone,RaveClone_overloads(PY_ARGS("ref","cloningoptions", "cloneenv") DOXY_FN1(RaveClone)));
#endif
#ifdef USE_PYBIND11_PYTHON_BINDINGS
    m.def("RaveGetIkTypeFromUniqueId",OpenRAVE::RaveGetIkTypeFromUniqueId, PY_ARGS("uniqueid") DOXY_FN1(RaveGetIkTypeFromUniqueId));
#else
    def("RaveGetIkTypeFromUniqueId",OpenRAVE::RaveGetIkTypeFromUniqueId, PY_ARGS("uniqueid") DOXY_FN1(RaveGetIkTypeFromUniqueId));
#endif
#ifdef USE_PYBIND11_PYTHON_BINDINGS
    m.def("RaveGetIndexFromAffineDOF",OpenRAVE::RaveGetIndexFromAffineDOF, PY_ARGS("affinedofs","dof") DOXY_FN1(RaveGetIndexFromAffineDOF));
#else
    def("RaveGetIndexFromAffineDOF",OpenRAVE::RaveGetIndexFromAffineDOF, PY_ARGS("affinedofs","dof") DOXY_FN1(RaveGetIndexFromAffineDOF));
#endif
#ifdef USE_PYBIND11_PYTHON_BINDINGS
    m.def("RaveGetAffineDOFFromIndex",OpenRAVE::RaveGetAffineDOFFromIndex, PY_ARGS("affinedofs","index") DOXY_FN1(RaveGetAffineDOFFromIndex));
#else
    def("RaveGetAffineDOFFromIndex",OpenRAVE::RaveGetAffineDOFFromIndex, PY_ARGS("affinedofs","index") DOXY_FN1(RaveGetAffineDOFFromIndex));
#endif
#ifdef USE_PYBIND11_PYTHON_BINDINGS
    m.def("RaveGetAffineDOF",OpenRAVE::RaveGetAffineDOF, PY_ARGS("affinedofs") DOXY_FN1(RaveGetAffineDOF));
#else
    def("RaveGetAffineDOF",OpenRAVE::RaveGetAffineDOF, PY_ARGS("affinedofs") DOXY_FN1(RaveGetAffineDOF));
#endif
#ifdef USE_PYBIND11_PYTHON_BINDINGS
    m.def("RaveGetAffineDOFValuesFromTransform", openravepy::pyRaveGetAffineDOFValuesFromTransform,
          "transform"_a,
          "affinedofs"_a,
          "rotationaxis"_a = py::none_(),
          DOXY_FN1(RaveGetAffineDOFValuesFromTransform)
          );
#else
    def("RaveGetAffineDOFValuesFromTransform",openravepy::pyRaveGetAffineDOFValuesFromTransform, pyRaveGetAffineDOFValuesFromTransform_overloads(PY_ARGS("transform","affinedofs","rotationaxis") DOXY_FN1(RaveGetAffineDOFValuesFromTransform)));
#endif
#ifdef USE_PYBIND11_PYTHON_BINDINGS
    m.def("RaveGetAffineConfigurationSpecification", openravepy::pyRaveGetAffineConfigurationSpecification,
          "affinedofs"_a,
          "body"_a = py::none_(), // PyKinBodyPtr(),
          "interpolation"_a = "",
          DOXY_FN1(RaveGetAffineConfigurationSpecification)
          );
#else
    def("RaveGetAffineConfigurationSpecification",openravepy::pyRaveGetAffineConfigurationSpecification, pyRaveGetAffineConfigurationSpecification_overloads(PY_ARGS("affinedofs","body","interpolation") DOXY_FN1(RaveGetAffineConfigurationSpecification)));
#endif

#ifdef USE_PYBIND11_PYTHON_BINDINGS
    m.def("raveSetDebugLevel",openravepy::pyRaveSetDebugLevel, PY_ARGS("level") DOXY_FN1(RaveSetDebugLevel));
#else
    def("raveSetDebugLevel",openravepy::pyRaveSetDebugLevel, PY_ARGS("level") DOXY_FN1(RaveSetDebugLevel));
#endif
#ifdef USE_PYBIND11_PYTHON_BINDINGS
    m.def("raveGetDebugLevel",OpenRAVE::RaveGetDebugLevel,DOXY_FN1(RaveGetDebugLevel));
#else
    def("raveGetDebugLevel",OpenRAVE::RaveGetDebugLevel,DOXY_FN1(RaveGetDebugLevel));
#endif
#ifdef USE_PYBIND11_PYTHON_BINDINGS
    m.def("raveLogFatal",openravepy::raveLogFatal,PY_ARGS("log") "Send a fatal log to the openrave system");
#else
    def("raveLogFatal",openravepy::raveLogFatal,PY_ARGS("log") "Send a fatal log to the openrave system");
#endif
#ifdef USE_PYBIND11_PYTHON_BINDINGS
    m.def("raveLogError",openravepy::raveLogError,PY_ARGS("log") "Send an error log to the openrave system");
#else
    def("raveLogError",openravepy::raveLogError,PY_ARGS("log") "Send an error log to the openrave system");
#endif
#ifdef USE_PYBIND11_PYTHON_BINDINGS
    m.def("raveLogWarn",openravepy::raveLogWarn,PY_ARGS("log") "Send a warn log to the openrave system");
#else
    def("raveLogWarn",openravepy::raveLogWarn,PY_ARGS("log") "Send a warn log to the openrave system");
#endif
#ifdef USE_PYBIND11_PYTHON_BINDINGS
    m.def("raveLogInfo",openravepy::raveLogInfo,PY_ARGS("log") "Send an info log to the openrave system");
#else
    def("raveLogInfo",openravepy::raveLogInfo,PY_ARGS("log") "Send an info log to the openrave system");
#endif
#ifdef USE_PYBIND11_PYTHON_BINDINGS
    m.def("raveLogDebug",openravepy::raveLogDebug,PY_ARGS("log") "Send a debug log to the openrave system");
#else
    def("raveLogDebug",openravepy::raveLogDebug,PY_ARGS("log") "Send a debug log to the openrave system");
#endif
#ifdef USE_PYBIND11_PYTHON_BINDINGS
    m.def("raveLogVerbose",openravepy::raveLogVerbose,PY_ARGS("log") "Send a verbose log to the openrave system");
#else
    def("raveLogVerbose",openravepy::raveLogVerbose,PY_ARGS("log") "Send a verbose log to the openrave system");
#endif
#ifdef USE_PYBIND11_PYTHON_BINDINGS
    m.def("raveLog",openravepy::raveLog,PY_ARGS("log","level") "Send a log to the openrave system with excplicit level");
#else
    def("raveLog",openravepy::raveLog,PY_ARGS("log","level") "Send a log to the openrave system with excplicit level");
#endif

#ifdef USE_PYBIND11_PYTHON_BINDINGS
    m.def("quatFromAxisAngle",openravepy::quatFromAxisAngle1, PY_ARGS("axisangle") DOXY_FN1(quatFromAxisAngle "const RaveVector"));
#else
    def("quatFromAxisAngle",openravepy::quatFromAxisAngle1, PY_ARGS("axisangle") DOXY_FN1(quatFromAxisAngle "const RaveVector"));
#endif
#ifdef USE_PYBIND11_PYTHON_BINDINGS
    m.def("quatFromAxisAngle",openravepy::quatFromAxisAngle2, PY_ARGS("axis","angle") DOXY_FN1(quatFromAxisAngle "const RaveVector; T"));
#else
    def("quatFromAxisAngle",openravepy::quatFromAxisAngle2, PY_ARGS("axis","angle") DOXY_FN1(quatFromAxisAngle "const RaveVector; T"));
#endif
#ifdef USE_PYBIND11_PYTHON_BINDINGS
    m.def("quatFromRotationMatrix",openravepy::quatFromRotationMatrix, PY_ARGS("rotation") DOXY_FN1(quatFromMatrix "const RaveTransform"));
#else
    def("quatFromRotationMatrix",openravepy::quatFromRotationMatrix, PY_ARGS("rotation") DOXY_FN1(quatFromMatrix "const RaveTransform"));
#endif
#ifdef USE_PYBIND11_PYTHON_BINDINGS
    m.def("InterpolateQuatSlerp", openravepy::InterpolateQuatSlerp,
          "quat0"_a,
          "quat1"_a,
          "t"_a,
          "forceshortarc"_a = true,
          DOXY_FN1(InterpolateQuatSlerp "const RaveVector; const RaveVector; T")
          );
#else
    def("InterpolateQuatSlerp",openravepy::InterpolateQuatSlerp, InterpolateQuatSlerp_overloads(PY_ARGS("quat0","quat1","t","forceshortarc") DOXY_FN1(InterpolateQuatSlerp "const RaveVector; const RaveVector; T")));
#endif
#ifdef USE_PYBIND11_PYTHON_BINDINGS
    m.def("InterpolateQuatSquad",openravepy::InterpolateQuatSquad,
          "quat0"_a,
          "quat1"_a,
          "quat2"_a,
          "quat3"_a,
          "t"_a,
          "forceshortarc"_a = true,
          DOXY_FN1(InterpolateQuatSquad)
          );
#else
    def("InterpolateQuatSquad",openravepy::InterpolateQuatSquad, InterpolateQuatSquad_overloads(PY_ARGS("quat0","quat1","quat2","quat3","t","forceshortarc") DOXY_FN1(InterpolateQuatSquad)));
#endif
#ifdef USE_PYBIND11_PYTHON_BINDINGS
    m.def("quatSlerp",openravepy::InterpolateQuatSlerp,
          "quat0"_a,
          "quat1"_a,
          "t"_a,
          "forceshortarc"_a = true,
          DOXY_FN1(quatSlerp "const RaveVector; const RaveVector; T")
          ); // deprecated
#else
    def("quatSlerp",openravepy::InterpolateQuatSlerp, PY_ARGS("quat0","quat1","t", "forceshortarc") DOXY_FN1(quatSlerp "const RaveVector; const RaveVector; T")); // deprecated
#endif
#ifdef USE_PYBIND11_PYTHON_BINDINGS
    m.def("axisAngleFromRotationMatrix",openravepy::axisAngleFromRotationMatrix, PY_ARGS("rotation") DOXY_FN1(axisAngleFromMatrix "const RaveTransformMatrix"));
#else
    def("axisAngleFromRotationMatrix",openravepy::axisAngleFromRotationMatrix, PY_ARGS("rotation") DOXY_FN1(axisAngleFromMatrix "const RaveTransformMatrix"));
#endif
#ifdef USE_PYBIND11_PYTHON_BINDINGS
    m.def("axisAngleFromQuat",openravepy::axisAngleFromQuat, PY_ARGS("quat") DOXY_FN1(axisAngleFromQuat "const RaveVector"));
#else
    def("axisAngleFromQuat",openravepy::axisAngleFromQuat, PY_ARGS("quat") DOXY_FN1(axisAngleFromQuat "const RaveVector"));
#endif
#ifdef USE_PYBIND11_PYTHON_BINDINGS
    m.def("rotationMatrixFromQuat",openravepy::rotationMatrixFromQuat, PY_ARGS("quat") DOXY_FN1(matrixFromQuat "const RaveVector"));
#else
    def("rotationMatrixFromQuat",openravepy::rotationMatrixFromQuat, PY_ARGS("quat") DOXY_FN1(matrixFromQuat "const RaveVector"));
#endif
#ifdef USE_PYBIND11_PYTHON_BINDINGS
    m.def("rotationMatrixFromQArray",openravepy::rotationMatrixFromQArray,PY_ARGS("quatarray") "Converts an array of quaternions to a list of 3x3 rotation matrices.\n\n:param quatarray: nx4 array\n");
#else
    def("rotationMatrixFromQArray",openravepy::rotationMatrixFromQArray,PY_ARGS("quatarray") "Converts an array of quaternions to a list of 3x3 rotation matrices.\n\n:param quatarray: nx4 array\n");
#endif
#ifdef USE_PYBIND11_PYTHON_BINDINGS
    m.def("matrixFromQuat",openravepy::matrixFromQuat, PY_ARGS("quat") "Converts a quaternion to a 4x4 affine matrix.\n\n:param quat: 4 values\n");
#else
    def("matrixFromQuat",openravepy::matrixFromQuat, PY_ARGS("quat") "Converts a quaternion to a 4x4 affine matrix.\n\n:param quat: 4 values\n");
#endif
#ifdef USE_PYBIND11_PYTHON_BINDINGS
    m.def("rotationMatrixFromAxisAngle",openravepy::rotationMatrixFromAxisAngle1, PY_ARGS("axisangle") DOXY_FN1(matrixFromAxisAngle "const RaveVector"));
#else
    def("rotationMatrixFromAxisAngle",openravepy::rotationMatrixFromAxisAngle1, PY_ARGS("axisangle") DOXY_FN1(matrixFromAxisAngle "const RaveVector"));
#endif
#ifdef USE_PYBIND11_PYTHON_BINDINGS
    m.def("rotationMatrixFromAxisAngle",openravepy::rotationMatrixFromAxisAngle2, PY_ARGS("axis","angle") DOXY_FN1(matrixFromAxisAngle "const RaveVector, T"));
#else
    def("rotationMatrixFromAxisAngle",openravepy::rotationMatrixFromAxisAngle2, PY_ARGS("axis","angle") DOXY_FN1(matrixFromAxisAngle "const RaveVector, T"));
#endif
#ifdef USE_PYBIND11_PYTHON_BINDINGS
    m.def("matrixFromAxisAngle",openravepy::matrixFromAxisAngle1, PY_ARGS("axisangle") DOXY_FN1(matrixFromAxisAngle "const RaveVector"));
#else
    def("matrixFromAxisAngle",openravepy::matrixFromAxisAngle1, PY_ARGS("axisangle") DOXY_FN1(matrixFromAxisAngle "const RaveVector"));
#endif
#ifdef USE_PYBIND11_PYTHON_BINDINGS
    m.def("matrixFromAxisAngle",openravepy::matrixFromAxisAngle2, PY_ARGS("axis","angle") DOXY_FN1(matrixFromAxisAngle "const RaveVector, T"));
#else
    def("matrixFromAxisAngle",openravepy::matrixFromAxisAngle2, PY_ARGS("axis","angle") DOXY_FN1(matrixFromAxisAngle "const RaveVector, T"));
#endif
#ifdef USE_PYBIND11_PYTHON_BINDINGS
    m.def("matrixFromPose",openravepy::matrixFromPose, PY_ARGS("pose") "Converts a 7 element quaterion+translation transform to a 4x4 matrix.\n\n:param pose: 7 values\n");
#else
    def("matrixFromPose",openravepy::matrixFromPose, PY_ARGS("pose") "Converts a 7 element quaterion+translation transform to a 4x4 matrix.\n\n:param pose: 7 values\n");
#endif
#ifdef USE_PYBIND11_PYTHON_BINDINGS
    m.def("matrixFromPoses",openravepy::matrixFromPoses, PY_ARGS("poses") "Converts a Nx7 element quaterion+translation array to a 4x4 matrices.\n\n:param poses: nx7 array\n");
#else
    def("matrixFromPoses",openravepy::matrixFromPoses, PY_ARGS("poses") "Converts a Nx7 element quaterion+translation array to a 4x4 matrices.\n\n:param poses: nx7 array\n");
#endif
#ifdef USE_PYBIND11_PYTHON_BINDINGS
    m.def("poseFromMatrix",openravepy::poseFromMatrix, PY_ARGS("transform") "Converts a 4x4 matrix to a 7 element quaternion+translation representation.\n\n:param transform: 3x4 or 4x4 affine matrix\n");
#else
    def("poseFromMatrix",openravepy::poseFromMatrix, PY_ARGS("transform") "Converts a 4x4 matrix to a 7 element quaternion+translation representation.\n\n:param transform: 3x4 or 4x4 affine matrix\n");
#endif
#ifdef USE_PYBIND11_PYTHON_BINDINGS
    m.def("poseFromMatrices",openravepy::poseFromMatrices, PY_ARGS("transforms") "Converts an array/list of 4x4 matrices to a Nx7 array where each row is quaternion+translation representation.\n\n:param transforms: list of 3x4 or 4x4 affine matrices\n");
#else
    def("poseFromMatrices",openravepy::poseFromMatrices, PY_ARGS("transforms") "Converts an array/list of 4x4 matrices to a Nx7 array where each row is quaternion+translation representation.\n\n:param transforms: list of 3x4 or 4x4 affine matrices\n");
#endif
#ifdef USE_PYBIND11_PYTHON_BINDINGS
    m.def("InvertPoses",openravepy::InvertPoses,PY_ARGS("poses") "Inverts a Nx7 array of poses where first 4 columns are the quaternion and last 3 are the translation components.\n\n:param poses: nx7 array");
#else
    def("InvertPoses",openravepy::InvertPoses,PY_ARGS("poses") "Inverts a Nx7 array of poses where first 4 columns are the quaternion and last 3 are the translation components.\n\n:param poses: nx7 array");
#endif
#ifdef USE_PYBIND11_PYTHON_BINDINGS
    m.def("InvertPose",openravepy::InvertPose,PY_ARGS("pose") "Inverts a 7-element pose where first 4 columns are the quaternion and last 3 are the translation components.\n\n:param pose: 7-element array");
#else
    def("InvertPose",openravepy::InvertPose,PY_ARGS("pose") "Inverts a 7-element pose where first 4 columns are the quaternion and last 3 are the translation components.\n\n:param pose: 7-element array");
#endif
#ifdef USE_PYBIND11_PYTHON_BINDINGS
    m.def("quatRotateDirection",openravepy::quatRotateDirection, PY_ARGS("sourcedir", "targetdir") DOXY_FN1(quatRotateDirection));
#else
    def("quatRotateDirection",openravepy::quatRotateDirection, PY_ARGS("sourcedir", "targetdir") DOXY_FN1(quatRotateDirection));
#endif
#ifdef USE_PYBIND11_PYTHON_BINDINGS
    m.def("ExtractAxisFromQuat",openravepy::ExtractAxisFromQuat, PY_ARGS("quat","iaxis") DOXY_FN1(ExtractAxisFromQuat));
#else
    def("ExtractAxisFromQuat",openravepy::ExtractAxisFromQuat, PY_ARGS("quat","iaxis") DOXY_FN1(ExtractAxisFromQuat));
#endif
#ifdef USE_PYBIND11_PYTHON_BINDINGS
    m.def("MultiplyQuat",openravepy::MultiplyQuat, PY_ARGS("quat0","quat1") DOXY_FN1(quatMultiply));
#else
    def("MultiplyQuat",openravepy::MultiplyQuat, PY_ARGS("quat0","quat1") DOXY_FN1(quatMultiply));
#endif
#ifdef USE_PYBIND11_PYTHON_BINDINGS
    m.def("quatMult",openravepy::MultiplyQuat, PY_ARGS("quat0","quat1") DOXY_FN1(quatMultiply));
#else
    def("quatMult",openravepy::MultiplyQuat, PY_ARGS("quat0","quat1") DOXY_FN1(quatMultiply));
#endif
#ifdef USE_PYBIND11_PYTHON_BINDINGS
    m.def("quatMultiply",openravepy::MultiplyQuat, PY_ARGS("quat0","quat1") DOXY_FN1(quatMultiply));
#else
    def("quatMultiply",openravepy::MultiplyQuat, PY_ARGS("quat0","quat1") DOXY_FN1(quatMultiply));
#endif
#ifdef USE_PYBIND11_PYTHON_BINDINGS
    m.def("InvertQuat",openravepy::InvertQuat, PY_ARGS("quat") DOXY_FN1(quatInverse));
#else
    def("InvertQuat",openravepy::InvertQuat, PY_ARGS("quat") DOXY_FN1(quatInverse));
#endif
#ifdef USE_PYBIND11_PYTHON_BINDINGS
    m.def("quatInverse",openravepy::InvertQuat, PY_ARGS("quat") DOXY_FN1(quatInverse));
#else
    def("quatInverse",openravepy::InvertQuat, PY_ARGS("quat") DOXY_FN1(quatInverse));
#endif
#ifdef USE_PYBIND11_PYTHON_BINDINGS
    m.def("MultiplyPose",openravepy::MultiplyPose,PY_ARGS("pose1","pose2") "multiplies two poses.\n\n:param pose1: 7 values\n\n:param pose2: 7 values\n");
#else
    def("MultiplyPose",openravepy::MultiplyPose,PY_ARGS("pose1","pose2") "multiplies two poses.\n\n:param pose1: 7 values\n\n:param pose2: 7 values\n");
#endif
#ifdef USE_PYBIND11_PYTHON_BINDINGS
    m.def("poseTransformPoint",openravepy::poseTransformPoint,PY_ARGS("pose","point") "left-transforms a 3D point by a pose transformation.\n\n:param pose: 7 values\n\n:param points: 3 values");
#else
    def("poseTransformPoint",openravepy::poseTransformPoint,PY_ARGS("pose","point") "left-transforms a 3D point by a pose transformation.\n\n:param pose: 7 values\n\n:param points: 3 values");
#endif
#ifdef USE_PYBIND11_PYTHON_BINDINGS
    m.def("poseTransformPoints",openravepy::poseTransformPoints,PY_ARGS("pose","points") "left-transforms a set of points by a pose transformation.\n\n:param pose: 7 values\n\n:param points: Nx3 values");
#else
    def("poseTransformPoints",openravepy::poseTransformPoints,PY_ARGS("pose","points") "left-transforms a set of points by a pose transformation.\n\n:param pose: 7 values\n\n:param points: Nx3 values");
#endif
#ifdef USE_PYBIND11_PYTHON_BINDINGS
    m.def("TransformLookat",openravepy::TransformLookat,PY_ARGS("lookat","camerapos","cameraup") "Returns a camera matrix that looks along a ray with a desired up vector.\n\n:param lookat: unit axis, 3 values\n\n:param camerapos: 3 values\n\n:param cameraup: unit axis, 3 values\n");
#else
    def("TransformLookat",openravepy::TransformLookat,PY_ARGS("lookat","camerapos","cameraup") "Returns a camera matrix that looks along a ray with a desired up vector.\n\n:param lookat: unit axis, 3 values\n\n:param camerapos: 3 values\n\n:param cameraup: unit axis, 3 values\n");
#endif
#ifdef USE_PYBIND11_PYTHON_BINDINGS
    m.def("transformLookat",openravepy::TransformLookat,PY_ARGS("lookat","camerapos","cameraup") "Returns a camera matrix that looks along a ray with a desired up vector.\n\n:param lookat: unit axis, 3 values\n\n:param camerapos: 3 values\n\n:param cameraup: unit axis, 3 values\n");
#else
    def("transformLookat",openravepy::TransformLookat,PY_ARGS("lookat","camerapos","cameraup") "Returns a camera matrix that looks along a ray with a desired up vector.\n\n:param lookat: unit axis, 3 values\n\n:param camerapos: 3 values\n\n:param cameraup: unit axis, 3 values\n");
#endif
#ifdef USE_PYBIND11_PYTHON_BINDINGS
    m.def("matrixSerialization",openravepy::matrixSerialization,PY_ARGS("transform") "Serializes a transformation into a string representing a 3x4 matrix.\n\n:param transform: 3x4 or 4x4 array\n");
#else
    def("matrixSerialization",openravepy::matrixSerialization,PY_ARGS("transform") "Serializes a transformation into a string representing a 3x4 matrix.\n\n:param transform: 3x4 or 4x4 array\n");
#endif
#ifdef USE_PYBIND11_PYTHON_BINDINGS
    m.def("poseSerialization",openravepy::poseSerialization, PY_ARGS("pose") "Serializes a transformation into a string representing a quaternion with translation.\n\n:param pose: 7 values\n");
#else
    def("poseSerialization",openravepy::poseSerialization, PY_ARGS("pose") "Serializes a transformation into a string representing a quaternion with translation.\n\n:param pose: 7 values\n");
#endif
#ifdef USE_PYBIND11_PYTHON_BINDINGS
    m.def("openravepyCompilerVersion",openravepy::openravepyCompilerVersion, "Returns the compiler version that openravepy_int was compiled with");
#else
    def("openravepyCompilerVersion",openravepy::openravepyCompilerVersion, "Returns the compiler version that openravepy_int was compiled with");
#endif
#ifdef USE_PYBIND11_PYTHON_BINDINGS
    m.def("normalizeAxisRotation",openravepy::normalizeAxisRotation, PY_ARGS("axis","quat") DOXY_FN1(normalizeAxisRotation));
#else
    def("normalizeAxisRotation",openravepy::normalizeAxisRotation, PY_ARGS("axis","quat") DOXY_FN1(normalizeAxisRotation));
#endif
#ifdef USE_PYBIND11_PYTHON_BINDINGS
    m.def("ComputePoseDistSqr", openravepy::ComputePoseDistSqr,
          "pose0"_a,
          "pose1"_a,
          "quatweight"_a = 1.0,
          DOXY_FN1(ComputePoseDistSqr)
          );
#else
    def("ComputePoseDistSqr", openravepy::ComputePoseDistSqr, ComputePoseDistSqr_overloads(PY_ARGS("pose0", "pose1", "quatweight") DOXY_FN1(ComputePoseDistSqr)));
#endif

    // deprecated
#ifdef USE_PYBIND11_PYTHON_BINDINGS
    m.def("invertPoses",openravepy::InvertPoses, PY_ARGS("poses") "Inverts a Nx7 array of poses where first 4 columns are the quaternion and last 3 are the translation components.\n\n:param poses: nx7 array");
#else
    def("invertPoses",openravepy::InvertPoses, PY_ARGS("poses") "Inverts a Nx7 array of poses where first 4 columns are the quaternion and last 3 are the translation components.\n\n:param poses: nx7 array");
#endif
#ifdef USE_PYBIND11_PYTHON_BINDINGS
    m.def("poseMult",openravepy::MultiplyPose, PY_ARGS("pose1","pose2") "multiplies two poses.\n\n:param pose1: 7 values\n\n:param pose2: 7 values\n");
#else
    def("poseMult",openravepy::MultiplyPose, PY_ARGS("pose1","pose2") "multiplies two poses.\n\n:param pose1: 7 values\n\n:param pose2: 7 values\n");
#endif
}

} // end namespace openravepy<|MERGE_RESOLUTION|>--- conflicted
+++ resolved
@@ -1828,12 +1828,7 @@
 #endif
     ;
 #ifdef USE_PYBIND11_PYTHON_BINDINGS
-<<<<<<< HEAD
     class_<PyPluginInfo, OPENRAVE_SHARED_PTR<PyPluginInfo> >(m, "PluginInfo", DOXY_CLASS(PLUGININFO), py::dynamic_attr())
-    .def(init<const PLUGININFO&>(), "info"_a)
-=======
-    class_<PyPluginInfo, OPENRAVE_SHARED_PTR<PyPluginInfo> >(m, "PluginInfo", DOXY_CLASS(PLUGININFO))
->>>>>>> d971dc7c
 #else
     class_<PyPluginInfo, OPENRAVE_SHARED_PTR<PyPluginInfo> >("PluginInfo", DOXY_CLASS(PLUGININFO),no_init)
 #endif
