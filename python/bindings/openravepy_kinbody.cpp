--- conflicted
+++ resolved
@@ -3230,12 +3230,7 @@
             r._vCollisionScale, 
             r._fTransparency, 
             r._bVisible, 
-<<<<<<< HEAD
-            r._bModifiable, 
-            r._mapExtraGeometries
-=======
             r._bModifiable 
->>>>>>> 25f2d922
         );
     }
     static void setstate(PyGeometryInfo& r, py::tuple state) {
@@ -3267,10 +3262,6 @@
             r._fTransparency = py::extract<float>(state[10]);
             r._bVisible = py::extract<bool>(state[11]);
             r._bModifiable = py::extract<bool>(state[12]);
-<<<<<<< HEAD
-            r._mapExtraGeometries = dict(state[13]);
-=======
->>>>>>> 25f2d922
         }
         else {
             // new format
@@ -3282,10 +3273,6 @@
             r._fTransparency = py::extract<float>(state[9]);
             r._bVisible = py::extract<bool>(state[10]);
             r._bModifiable = py::extract<bool>(state[11]);
-<<<<<<< HEAD
-            r._mapExtraGeometries = dict(state[12]);
-=======
->>>>>>> 25f2d922
         }
     }
 };
