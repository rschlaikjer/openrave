--- conflicted
+++ resolved
@@ -889,15 +889,8 @@
 #endif
         ;
 
-<<<<<<< HEAD
         object (planningutils::PyDynamicsCollisionConstraint::*pcheck)(object, object, object, object, dReal, IntervalType, uint32_t, bool) = &planningutils::PyDynamicsCollisionConstraint::Check;
         object (planningutils::PyDynamicsCollisionConstraint::*pcheckquintic)(object, object, object, object, object, object, dReal, IntervalType, uint32_t, bool) = &planningutils::PyDynamicsCollisionConstraint::Check;
-
-        class_<planningutils::PyDynamicsCollisionConstraint, planningutils::PyDynamicsCollisionConstraintPtr >("DynamicsCollisionConstraint", DOXY_CLASS(planningutils::DynamicsCollisionConstraint), no_init)
-        .def(init<object, object, uint32_t>(args("plannerparameters", "checkbodies", "filtermask")))
-        .def("Check", pcheck, Check_overloads(args("q0","q1", "dq0", "dq1", "timeelapsed", "interval", "options", "filterreturn"), DOXY_FN(planningutils::DynamicsCollisionConstraint,Check "")))
-        .def("Check", pcheckquintic, Check_overloads2(args("q0","q1", "dq0", "dq1", "ddq0", "ddq1", "timeelapsed", "interval", "options", "filterreturn"), DOXY_FN(planningutils::DynamicsCollisionConstraint,Check "")))
-=======
 #ifdef USE_PYBIND11_PYTHON_BINDINGS
         class_<planningutils::PyDynamicsCollisionConstraint, planningutils::PyDynamicsCollisionConstraintPtr >(planningutils, "DynamicsCollisionConstraint", DOXY_CLASS(planningutils::DynamicsCollisionConstraint))
         .def(init<object, object, uint32_t>(),
@@ -910,7 +903,7 @@
         .def(init<object, object, uint32_t>(py::args("plannerparameters", "checkbodies", "filtermask")))
 #endif
 #ifdef USE_PYBIND11_PYTHON_BINDINGS
-        .def("Check", &planningutils::PyDynamicsCollisionConstraint::Check,
+        .def("Check", pcheck,
              "q0"_a,
              "q1"_a,
              "dq0"_a,
@@ -921,10 +914,23 @@
              "filterreturn"_a = false,
              DOXY_FN(planningutils::DynamicsCollisionConstraint,Check)
              )
-#else
-        .def("Check",&planningutils::PyDynamicsCollisionConstraint::Check,Check_overloads(PY_ARGS("q0","q1", "dq0", "dq1", "timeelapsed", "interval", "options", "filterreturn") DOXY_FN(planningutils::DynamicsCollisionConstraint,Check)))
-#endif
->>>>>>> ed30d4d8
+        .def("Check", pcheckquintic,
+             "q0"_a,
+             "q1"_a,
+             "dq0"_a,
+             "dq1"_a,
+             "ddq0"_a,
+             "ddq1"_a,
+             "timeelapsed"_a,
+             "interval"_a,
+             "options"_a = 0xffff,
+             "filterreturn"_a = false,
+             DOXY_FN(planningutils::DynamicsCollisionConstraint,Check)
+             )
+#else
+        .def("Check", pcheck, Check_overloads(PY_ARGS("q0","q1", "dq0", "dq1", "timeelapsed", "interval", "options", "filterreturn") DOXY_FN(planningutils::DynamicsCollisionConstraint,Check)))
+        .def("Check", pcheckquintic, Check_overloads2(PY_ARGS("q0","q1", "dq0", "dq1", "ddq0", "ddq1", "timeelapsed", "interval", "options", "filterreturn") DOXY_FN(planningutils::DynamicsCollisionConstraint,Check)))
+#endif
         .def("GetReport", &planningutils::PyDynamicsCollisionConstraint::GetReport, DOXY_FN(planningutils::DynamicsCollisionConstraint,GetReport))
         .def("SetPlannerParameters", &planningutils::PyDynamicsCollisionConstraint::SetPlannerParameters, PY_ARGS("parameters") DOXY_FN(planningutils::DynamicsCollisionConstraint,SetPlannerParameters))
         .def("SetFilterMask", &planningutils::PyDynamicsCollisionConstraint::SetFilterMask, PY_ARGS("filtermask") DOXY_FN(planningutils::DynamicsCollisionConstraint,SetFilterMask))
