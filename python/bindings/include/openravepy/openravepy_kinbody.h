// -*- coding: utf-8 -*-
// Copyright (C) 2006-2013 Rosen Diankov <rosen.diankov@gmail.com>
//
// This file is part of OpenRAVE.
// OpenRAVE is free software: you can redistribute it and/or modify
// it under the terms of the GNU Lesser General Public License as published by
// the Free Software Foundation, either version 3 of the License, or
// at your option) any later version.
//
// This program is distributed in the hope that it will be useful,
// but WITHOUT ANY WARRANTY; without even the implied warranty of
// MERCHANTABILITY or FITNESS FOR A PARTICULAR PURPOSE.  See the
// GNU Lesser General Public License for more details.
//
// You should have received a copy of the GNU Lesser General Public License
// along with this program.  If not, see <http://www.gnu.org/licenses/>.
#ifndef OPENRAVEPY_INTERNAL_KINBODY_H
#define OPENRAVEPY_INTERNAL_KINBODY_H

#include <openravepy/openravepy_int.h>
#include <openrave/utils.h>

namespace openravepy {
using py::object;
class PyStateRestoreContextBase
{
public:
    PyStateRestoreContextBase() {}
    virtual ~PyStateRestoreContextBase() {
    }
    virtual py::object __enter__() = 0;
    virtual void __exit__(py::object type, py::object value, py::object traceback) = 0;
    virtual py::object GetBody() const = 0;
    virtual void Restore(py::object p=py::none_())  = 0;
    virtual void Release() = 0;
    virtual void Close() = 0;
    virtual std::string __str__() = 0;
    virtual py::object __unicode__() = 0;
};

/// \brief simple wrapper around a save state that manages  enter/exit scope
template <typename T, typename U>
class PyStateRestoreContext : public PyStateRestoreContextBase
{
    T _state;
public:
    PyStateRestoreContext(T state) : _state(state) {
    }
    virtual ~PyStateRestoreContext() {
    }
    py::object __enter__() {
        return py::to_object(_state);
    }
    void __exit__(py::object type, py::object value, py::object traceback) {
        _state->Restore();
    }

    py::object GetBody() const {
        return _state->GetBody();
    }

    void Restore(py::object p=py::none_()) {
        if( IS_PYTHONOBJECT_NONE(p) ) {
            _state->Restore();
        }
        else {
            U pytarget = py::extract<U>(p);
            _state->Restore(pytarget);
        }
    }

    void Release() {
        _state->Release();
    }

    void Close() {
        _state.reset();
    }

    std::string __str__() {
        return _state->__str__();
    }
    py::object __unicode__() {
        return _state->__unicode__();
    }
};

class PyKinBody : public PyInterfaceBase
{
 public:
    class PyGrabbedInfo
{
public:
<<<<<<< HEAD
    PyGrabbedInfo();
    PyGrabbedInfo(const RobotBase::GrabbedInfo& info);
=======
    PyGrabbedInfo() {
        _trelative = ReturnTransform(Transform());
    }
    PyGrabbedInfo(const RobotBase::GrabbedInfo& info) {
        _Update(info);
    }
>>>>>>> b6a82a09

    RobotBase::GrabbedInfoPtr GetGrabbedInfo() const;

<<<<<<< HEAD
    std::string __str__();
    py::object __unicode__();
=======
    py::object SerializeJSON(dReal fUnitScale=1.0, py::object options=py::none_())
    {
        rapidjson::Document doc;
        KinBody::GrabbedInfoPtr pInfo = GetGrabbedInfo();
        pInfo->SerializeJSON(doc, doc.GetAllocator(), fUnitScale, pyGetIntFromPy(options,0));
        return toPyObject(doc);
    }

    void DeserializeJSON(py::object obj, dReal fUnitScale=1.0)
    {
        rapidjson::Document doc;
        toRapidJSONValue(obj, doc, doc.GetAllocator());
        KinBody::GrabbedInfo info;
        info.DeserializeJSON(doc, fUnitScale);
        _Update(info);
    }

    std::string __str__() {
#ifdef USE_PYBIND11_PYTHON_BINDINGS
        std::string robotlinkname = _robotlinkname;
        std::string grabbedname = _grabbedname;
#else
        std::string robotlinkname = py::extract<std::string>(_robotlinkname);
        std::string grabbedname = py::extract<std::string>(_grabbedname);
#endif
        return boost::str(boost::format("<grabbedinfo:%s -> %s>")%robotlinkname%grabbedname);
    }
    py::object __unicode__() {
        return ConvertStringToUnicode(__str__());
    }

private:
    void _Update(const RobotBase::GrabbedInfo& info)
    {
#ifdef USE_PYBIND11_PYTHON_BINDINGS
        _grabbedname = info._grabbedname;
        _robotlinkname = info._robotlinkname;
#else
        _grabbedname = ConvertStringToUnicode(info._grabbedname);
        _robotlinkname = ConvertStringToUnicode(info._robotlinkname);
#endif
        _trelative = ReturnTransform(info._trelative);
#ifdef USE_PYBIND11_PYTHON_BINDINGS
        _setRobotLinksToIgnore = std::vector<int>(begin(info._setRobotLinksToIgnore), end(info._setRobotLinksToIgnore));
#else
        py::list setRobotLinksToIgnore;
        FOREACHC(itindex, info._setRobotLinksToIgnore) {
            setRobotLinksToIgnore.append(*itindex);
        }
        _setRobotLinksToIgnore = setRobotLinksToIgnore;
#endif
    }

public:

>>>>>>> b6a82a09
#ifdef USE_PYBIND11_PYTHON_BINDINGS
    std::string _grabbedname;
    std::string _robotlinkname;
#else
    py::object _grabbedname = py::none_();
    py::object _robotlinkname = py::none_();
#endif
    py::object _trelative = py::none_();
#ifdef USE_PYBIND11_PYTHON_BINDINGS
    std::vector<int> _setRobotLinksToIgnore;
#else
    py::object _setRobotLinksToIgnore = py::none_();
#endif
}; // class PyGrabbedInfo
typedef OPENRAVE_SHARED_PTR<PyGrabbedInfo> PyGrabbedInfoPtr;

protected:
    KinBodyPtr _pbody;
    std::list<OPENRAVE_SHARED_PTR<void> > _listStateSavers;

public:
    PyKinBody(KinBodyPtr pbody, PyEnvironmentBasePtr pyenv);
    PyKinBody(const PyKinBody& r);
    virtual ~PyKinBody();
    void Destroy();
    KinBodyPtr GetBody();
#ifdef USE_PYBIND11_PYTHON_BINDINGS
    bool InitFromBoxes(const std::vector<std::vector<dReal> >& vboxes, const bool bDraw = true, const std::string& uri = "");
    bool InitFromSpheres(const std::vector<std::vector<dReal> >& vspheres, const bool bDraw = true, const std::string& uri = "");
#else
    bool InitFromBoxes(const boost::multi_array<dReal,2>& vboxes, bool bDraw=true, const std::string& uri=std::string());
    bool InitFromSpheres(const boost::multi_array<dReal,2>& vspheres, bool bDraw=true, const std::string& uri=std::string());
#endif
    bool InitFromTrimesh(py::object pytrimesh, bool bDraw=true, const std::string& uri=std::string());
    bool InitFromGeometries(py::object ogeometries, const std::string& uri=std::string());
    bool Init(py::object olinkinfos, py::object ojointinfos, const std::string& uri=std::string());
    void SetLinkGeometriesFromGroup(const std::string& geomname);
    void SetLinkGroupGeometries(const std::string& geomname, py::object olinkgeometryinfos);
    void SetName(const std::string& name);
    py::object GetName() const;
    int GetDOF() const;
    py::object GetDOFValues() const;
    py::object GetDOFValues(py::object oindices) const;
    py::object GetDOFVelocities() const;
    py::object GetDOFVelocities(py::object oindices) const;
    py::object GetDOFLimits() const;
    py::object GetDOFVelocityLimits() const;
    py::object GetDOFAccelerationLimits() const;
    py::object GetDOFJerkLimits() const;
    py::object GetDOFHardVelocityLimits() const;
    py::object GetDOFHardAccelerationLimits() const;
    py::object GetDOFHardJerkLimits() const;
    py::object GetDOFTorqueLimits() const;
    py::object GetDOFLimits(py::object oindices) const;
    py::object GetDOFVelocityLimits(py::object oindices) const;
    py::object GetDOFAccelerationLimits(py::object oindices) const;
    py::object GetDOFJerkLimits(py::object oindices) const;
    py::object GetDOFHardVelocityLimits(py::object oindices) const;
    py::object GetDOFHardAccelerationLimits(py::object oindices) const;
    py::object GetDOFHardJerkLimits(py::object oindices) const;
    py::object GetDOFTorqueLimits(py::object oindices) const;
    py::object GetDOFMaxVel() const;
    py::object GetDOFMaxTorque() const;
    py::object GetDOFMaxAccel() const;
    py::object GetDOFWeights() const;
    py::object GetDOFWeights(py::object oindices) const;
    py::object GetDOFResolutions() const;
    py::object GetDOFResolutions(py::object oindices) const;
    py::object GetLinks() const;
    py::object GetLinks(py::object oindices) const;
    py::object GetLink(const std::string& linkname) const;
    py::object GetJoints() const;
    py::object GetJoints(py::object oindices) const;
    py::object GetPassiveJoints();
    py::object GetDependencyOrderedJoints();
    py::object GetClosedLoops();
    py::object GetRigidlyAttachedLinks(int linkindex) const;
    py::object GetChain(int linkindex1, int linkindex2,bool returnjoints = true) const;
    bool IsDOFInChain(int linkindex1, int linkindex2, int dofindex) const;
    int GetJointIndex(const std::string& jointname) const;
    py::object GetJoint(const std::string& jointname) const;
    py::object GetJointFromDOFIndex(int dofindex) const;
    py::object GetTransform() const;
    py::object GetTransformPose() const;
    py::object GetLinkTransformations(bool returndoflastvlaues=false) const;
    void SetLinkTransformations(py::object transforms, py::object odoflastvalues=py::none_());
    void SetLinkVelocities(py::object ovelocities);
    py::object GetLinkEnableStates() const;
    void SetLinkEnableStates(py::object oenablestates);
    bool SetVelocity(py::object olinearvel, py::object oangularvel);
    void SetDOFVelocities(py::object odofvelocities, py::object olinearvel, py::object oangularvel, uint32_t checklimits);
    void SetDOFVelocities(py::object odofvelocities, py::object olinearvel, py::object oangularvel);
    void SetDOFVelocities(py::object odofvelocities);
    void SetDOFVelocities(py::object odofvelocities, uint32_t checklimits=KinBody::CLA_CheckLimits, py::object oindices = py::none_());
    py::object GetLinkVelocities() const;
    py::object GetLinkAccelerations(py::object odofaccelerations, py::object oexternalaccelerations=py::none_()) const;
    py::object ComputeAABB(bool bEnabledOnlyLinks=false);
    py::object ComputeAABBFromTransform(py::object otransform, bool bEnabledOnlyLinks=false);
    py::object ComputeLocalAABB(bool bEnabledOnlyLinks=false);
    py::object GetCenterOfMass() const;
    void Enable(bool bEnable);
    bool IsEnabled() const;
    bool SetVisible(bool visible);
    bool IsVisible() const;
    bool IsDOFRevolute(int dofindex) const;
    bool IsDOFPrismatic(int dofindex) const;
    void SetTransform(py::object otransform);
    void SetDOFWeights(py::object o);
    void SetDOFResolutions(py::object o);
    void SetDOFLimits(py::object olower, py::object oupper, py::object oindices=py::none_());
    void SetDOFVelocityLimits(py::object o);
    void SetDOFAccelerationLimits(py::object o);
    void SetDOFJerkLimits(py::object o);
    void SetDOFHardVelocityLimits(py::object o);
    void SetDOFHardAccelerationLimits(py::object o);
    void SetDOFHardJerkLimits(py::object o);
    void SetDOFTorqueLimits(py::object o);
    void SetDOFValues(py::object o);
    void SetTransformWithDOFValues(py::object otrans,py::object ojoints);
    void SetDOFValues(py::object o, py::object indices, uint32_t checklimits);
    void SetDOFValues(py::object o, py::object indices);
    py::object SubtractDOFValues(py::object ovalues0, py::object ovalues1, py::object oindices=py::none_());
    void SetDOFTorques(py::object otorques, bool bAdd);
    py::object ComputeJacobianTranslation(int index, py::object oposition, py::object oindices=py::none_());
    py::object ComputeJacobianAxisAngle(int index, py::object oindices=py::none_());
    py::object CalculateJacobian(int index, py::object oposition);
    py::object CalculateRotationJacobian(int index, py::object q) const;
    py::object CalculateAngularVelocityJacobian(int index) const;
    py::object ComputeHessianTranslation(int index, py::object oposition, py::object oindices=py::none_());
    py::object ComputeHessianAxisAngle(int index, py::object oindices=py::none_());
    py::object ComputeInverseDynamics(py::object odofaccelerations, py::object oexternalforcetorque=py::none_(), bool returncomponents=false);
    void SetSelfCollisionChecker(PyCollisionCheckerBasePtr pycollisionchecker);
    PyInterfaceBasePtr GetSelfCollisionChecker();
    bool CheckSelfCollision(PyCollisionReportPtr pReport=PyCollisionReportPtr(), PyCollisionCheckerBasePtr pycollisionchecker=PyCollisionCheckerBasePtr());
    bool IsAttached(PyKinBodyPtr pattachbody);
    py::object GetAttached() const;
    void SetZeroConfiguration();
    void SetNonCollidingConfiguration();
    py::object GetConfigurationSpecification(const std::string& interpolation="") const;
    py::object GetConfigurationSpecificationIndices(py::object oindices,const std::string& interpolation="") const;
    void SetConfigurationValues(py::object ovalues, uint32_t checklimits=KinBody::CLA_CheckLimits);
    py::object GetConfigurationValues() const;
    bool Grab(PyKinBodyPtr pbody, py::object pylink_or_linkstoignore);
    bool Grab(PyKinBodyPtr pbody, py::object pylink, py::object linkstoignore);
    void Release(PyKinBodyPtr pbody);
    void ReleaseAllGrabbed();
    void ReleaseAllGrabbedWithLink(py::object pylink);
    void RegrabAll();
    py::object IsGrabbing(PyKinBodyPtr pbody) const;
    py::object GetGrabbed() const;
    py::object GetGrabbedInfo() const;
    void ResetGrabbed(py::object ograbbedinfos);
    bool IsRobot() const;
    int GetEnvironmentId() const;
    int DoesAffect(int jointindex, int linkindex ) const;
    int DoesDOFAffectLink(int dofindex, int linkindex ) const;
    py::object GetURI() const;
    py::object GetNonAdjacentLinks() const;
    py::object GetNonAdjacentLinks(int adjacentoptions) const;
    void SetAdjacentLinks(int linkindex0, int linkindex1);
    py::object GetAdjacentLinks() const;
    py::object GetManageData() const;
    int GetUpdateStamp() const;
    std::string serialize(int options) const;
    std::string GetKinematicsGeometryHash() const;
    PyStateRestoreContextBase* CreateKinBodyStateSaver(py::object options=py::none_());
    virtual PyStateRestoreContextBase* CreateStateSaver(py::object options);
    virtual std::string __repr__();
    virtual std::string __str__();
    virtual py::object __unicode__();
    virtual void __enter__();
    virtual void __exit__(py::object type, py::object value, py::object traceback);

protected:
    /// \brief parse list of PyLinkInfoPtr into LinkInfoPtr
    void _ParseLinkInfos(py::object olinkinfos, std::vector<KinBody::LinkInfoConstPtr>& vlinkinfos);
    /// \brief parse list of PyJointInfoPtr into JointInfoPtr
    void _ParseJointInfos(py::object ojointinfos, std::vector<KinBody::JointInfoConstPtr>& vjointinfos);
};

template <typename T>
py::object GetCustomParameters(const std::map<std::string, std::vector<T> >& parameters, py::object oname = py::none_(), int index = -1);

} // namespace openravepy

#endif<|MERGE_RESOLUTION|>--- conflicted
+++ resolved
@@ -21,7 +21,6 @@
 #include <openrave/utils.h>
 
 namespace openravepy {
-using py::object;
 class PyStateRestoreContextBase
 {
 public:
@@ -91,24 +90,15 @@
     class PyGrabbedInfo
 {
 public:
-<<<<<<< HEAD
-    PyGrabbedInfo();
-    PyGrabbedInfo(const RobotBase::GrabbedInfo& info);
-=======
     PyGrabbedInfo() {
         _trelative = ReturnTransform(Transform());
     }
     PyGrabbedInfo(const RobotBase::GrabbedInfo& info) {
         _Update(info);
     }
->>>>>>> b6a82a09
 
     RobotBase::GrabbedInfoPtr GetGrabbedInfo() const;
 
-<<<<<<< HEAD
-    std::string __str__();
-    py::object __unicode__();
-=======
     py::object SerializeJSON(dReal fUnitScale=1.0, py::object options=py::none_())
     {
         rapidjson::Document doc;
@@ -128,13 +118,13 @@
 
     std::string __str__() {
 #ifdef USE_PYBIND11_PYTHON_BINDINGS
-        std::string robotlinkname = _robotlinkname;
-        std::string grabbedname = _grabbedname;
+        return boost::str(boost::format("<grabbedinfo:%s -> %s>")%_robotlinkname%_grabbedname);
 #else
         std::string robotlinkname = py::extract<std::string>(_robotlinkname);
         std::string grabbedname = py::extract<std::string>(_grabbedname);
-#endif
         return boost::str(boost::format("<grabbedinfo:%s -> %s>")%robotlinkname%grabbedname);
+#endif
+        
     }
     py::object __unicode__() {
         return ConvertStringToUnicode(__str__());
@@ -164,7 +154,6 @@
 
 public:
 
->>>>>>> b6a82a09
 #ifdef USE_PYBIND11_PYTHON_BINDINGS
     std::string _grabbedname;
     std::string _robotlinkname;
